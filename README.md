# Wazuh

[![Slack](https://img.shields.io/badge/slack-join-blue.svg)](https://wazuh.com/community/join-us-on-slack/)
[![Email](https://img.shields.io/badge/email-join-blue.svg)](https://groups.google.com/forum/#!forum/wazuh)
[![Documentation](https://img.shields.io/badge/docs-view-green.svg)](https://documentation.wazuh.com)
[![Documentation](https://img.shields.io/badge/web-view-green.svg)](https://wazuh.com)
[![Coverity](https://scan.coverity.com/projects/10992/badge.svg)](https://scan.coverity.com/projects/wazuh-wazuh)
[![Twitter](https://img.shields.io/twitter/follow/wazuh?style=social)](https://twitter.com/wazuh)
[![YouTube](https://img.shields.io/youtube/views/peTSzcAueEc?style=social)](https://www.youtube.com/watch?v=peTSzcAueEc)


Wazuh is a free and open source platform used for threat prevention, detection, and response. It is capable of protecting workloads across on-premises, virtualized, containerized, and cloud-based environments.

Wazuh solution consists of an endpoint security agent, deployed to the monitored systems, and a management server, which collects and analyzes data gathered by the agents. Besides, Wazuh has been fully integrated with the Elastic Stack, providing a search engine and data visualization tool that allows users to navigate through their security alerts.

## Wazuh capabilities

A brief presentation of some of the more common use cases of the Wazuh solution.

**Intrusion detection**

Wazuh agents scan the monitored systems looking for malware, rootkits and suspicious anomalies. They can detect hidden files, cloaked processes or unregistered network listeners, as well as inconsistencies in system call responses.

In addition to agent capabilities, the server component uses a signature-based approach to intrusion detection, using its regular expression engine to analyze collected log data and look for indicators of compromise.

**Log data analysis**

Wazuh agents read operating system and application logs, and securely forward them to a central manager for rule-based analysis and storage. When no agent is deployed, the server can also receive data via syslog from network devices or applications.

The Wazuh rules help make you aware of application or system errors, misconfigurations, attempted and/or successful malicious activities, policy violations and a variety of other security and operational issues.

**File integrity monitoring**

Wazuh monitors the file system, identifying changes in content, permissions, ownership, and attributes of files that you need to keep an eye on. In addition, it natively identifies users and applications used to create or modify files.

File integrity monitoring capabilities can be used in combination with threat intelligence to identify threats or compromised hosts. In addition, several regulatory compliance standards, such as PCI DSS, require it.

**Vulnerability detection**

Wazuh agents pull software inventory data and send this information to the server, where it is correlated with continuously updated CVE (Common Vulnerabilities and Exposure) databases, in order to identify well-known vulnerable software.
<<<<<<< HEAD

Automated vulnerability assessment helps you find the weak spots in your critical assets and take corrective action before attackers exploit them to sabotage your business or steal confidential data.

**Configuration assessment**

Wazuh monitors system and application configuration settings to ensure they are compliant with your security policies, standards and/or hardening guides. Agents perform periodic scans to detect applications that are known to be vulnerable, unpatched, or insecurely configured.

Additionally, configuration checks can be customized, tailoring them to properly align with your organization. Alerts include recommendations for better configuration, references and mapping with regulatory compliance.

**Incident response**

Wazuh provides out-of-the-box active responses to perform various countermeasures to address active threats, such as blocking access to a system from the threat source when certain criteria are met.

In addition, Wazuh can be used to remotely run commands or system queries, identifying indicators of compromise (IOCs) and helping perform other live forensics or incident response tasks.

**Regulatory compliance**

Wazuh provides some of the necessary security controls to become compliant with industry standards and regulations. These features, combined with its scalability and multi-platform support help organizations meet technical compliance requirements.

Wazuh is widely used by payment processing companies and financial institutions to meet PCI DSS (Payment Card Industry Data Security Standard) requirements. Its web user interface provides reports and dashboards that can help with this and other regulations (e.g. GPG13 or GDPR).

**Cloud security**

Wazuh helps monitoring cloud infrastructure at an API level, using integration modules that are able to pull security data from well known cloud providers, such as Amazon AWS, Azure or Google Cloud. In addition, Wazuh provides rules to assess the configuration of your cloud environment, easily spotting weaknesses.

In addition, Wazuh light-weight and multi-platform agents are commonly used to monitor cloud environments at the instance level.

**Containers security**

Wazuh provides security visibility into your Docker hosts and containers, monitoring their behavior and detecting threats, vulnerabilities and anomalies. The Wazuh agent has native integration with the Docker engine allowing users to monitor images, volumes, network settings, and running containers.

Wazuh continuously collects and analyzes detailed runtime information. For example, alerting for containers running in privileged mode, vulnerable applications, a shell running in a container, changes to persistent volumes or images, and other possible threats.

## WUI

The Wazuh WUI provides a powerful user interface for data visualization and analysis. This interface can also be used to manage Wazuh configuration and to monitor its status.

**Security events**

![Overview](https://github.com/wazuh/wazuh-kibana-app/blob/master/public/img/app2.png)

**Integrity monitoring**

![Overview](https://github.com/wazuh/wazuh-kibana-app/blob/master/public/img/app3.png)

=======

Automated vulnerability assessment helps you find the weak spots in your critical assets and take corrective action before attackers exploit them to sabotage your business or steal confidential data.

**Configuration assessment**

Wazuh monitors system and application configuration settings to ensure they are compliant with your security policies, standards and/or hardening guides. Agents perform periodic scans to detect applications that are known to be vulnerable, unpatched, or insecurely configured.

Additionally, configuration checks can be customized, tailoring them to properly align with your organization. Alerts include recommendations for better configuration, references and mapping with regulatory compliance.

**Incident response**

Wazuh provides out-of-the-box active responses to perform various countermeasures to address active threats, such as blocking access to a system from the threat source when certain criteria are met.

In addition, Wazuh can be used to remotely run commands or system queries, identifying indicators of compromise (IOCs) and helping perform other live forensics or incident response tasks.

**Regulatory compliance**

Wazuh provides some of the necessary security controls to become compliant with industry standards and regulations. These features, combined with its scalability and multi-platform support help organizations meet technical compliance requirements.

Wazuh is widely used by payment processing companies and financial institutions to meet PCI DSS (Payment Card Industry Data Security Standard) requirements. Its web user interface provides reports and dashboards that can help with this and other regulations (e.g. GPG13 or GDPR).

**Cloud security**

Wazuh helps monitoring cloud infrastructure at an API level, using integration modules that are able to pull security data from well known cloud providers, such as Amazon AWS, Azure or Google Cloud. In addition, Wazuh provides rules to assess the configuration of your cloud environment, easily spotting weaknesses.

In addition, Wazuh light-weight and multi-platform agents are commonly used to monitor cloud environments at the instance level.

**Containers security**

Wazuh provides security visibility into your Docker hosts and containers, monitoring their behavior and detecting threats, vulnerabilities and anomalies. The Wazuh agent has native integration with the Docker engine allowing users to monitor images, volumes, network settings, and running containers.

Wazuh continuously collects and analyzes detailed runtime information. For example, alerting for containers running in privileged mode, vulnerable applications, a shell running in a container, changes to persistent volumes or images, and other possible threats.

## WUI

The Wazuh WUI provides a powerful user interface for data visualization and analysis. This interface can also be used to manage Wazuh configuration and to monitor its status.

**Security events**

![Overview](https://github.com/wazuh/wazuh-kibana-app/blob/master/public/img/app2.png)

**Integrity monitoring**

![Overview](https://github.com/wazuh/wazuh-kibana-app/blob/master/public/img/app3.png)

>>>>>>> d5897828
**Vulnerability detection**

![Overview](https://github.com/wazuh/wazuh-kibana-app/blob/master/public/img/app4.png)

**Regulatory compliance**

![Overview](https://github.com/wazuh/wazuh-kibana-app/blob/master/public/img/app5.png)

**Agents overview**

![Overview](https://github.com/wazuh/wazuh-kibana-app/blob/master/public/img/app6.png)

**Agent summary**

![Overview](https://github.com/wazuh/wazuh-kibana-app/blob/master/public/img/app7.png)

## Orchestration

Here you can find all the automation tools manteined by the Wazuh team.

* [Wazuh AWS CloudFormation](https://github.com/wazuh/wazuh-cloudformation)

* [Docker containers](https://github.com/wazuh/wazuh-docker)

* [Wazuh Ansible](https://github.com/wazuh/wazuh-ansible)

* [Wazuh Chef](https://github.com/wazuh/wazuh-chef)

* [Wazuh Puppet](https://github.com/wazuh/wazuh-puppet)

* [Wazuh Kubernetes](https://github.com/wazuh/wazuh-kubernetes)

* [Wazuh Bosh](https://github.com/wazuh/wazuh-bosh)

* [Wazuh Salt](https://github.com/wazuh/wazuh-salt)

## Branches

<<<<<<< HEAD
* `master` branch on correspond to the last Wazuh stable version.
* `develop` branch contains the latest code, be aware of possible bugs on this branch.
=======
* `master` branch contains the latest code, be aware of possible bugs on this branch.
* `stable` branch on correspond to the last Wazuh stable version.
>>>>>>> d5897828

## Software and libraries used

* Modified version of Zlib and a embedded part of OpenSSL (SHA1, SHA256, SHA512, AES and Blowfish libraries).
* OpenSSL Project for use in the OpenSSL Toolkit (http://www.openssl.org/).
* Cryptographic software written by Eric Young (eay@cryptsoft.com).
* Software developed by the Zlib project (Jean-loup Gailly and Mark Adler).
* Software developed by the cJSON project (Dave Gamble).
* Software developed by the MessagePack project (https://msgpack.org/).
* Software developed by the CURL project (https://curl.haxx.se/).
* Software developed by the bzip2 project (Julian Seward).
* Software developed by the libYAML project (Kirill Simonov).
* The Linux audit userspace project (https://github.com/linux-audit/audit-userspace).
* A embedded part of the Berkeley DB library (https://github.com/berkeleydb/libdb).
* CPython interpreter by Guido van Rossum and the Python Software Foundation (https://www.python.org).
* PyPi packages: [azure-storage-blob](https://github.com/Azure/azure-storage-python), [boto3](https://github.com/boto/boto3), [cryptography](https://github.com/pyca/cryptography), [docker](https://github.com/docker/docker-py), [pytz](https://pythonhosted.org/pytz/), [requests](http://python-requests.org/) and [uvloop](http://github.com/MagicStack/uvloop).

## Documentation
<<<<<<< HEAD

* [Full documentation](http://documentation.wazuh.com)
* [Wazuh installation guide](https://documentation.wazuh.com/current/installation-guide/index.html)

=======

* [Full documentation](http://documentation.wazuh.com)
* [Wazuh installation guide](https://documentation.wazuh.com/current/installation-guide/index.html)

>>>>>>> d5897828
## Get involved

Become part of the [Wazuh's community](https://wazuh.com/community/) to learn from other users, participate in discussions, talk to our developers and contribute to the project.

If you want to contribute to our project please don’t hesitate to make pull-requests, submit issues or send commits, we will review all your questions.

You can also join our [Slack community channel](https://wazuh.com/community/join-us-on-slack/) and [mailing list](https://groups.google.com/d/forum/wazuh) by sending an email to [wazuh+subscribe@googlegroups.com](mailto:wazuh+subscribe@googlegroups.com), to ask questions and participate in discussions.

Stay up to date on news, releases, engineering articles and more.

* [Wazuh website](http://wazuh.com)
* [Linkedin](https://www.linkedin.com/company/wazuh)
* [YouTube](https://www.youtube.com/c/wazuhsecurity)
* [Twitter](https://twitter.com/wazuh)
* [Wazuh blog](https://wazuh.com/blog/)
* [Slack announcements channel](https://wazuh.com/community/join-us-on-slack/)

## Authors

Wazuh Copyright (C) 2015-2020 Wazuh Inc. (License GPLv2)

Based on the OSSEC project started by Daniel Cid.<|MERGE_RESOLUTION|>--- conflicted
+++ resolved
@@ -38,7 +38,6 @@
 **Vulnerability detection**
 
 Wazuh agents pull software inventory data and send this information to the server, where it is correlated with continuously updated CVE (Common Vulnerabilities and Exposure) databases, in order to identify well-known vulnerable software.
-<<<<<<< HEAD
 
 Automated vulnerability assessment helps you find the weak spots in your critical assets and take corrective action before attackers exploit them to sabotage your business or steal confidential data.
 
@@ -84,53 +83,6 @@
 
 ![Overview](https://github.com/wazuh/wazuh-kibana-app/blob/master/public/img/app3.png)
 
-=======
-
-Automated vulnerability assessment helps you find the weak spots in your critical assets and take corrective action before attackers exploit them to sabotage your business or steal confidential data.
-
-**Configuration assessment**
-
-Wazuh monitors system and application configuration settings to ensure they are compliant with your security policies, standards and/or hardening guides. Agents perform periodic scans to detect applications that are known to be vulnerable, unpatched, or insecurely configured.
-
-Additionally, configuration checks can be customized, tailoring them to properly align with your organization. Alerts include recommendations for better configuration, references and mapping with regulatory compliance.
-
-**Incident response**
-
-Wazuh provides out-of-the-box active responses to perform various countermeasures to address active threats, such as blocking access to a system from the threat source when certain criteria are met.
-
-In addition, Wazuh can be used to remotely run commands or system queries, identifying indicators of compromise (IOCs) and helping perform other live forensics or incident response tasks.
-
-**Regulatory compliance**
-
-Wazuh provides some of the necessary security controls to become compliant with industry standards and regulations. These features, combined with its scalability and multi-platform support help organizations meet technical compliance requirements.
-
-Wazuh is widely used by payment processing companies and financial institutions to meet PCI DSS (Payment Card Industry Data Security Standard) requirements. Its web user interface provides reports and dashboards that can help with this and other regulations (e.g. GPG13 or GDPR).
-
-**Cloud security**
-
-Wazuh helps monitoring cloud infrastructure at an API level, using integration modules that are able to pull security data from well known cloud providers, such as Amazon AWS, Azure or Google Cloud. In addition, Wazuh provides rules to assess the configuration of your cloud environment, easily spotting weaknesses.
-
-In addition, Wazuh light-weight and multi-platform agents are commonly used to monitor cloud environments at the instance level.
-
-**Containers security**
-
-Wazuh provides security visibility into your Docker hosts and containers, monitoring their behavior and detecting threats, vulnerabilities and anomalies. The Wazuh agent has native integration with the Docker engine allowing users to monitor images, volumes, network settings, and running containers.
-
-Wazuh continuously collects and analyzes detailed runtime information. For example, alerting for containers running in privileged mode, vulnerable applications, a shell running in a container, changes to persistent volumes or images, and other possible threats.
-
-## WUI
-
-The Wazuh WUI provides a powerful user interface for data visualization and analysis. This interface can also be used to manage Wazuh configuration and to monitor its status.
-
-**Security events**
-
-![Overview](https://github.com/wazuh/wazuh-kibana-app/blob/master/public/img/app2.png)
-
-**Integrity monitoring**
-
-![Overview](https://github.com/wazuh/wazuh-kibana-app/blob/master/public/img/app3.png)
-
->>>>>>> d5897828
 **Vulnerability detection**
 
 ![Overview](https://github.com/wazuh/wazuh-kibana-app/blob/master/public/img/app4.png)
@@ -169,13 +121,8 @@
 
 ## Branches
 
-<<<<<<< HEAD
-* `master` branch on correspond to the last Wazuh stable version.
-* `develop` branch contains the latest code, be aware of possible bugs on this branch.
-=======
 * `master` branch contains the latest code, be aware of possible bugs on this branch.
 * `stable` branch on correspond to the last Wazuh stable version.
->>>>>>> d5897828
 
 ## Software and libraries used
 
@@ -194,17 +141,10 @@
 * PyPi packages: [azure-storage-blob](https://github.com/Azure/azure-storage-python), [boto3](https://github.com/boto/boto3), [cryptography](https://github.com/pyca/cryptography), [docker](https://github.com/docker/docker-py), [pytz](https://pythonhosted.org/pytz/), [requests](http://python-requests.org/) and [uvloop](http://github.com/MagicStack/uvloop).
 
 ## Documentation
-<<<<<<< HEAD
 
 * [Full documentation](http://documentation.wazuh.com)
 * [Wazuh installation guide](https://documentation.wazuh.com/current/installation-guide/index.html)
 
-=======
-
-* [Full documentation](http://documentation.wazuh.com)
-* [Wazuh installation guide](https://documentation.wazuh.com/current/installation-guide/index.html)
-
->>>>>>> d5897828
 ## Get involved
 
 Become part of the [Wazuh's community](https://wazuh.com/community/) to learn from other users, participate in discussions, talk to our developers and contribute to the project.
