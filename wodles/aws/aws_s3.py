--- conflicted
+++ resolved
@@ -27,12 +27,9 @@
 #   17 - Invalid key format
 #   18 - Invalid prefix
 #   19 - The server datetime and datetime of the AWS environment differ
-<<<<<<< HEAD
-=======
 #   20 - Unable to find SQS
 #   21 - Failed fetch/delete from SQS
 
->>>>>>> 94916de5
 
 import argparse
 import configparser
@@ -102,7 +99,6 @@
                                      f"'{RETRY_CONFIGURATION_URL}'"
 
 
-
 ################################################################################
 # Classes
 ################################################################################
@@ -204,26 +200,16 @@
                                       iam_role_duration=iam_role_duration,
                                       external_id=external_id
                                       )
-<<<<<<< HEAD
-
-        # db_name is an instance variable of subclass
-        self.db_path = "{0}/{1}.db".format(self.wazuh_wodle, self.db_name)
-        self.db_connector = sqlite3.connect(self.db_path)
-        self.db_cursor = self.db_connector.cursor()
-        if bucket:
-            self.bucket = bucket
-        self.check_metadata_version()
-=======
+
         if hasattr(self, 'db_name'):  # If db_name is present, the subclass is not part of the SecLake process
             # db_name is an instance variable of subclass
             self.db_path = "{0}/{1}.db".format(self.wazuh_wodle, self.db_name)
             self.db_connector = sqlite3.connect(self.db_path)
             self.db_cursor = self.db_connector.cursor()
-            self.old_version = None  # for DB migration if it is necessary
             self.check_metadata_version()
         if bucket:
             self.bucket = bucket
->>>>>>> 94916de5
+
         self.discard_field = discard_field
         self.discard_regex = re.compile(fr'{discard_regex}')
         # to fetch logs using this date if no only_logs_after value was provided on the first execution
@@ -776,18 +762,10 @@
                 sys.exit(1)
 
         except KeyError:
-<<<<<<< HEAD
             print(
                 f"ERROR: No logs found in '{self.get_base_prefix()}'. Check the provided prefix and the location of the logs for the bucket "
                 f"type '{get_script_arguments().type.lower()}'")
             sys.exit(18)
-=======
-            bucket_types = {'cloudtrail', 'config', 'vpcflow', 'guardduty', 'waf', 'custom'}
-            print(f"ERROR: Invalid type of bucket. The bucket was set up as '{get_script_arguments().type.lower()}' "
-                  f"type and this bucket does not contain log files from this type. Try with other type: "
-                  f"{bucket_types - {get_script_arguments().type.lower()} }")
-            sys.exit(12)
->>>>>>> 94916de5
 
     def find_regions(self, account_id):
         try:
@@ -1031,11 +1009,7 @@
 
         def _event_should_be_skipped(event_):
             return self.discard_field and self.discard_regex \
-<<<<<<< HEAD
-                   and _check_recursive(event_, nested_field=self.discard_field, regex=self.discard_regex)
-=======
-                and check_recursive(event_, nested_field=self.discard_field, regex=self.discard_regex)
->>>>>>> 94916de5
+                and _check_recursive(event_, nested_field=self.discard_field, regex=self.discard_regex)
 
         if event_list is not None:
             for event in event_list:
@@ -2271,8 +2245,8 @@
     def check_guardduty_type(self):
         try:
             return \
-                'CommonPrefixes' in self.client.list_objects_v2(Bucket=self.bucket, Prefix=f'{self.prefix}AWSLogs',
-                                                                Delimiter='/', MaxKeys=1)
+                    'CommonPrefixes' in self.client.list_objects_v2(Bucket=self.bucket, Prefix=f'{self.prefix}AWSLogs',
+                                                                    Delimiter='/', MaxKeys=1)
         except Exception as err:
             if hasattr(err, 'message'):
                 debug(f"+++ Unexpected error: {err.message}", 2)
@@ -3512,7 +3486,7 @@
 
     def process_file(self, message: dict) -> None:
         """Parse an SQS message, obtain the events associated, and send them to Analysisd.
-        
+
         Parameters
         ----------
         message : dict
@@ -3550,8 +3524,9 @@
     def __init__(self, name: str, iam_role_arn: str, access_key: str = None, secret_key: str = None,
                  external_id: str = None, sts_endpoint=None, service_endpoint=None, **kwargs):
         self.sqs_name = name
-        WazuhIntegration.__init__(self, access_key=access_key, secret_key=secret_key, iam_role_arn = iam_role_arn,
-                                  aws_profile=None, external_id=external_id, service_name='sqs', sts_endpoint=sts_endpoint,
+        WazuhIntegration.__init__(self, access_key=access_key, secret_key=secret_key, iam_role_arn=iam_role_arn,
+                                  aws_profile=None, external_id=external_id, service_name='sqs',
+                                  sts_endpoint=sts_endpoint,
                                   **kwargs)
         self.sts_client = self.get_sts_client(access_key, secret_key)
         self.account_id = self.sts_client.get_caller_identity().get('Account')
@@ -3721,7 +3696,6 @@
     return int(arg_string)
 
 
-<<<<<<< HEAD
 def get_aws_config_params() -> configparser.RawConfigParser:
     """Read and retrieve parameters from aws config file
 
@@ -3736,8 +3710,6 @@
     return config
 
 
-=======
->>>>>>> 94916de5
 def get_script_arguments():
     parser = argparse.ArgumentParser(usage="usage: %(prog)s [options]",
                                      description="Wazuh wodle for monitoring AWS",
