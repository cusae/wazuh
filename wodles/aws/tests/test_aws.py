#!/usr/bin/env python

# Copyright (C) 2015, Wazuh Inc.
# Created by Wazuh, Inc. <info@wazuh.com>.
# This program is free software; you can redistribute it and/or modify it under the terms of GPLv2

import os
import sys
import json
from sqlite3 import connect
from unittest.mock import patch, MagicMock
import pytest

# mock AWS libraries
sys.modules['boto3'] = MagicMock()
sys.modules['botocore'] = MagicMock()

sys.path.append(os.path.join(os.path.dirname(os.path.realpath(__file__)), '..'))
import aws_s3

test_data_path = os.path.join(os.path.dirname(os.path.realpath(__file__)), 'data')
logs_path = os.path.join(test_data_path, 'log_files')
wazuh_installation_path = '/var/ossec'
wazuh_version = 'WAZUH_VERSION'

def get_fake_s3_db(sql_file):

    def create_memory_db(*args, **kwargs):
        s3_db = connect(':memory:')
        cur = s3_db.cursor()
        with open(os.path.join(test_data_path, sql_file)) as f:
            cur.executescript(f.read())

        return s3_db

    return create_memory_db


@pytest.mark.parametrize('class_', [
    aws_s3.AWSCloudTrailBucket,
    aws_s3.AWSConfigBucket,
    aws_s3.AWSVPCFlowBucket,
    aws_s3.AWSCustomBucket,
    aws_s3.AWSGuardDutyBucket,
])
@patch('sqlite3.connect', side_effect=get_fake_s3_db('schema_metadata_test.sql'))
def test_metadata_version_buckets(mocked_db, class_):
    """
    Checks if metadata version has been updated
    """
    with patch(f'aws_s3.{class_.__name__}.get_client'), \
        patch(f'aws_s3.{class_.__name__}.get_sts_client'), \
        patch(f'aws_s3.utils.find_wazuh_path', return_value=wazuh_installation_path), \
        patch(f'aws_s3.utils.get_wazuh_version', return_value=wazuh_version):
        ins = class_(**{'reparse': False, 'access_key': None, 'secret_key': None,
                        'profile': None, 'iam_role_arn': None, 'bucket': 'test',
                        'only_logs_after': '19700101', 'skip_on_error': True,
                        'account_alias': None, 'prefix': 'test',
                        'delete_file': False, 'aws_organization_id': None,
                        'region': None, 'suffix': '', 'discard_field': None,
                        'discard_regex': None, 'sts_endpoint': None, 'service_endpoint': None})

        query_version = ins.db_connector.execute(ins.sql_get_metadata_version)
        metadata_version = query_version.fetchone()[0]

        assert(metadata_version == ins.wazuh_version)


@pytest.mark.parametrize('class_', [
    aws_s3.AWSInspector
])
@patch('sqlite3.connect',  side_effect=get_fake_s3_db('schema_metadata_test.sql'))
def test_metadata_version_services(mocked_db, class_):
    """
    Checks if metadata version has been updated
    """
    with patch(f'aws_s3.{class_.__name__}.get_client'), \
        patch(f'aws_s3.{class_.__name__}.get_sts_client'), \
        patch(f'aws_s3.utils.find_wazuh_path', return_value=wazuh_installation_path), \
        patch(f'aws_s3.utils.get_wazuh_version', return_value=wazuh_version):
        ins = class_(**{'reparse': False, 'access_key': None, 'secret_key': None,
                        'aws_profile': None, 'iam_role_arn': None,
                        'only_logs_after': '19700101', 'region': None})

        query_version = ins.db_connector.execute(ins.sql_get_metadata_version)
        metadata_version = query_version.fetchone()[0]

        assert(metadata_version == ins.wazuh_version)


@pytest.mark.parametrize('class_, sql_file, db_name', [
    (aws_s3.AWSCloudTrailBucket, 'schema_cloudtrail_test.sql', 'cloudtrail'),
    (aws_s3.AWSConfigBucket, 'schema_config_test.sql', 'config'),
    (aws_s3.AWSVPCFlowBucket, 'schema_vpcflow_test.sql', 'vpcflow'),
    (aws_s3.AWSCustomBucket, 'schema_custom_test.sql', 'custom'),
    (aws_s3.AWSGuardDutyBucket, 'schema_guardduty_test.sql', 'guardduty'),
])
def test_db_maintenance(class_, sql_file, db_name):
    """
    Checks DB maintenance
    """
    with patch(f'aws_s3.{class_.__name__}.get_client'), \
        patch(f'aws_s3.{class_.__name__}.get_sts_client'), \
        patch('sqlite3.connect', side_effect=get_fake_s3_db(sql_file)), \
        patch(f'aws_s3.utils.find_wazuh_path', return_value=wazuh_installation_path), \
        patch(f'aws_s3.utils.get_wazuh_version', return_value=wazuh_version):
        ins = class_(**{'reparse': False, 'access_key': None, 'secret_key': None,
                        'profile': None, 'iam_role_arn': None, 'bucket': 'test-bucket',
                        'only_logs_after': '19700101', 'skip_on_error': True,
                        'account_alias': None, 'prefix': '',
                        'delete_file': False, 'aws_organization_id': None,
                        'region': None, 'suffix': '', 'discard_field': None,
                        'discard_regex': None, 'sts_endpoint': None, 'service_endpoint': None})

        account_id = '123456789'
        ins.aws_account_id = account_id  # set 'aws_account_id' for custom buckets
        flow_log_id = 'fl-1234'  # set 'flow_log_id' for VPC buckets
        region = 'us-east-1'  # not necessary for custom buckets as GuardDuty
        sql_get_first_log_key = f'SELECT log_key FROM {db_name} ORDER BY log_key ASC LIMIT 1;'
        sql_get_last_log_key = f'SELECT log_key FROM {db_name} ORDER BY log_key DESC LIMIT 1;'
        sql_count = f'SELECT COUNT(*) FROM {db_name};'

        # get oldest log_key before execute maintenance
        query = ins.db_connector.execute(sql_get_first_log_key)
        first_log_key_before = query.fetchone()[0]

        # get newest log_key before execute maintenance
        query = ins.db_connector.execute(sql_get_last_log_key)
        last_log_key_before = query.fetchone()[0]

        # maintenance when retain_db_records is bigger than elements in DB
        if class_.__name__ == 'AWSVPCFlowBucket':
            ins.db_maintenance(aws_account_id=account_id, aws_region=region,
                               flow_log_id=flow_log_id)
        else:
            ins.db_maintenance(aws_account_id=account_id, aws_region=region)
        query = ins.db_connector.execute(sql_count.format(account_id=account_id))
        data = query.fetchone()[0]

        assert(data == 8)

        # maintenance when retain_db_records is smaller than elements in DB
        ins.retain_db_records = 6
        if class_.__name__ == 'AWSVPCFlowBucket':
            ins.db_maintenance(aws_account_id=account_id, aws_region=region,
                               flow_log_id=flow_log_id)
        else:
            ins.db_maintenance(aws_account_id=account_id, aws_region=region)
        query = ins.db_connector.execute(sql_count.format(account_id=account_id))
        data = query.fetchone()[0]

        assert(data == ins.retain_db_records)

        # maintenance when retain_db_records is smaller than elements in DB
        ins.retain_db_records = 3
        if class_.__name__ == 'AWSVPCFlowBucket':
            ins.db_maintenance(aws_account_id=account_id, aws_region=region,
                               flow_log_id=flow_log_id)
        else:
            ins.db_maintenance(aws_account_id=account_id, aws_region=region)
        query = ins.db_connector.execute(sql_count.format(account_id=account_id))
        data = query.fetchone()[0]

        assert(data == ins.retain_db_records)

        # get oldest log_key after execute maintenance
        query = ins.db_connector.execute(sql_get_first_log_key)
        first_log_key_after = query.fetchone()[0]

        assert(first_log_key_before < first_log_key_after)

        # get newest log_key after execute maintenance
        query = ins.db_connector.execute(sql_get_last_log_key)
        last_log_key_after = query.fetchone()[0]

        assert(last_log_key_before == last_log_key_after)

<<<<<<< HEAD

@pytest.mark.parametrize('log_key, decompression_function', [
    ('test.gz', 'gzip.open'),
    ('test.zip', 'zipfile.ZipFile'),
])
def test_decompress_file_gz(log_key: str, decompression_function: str,
                            aws_bucket: aws_s3.AWSBucket):
    """
    Test that the decompress_file method uses the proper function depending
    on the compression algorithm.

    Parameters
    ----------
    log_key : str
        File that should be decompressed.
    decompression_function : str
        Function that should be used to decompress the file.
    aws_bucket : aws_s3.AWSBucket
        Instance of the AWSBucket class.
    """
    with patch(decompression_function) as mock_decompression, \
         patch('io.BytesIO') as mock_io:
        aws_bucket.decompress_file(log_key)
        mock_decompression.assert_called_once()
        mock_io.assert_called_once()


@pytest.mark.parametrize('log_key', ['test.snappy'])
def test_decompress_file_snappy_skip(log_key: str, aws_bucket: aws_s3.AWSBucket):
    """
    Test that the decompress_file function doesn't raise an exception when
    used with snappy files and skip_on_error is set to False.

    Parameters
    ----------
    log_key : str
        File that should be decompressed.
    aws_bucket : aws_s3.AWSBucket
        Instance of the AWSBucket class.
    """
    aws_bucket.skip_on_error = True
    with patch('io.BytesIO'):
        aws_bucket.decompress_file(log_key)


@pytest.mark.parametrize('log_key, skip_on_error, expected_exception', [
    ('test.snappy', False, SystemExit),
])
def test_decompress_file_ko(log_key: str, skip_on_error: bool, expected_exception: Exception,
                            aws_bucket: aws_s3.AWSBucket):
    """
    Test that the decompress_file method raises an exception when used with
    invalid arguments.

    Parameters
    ----------
    log_key : str
        File that should be decompressed.
    skip_on_error : bool
        If the skip_on_error is disabled or not.
    expected_exception : Exception
        Exception that should be raised.
    aws_bucket : aws_s3.AWSBucket
        Instance of the AWSBucket class.
    """
    aws_bucket.skip_on_error = skip_on_error
    with patch('io.BytesIO'), pytest.raises(expected_exception):
        aws_bucket.decompress_file(log_key)


@pytest.mark.parametrize('log_file, skip_on_error', [
    (f'{logs_path}/WAF/aws-waf', False),
    (f'{logs_path}/WAF/aws-waf', True),
    (f'{logs_path}/WAF/aws-waf-invalid-json', True),
    (f'{logs_path}/WAF/aws-waf-wrong-structure', True),
])
def test_aws_waf_load_information_from_file(log_file: str, aws_waf_bucket: aws_s3.AWSWAFBucket,
                                            skip_on_error: bool):
    """
    Test AWSWAFBucket's implementation of the load_information_from_file method.

    Parameters
    ----------
    log_file : str
        File that should be decompressed.
    aws_waf_bucket : aws_s3.AWSWAFBucket
        Instance of the AWSWAFBucket class.
    skip_on_error : bool
        If the skip_on_error is disabled or not.
    """
    aws_waf_bucket.skip_on_error = skip_on_error
    with open(log_file, 'rb') as f:
        aws_waf_bucket.client.get_object.return_value.__getitem__.return_value = f
        aws_waf_bucket.load_information_from_file(log_file)


@pytest.mark.parametrize('log_file, skip_on_error, expected_exception', [
    (f'{logs_path}/WAF/aws-waf-invalid-json', False, SystemExit),
    (f'{logs_path}/WAF/aws-waf-wrong-structure', False, SystemExit),
])
def test_aws_waf_load_information_from_file_ko(
        log_file: str, skip_on_error: bool,
        expected_exception: Exception,
        aws_waf_bucket: aws_s3.AWSWAFBucket):
    """
    Test that AWSWAFBucket's implementation of the load_information_from_file method raises
    an exception when called with invalid arguments.

    Parameters
    ----------
    log_file : str
        File that should be decompressed.
    skip_on_error : bool
        If the skip_on_error is disabled or not.
    expected_exception : Exception
        Exception that should be raised.
    aws_waf_bucket : aws_s3.AWSWAFBucket
        Instance of the AWSWAFBucket class.
    """
    aws_waf_bucket.skip_on_error = skip_on_error
    with open(log_file, 'rb') as f, \
         pytest.raises(expected_exception):
        aws_waf_bucket.client.get_object.return_value.__getitem__.return_value = f
        aws_waf_bucket.load_information_from_file(log_file)
=======
@pytest.mark.parametrize('date, expected_date', [
    ('2021/1/19','20210119'),
    ('2021/1/1', '20210101'),
    ('2021/01/01', '20210101'),
    ('2000/2/12', '20000212'),
    ('2022/02/1', '20220201')
])
def test_config_format_created_date(date: str, expected_date: str):
    """
    Test AWSConfigBucket's format_created_date method.

    Parameters
    ----------
    date : str
        The date introduced.
    expected_date : str
        The date that the method should return.
    """
    with patch('aws_s3.AWSConfigBucket.get_client'), \
        patch('aws_s3.AWSConfigBucket.get_sts_client'), \
        patch('sqlite3.connect'):
        bucket = aws_s3.AWSConfigBucket(**{'reparse': False, 'access_key': None, 'secret_key': None,
                        'profile': None, 'iam_role_arn': None, 'bucket': 'test',
                        'only_logs_after': '19700101', 'skip_on_error': True,
                        'account_alias': None, 'prefix': 'test',
                        'delete_file': False, 'aws_organization_id': None,
                        'region': None, 'suffix': '', 'discard_field': None,
                        'discard_regex': None, 'sts_endpoint': None, 'service_endpoint': None})
    assert bucket._format_created_date(date) == expected_date
>>>>>>> 89e83f5a
<|MERGE_RESOLUTION|>--- conflicted
+++ resolved
@@ -175,7 +175,6 @@
 
         assert(last_log_key_before == last_log_key_after)
 
-<<<<<<< HEAD
 
 @pytest.mark.parametrize('log_key, decompression_function', [
     ('test.gz', 'gzip.open'),
@@ -300,7 +299,8 @@
          pytest.raises(expected_exception):
         aws_waf_bucket.client.get_object.return_value.__getitem__.return_value = f
         aws_waf_bucket.load_information_from_file(log_file)
-=======
+
+
 @pytest.mark.parametrize('date, expected_date', [
     ('2021/1/19','20210119'),
     ('2021/1/1', '20210101'),
@@ -329,5 +329,4 @@
                         'delete_file': False, 'aws_organization_id': None,
                         'region': None, 'suffix': '', 'discard_field': None,
                         'discard_regex': None, 'sts_endpoint': None, 'service_endpoint': None})
-    assert bucket._format_created_date(date) == expected_date
->>>>>>> 89e83f5a
+    assert bucket._format_created_date(date) == expected_date