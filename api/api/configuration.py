# Copyright (C) 2015-2020, Wazuh Inc.
# Created by Wazuh, Inc. <info@wazuh.com>.
# This program is a free software; you can redistribute it and/or modify it under the terms of GPLv2

import copy
import datetime
import os
from typing import Dict, List, Tuple

import yaml
from cryptography import x509
from cryptography.hazmat.backends import default_backend as crypto_default_backend
from cryptography.hazmat.primitives import hashes
from cryptography.hazmat.primitives import serialization
from cryptography.hazmat.primitives.asymmetric import rsa
from cryptography.x509.oid import NameOID

from api.api_exception import APIError
from api.constants import SECURITY_CONFIG_PATH
from wazuh.core import common

<<<<<<< HEAD
need_revoke_config = ["auth_token_exp_timeout", "rbac_mode"]
=======

>>>>>>> 4d8eb3b4
default_security_configuration = {
    "auth_token_exp_timeout": 36000,
    "rbac_mode": "black"
}

default_api_configuration = {
    "host": "0.0.0.0",
    "port": 55000,
    "behind_proxy_server": False,
    "https": {
        "enabled": True,
        "key": "api/configuration/ssl/server.key",
        "cert": "api/configuration/ssl/server.crt",
        "use_ca": False,
        "ca": "api/configuration/ssl/ca.crt"
    },
    "logs": {
        "level": "info",
        "path": "logs/api.log"
    },
    "cors": {
        "enabled": False,
        "source_route": "*",
        "expose_headers": "*",
        "allow_headers": "*",
        "allow_credentials": False,
    },
    "cache": {
        "enabled": True,
        "time": 0.750
    },
    "access": {
        "max_login_attempts": 5,
        "block_time": 300,
        "max_request_per_minute": 300
    },
    "use_only_authd": False,
    "drop_privileges": True,
    "experimental_features": False
}


def dict_to_lowercase(mydict: Dict):
    """Turns all str values to lowercase. Supports nested dictionaries.

    :param mydict: Dictionary to lowercase
    :return: None (the dictionary's reference is modified)
    """
    for k, val in filter(lambda x: isinstance(x[1], str) or isinstance(x[1], dict), mydict.items()):
        if isinstance(val, dict):
            dict_to_lowercase(mydict[k])
        else:
            mydict[k] = val.lower()


def append_ossec_path(dictionary: Dict, path_fields: List[Tuple[str, str]]):
    """Appends ossec path to all path fields in a dictionary

    :param dictionary: dictionary to append ossec path
    :param path_fields: List of tuples containing path fields
    :return: None (the dictionary's reference is modified)
    """
    for section, subsection in path_fields:
        try:
            dictionary[section][subsection] = os.path.join(common.ossec_path, dictionary[section][subsection])
        except KeyError:
            pass


def fill_dict(default: Dict, config: Dict) -> Dict:
    """Fills a dictionary's missing values using default ones.

    :param default: Dictionary with default values
    :param config: Dictionary to fill
    :return: Filled dictionary
    """
    # Check there aren't extra configuration values in user's configuration:
    for k in config.keys():
        if k not in default.keys():
            raise APIError(2000, details=', '.join(config.keys() - default.keys()))

    for k, val in filter(lambda x: isinstance(x[1], dict), config.items()):
        config[k] = {**default[k], **config[k]}

    return {**default, **config}


def generate_private_key(private_key_path, public_exponent=65537, key_size=2048):
    """Generate a private key in 'CONFIG_PATH/ssl/server.key'.

    Parameters
    ----------
    private_key_path : str
        Path where the private key will be generated.
    public_exponent : int, optional
        Key public exponent. Default `65537`
    key_size : int, optional
        Key size. Default `2048`

    Returns
    -------
    RSAPrivateKey
        Private key.
    """
    key = rsa.generate_private_key(
        public_exponent,
        key_size,
        crypto_default_backend()
    )
    with open(private_key_path, 'wb') as f:
        f.write(key.private_bytes(
            encoding=serialization.Encoding.PEM,
            format=serialization.PrivateFormat.PKCS8,
            encryption_algorithm=serialization.NoEncryption()
        ))
    return key


def generate_self_signed_certificate(private_key, certificate_path):
    """Generate a self signed certificate using a generated private key. The certificate will be created in
        'CONFIG_PATH/ssl/server.crt'.

    Parameters
    ----------
    private_key : RSAPrivateKey
        Private key.
    certificate_path : str
        Path where the self signed certificate will be generated.
    """
    # Generate private key
    # Various details about who we are. For a self-signed certificate the
    # subject and issuer are always the same.
    subject = issuer = x509.Name([
        x509.NameAttribute(NameOID.COUNTRY_NAME, u"US"),
        x509.NameAttribute(NameOID.STATE_OR_PROVINCE_NAME, u"California"),
        x509.NameAttribute(NameOID.LOCALITY_NAME, u"San Francisco"),
        x509.NameAttribute(NameOID.ORGANIZATION_NAME, u"Wazuh"),
        x509.NameAttribute(NameOID.COMMON_NAME, u"wazuh.com"),
    ])
    cert = x509.CertificateBuilder().subject_name(
        subject
    ).issuer_name(
        issuer
    ).public_key(
        private_key.public_key()
    ).serial_number(
        x509.random_serial_number()
    ).not_valid_before(
        datetime.datetime.utcnow()
    ).not_valid_after(
        # Our certificate will be valid for 10 days
        datetime.datetime.utcnow() + datetime.timedelta(days=365)
    ).add_extension(
        x509.SubjectAlternativeName([x509.DNSName(u"localhost")]),
        critical=False,
        # Sign our certificate with our private key
    ).sign(private_key, hashes.SHA256(), crypto_default_backend())
    # Write our certificate out to disk.
    with open(certificate_path, 'wb') as f:
        f.write(cert.public_bytes(serialization.Encoding.PEM))


def read_yaml_config(config_file=common.api_config_path, default_conf=None) -> Dict:
    """Reads user API configuration and merges it with the default one

    :return: API configuration
    """
    if default_conf is None:
        default_conf = default_api_configuration

    if os.path.exists(config_file):
        try:
            with open(config_file) as f:
                configuration = yaml.safe_load(f)
        except IOError as e:
            raise APIError(2004, details=e.strerror)
    else:
        configuration = None

    # If any value is missing from user's cluster configuration, add the default one:
    if configuration is None:
        configuration = copy.deepcopy(default_conf)
    else:
        dict_to_lowercase(configuration)
        configuration = fill_dict(default_conf, configuration)

    # Append ossec_path to all paths in configuration
    append_ossec_path(configuration, [('logs', 'path'), ('https', 'key'), ('https', 'cert'), ('https', 'ca')])

    return configuration


# Configuration - global object
api_conf = read_yaml_config()
security_conf = read_yaml_config(config_file=SECURITY_CONFIG_PATH, default_conf=default_security_configuration)<|MERGE_RESOLUTION|>--- conflicted
+++ resolved
@@ -19,11 +19,7 @@
 from api.constants import SECURITY_CONFIG_PATH
 from wazuh.core import common
 
-<<<<<<< HEAD
-need_revoke_config = ["auth_token_exp_timeout", "rbac_mode"]
-=======
-
->>>>>>> 4d8eb3b4
+
 default_security_configuration = {
     "auth_token_exp_timeout": 36000,
     "rbac_mode": "black"
