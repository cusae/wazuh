--- conflicted
+++ resolved
@@ -40,16 +40,10 @@
     return web.json_response(data=data, status=200, dumps=dumps)
 
 
-<<<<<<< HEAD
-@exception_handler
-def get_syscheck_agent(agent_id, pretty=False, wait_for_complete=False, offset=0,
-                       limit=None, select=None, sort=None, search=None, distinct=False,
-                       summary=False, md5=None, sha1=None, sha256=None):
-=======
 async def get_syscheck_agent(request, agent_id, pretty=False, wait_for_complete=False, offset=0,
-                             limit=None, select=None, sort=None, search=None,
+                             limit=None, select=None, sort=None, search=None, distinct=False,
                              summary=False, md5=None, sha1=None, sha256=None):
->>>>>>> 48856eb4
+
     """
     :param agent_id: Agent ID
     :type agent_id: str
