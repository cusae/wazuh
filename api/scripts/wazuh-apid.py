#!/var/ossec/framework/python/bin/python3

# Copyright (C) 2015-2020, Wazuh Inc.
# Created by Wazuh, Inc. <info@wazuh.com>.
# This program is a free software; you can redistribute it and/or modify it under the terms of GPLv2

import argparse
import asyncio
import os
import ssl
import sys
from collections import deque

import aiohttp_cors
import connexion
import psutil
import uvloop
from aiohttp_swagger import setup_swagger

from api import alogging, configuration, __path__ as api_path
# noinspection PyUnresolvedReferences
from api import validator
from api.aiohttp_cache import setup_cache
from api.api_exception import APIException
<<<<<<< HEAD
from api.constants import CONFIG_FILE_PATH
from api.middlewares import set_user_name, check_experimental
=======
from api.constants import CONFIG_FILE_PATH, API_LOG_FILE_PATH
from api.middlewares import set_user_name
>>>>>>> 725b98df
from api.util import to_relative_path
from wazuh import pyDaemonModule, common
from wazuh.core.cluster import __version__, __author__, __ossec_name__, __licence__


def set_logging(log_path='logs/api.log', foreground_mode=False, debug_mode='info'):
    for logger_name in ('connexion.aiohttp_app', 'connexion.apis.aiohttp_api', 'wazuh'):
        api_logger = alogging.APILogger(log_path=log_path, foreground_mode=foreground_mode,
                                        debug_level=debug_mode,
                                        logger_name=logger_name)
        api_logger.setup_logger()


def print_version():
    print("\n{} {} - {}\n\n{}".format(__ossec_name__, __version__, __author__, __licence__))


def start(foreground, root, config_file):
    """
    Run the Wazuh API.

    If another Wazuh API is running, this function fails. The `stop` command should be used first.
    This function exits with 0 if success or 2 if failed because the API was already running.

    Arguments
    ---------
    foreground : bool
        If the API must be daemonized or not
    root : bool
        If true, the daemon is run as root. Normally not recommended for security reasons
    config_file : str
        Path to the API config file
    """

    pids = get_wazuh_apid_pids()
    if pids:
        print(f"Cannot start API while other processes are running. Kill these before {pids}")
        sys.exit(2)

    # Foreground/Daemon
    if not foreground:
        print(f"Starting API in background")
        pyDaemonModule.pyDaemon()

    cluster_config = read_config()
    configuration.api_conf = configuration.read_api_config(config_file=args.config_file)
    cache_conf = configuration.api_conf['cache']
    cors = configuration.api_conf['cors']
    log_path = configuration.api_conf['logs']['path']

    # Drop privileges to ossec
<<<<<<< HEAD
    if not args.root:
        if configuration.api_conf['drop_privileges']:
            os.setgid(common.ossec_gid())
            os.setuid(common.ossec_uid())

    set_logging(log_path=log_path, debug_mode=configuration.api_conf['logs']['level'], foreground_mode=args.foreground)
=======
    if not root:
        os.setgid(common.ossec_gid())
        os.setuid(common.ossec_uid())

    api_config = configuration.read_api_config(config_file=config_file)
    cors = api_config['cors']

    set_logging(debug_mode=api_config['logs']['level'], foreground_mode=foreground)
>>>>>>> 725b98df

    # set correct permissions on api.log file
    if os.path.exists(os.path.join(common.ossec_path, log_path)):
        os.chown(os.path.join(common.ossec_path, log_path), common.ossec_uid(), common.ossec_gid())
        os.chmod(os.path.join(common.ossec_path, log_path), 0o660)

    asyncio.set_event_loop_policy(uvloop.EventLoopPolicy())
<<<<<<< HEAD
    app = connexion.AioHttpApp(__name__, host=configuration.api_conf['host'],
                               port=configuration.api_conf['port'],
=======
    app = connexion.AioHttpApp(__name__, host=api_config['host'],
                               port=api_config['port'],
>>>>>>> 725b98df
                               specification_dir=os.path.join(api_path[0], 'spec'),
                               options={"swagger_ui": False}
                               )
    app.add_api('spec.yaml',
                arguments={'title': 'Wazuh API',
<<<<<<< HEAD
                           'protocol': 'https' if configuration.api_conf['https']['enabled'] else 'http',
                           'host': configuration.api_conf['host'],
                           'port': configuration.api_conf['port']
=======
                           'protocol': 'https' if api_config['https']['enabled'] else 'http',
                           'host': api_config['host'],
                           'port': api_config['port']
>>>>>>> 725b98df
                           },
                strict_validation=True,
                validate_responses=True,
                pass_context_arg_name='request',
                options={"middlewares": [set_user_name, check_experimental]})

    # Enable CORS
    if cors['enabled']:
        cors = aiohttp_cors.setup(app.app, defaults={
            cors['source_route']: aiohttp_cors.ResourceOptions(
                expose_headers=cors['expose_headers'],
                allow_headers=cors['allow_headers'],
                allow_credentials=cors['allow_credentials']
            )
        })
        # Configure CORS on all endpoints.
        for route in list(app.app.router.routes()):
            cors.add(route)

    # Enable cache plugin
    if cache_conf['enabled']:
        setup_cache(app.app)

    # Enable swagger UI plugin
    setup_swagger(app.app,
                  ui_version=3,
                  swagger_url='/ui',
                  swagger_from_file=os.path.join(app.specification_dir, 'spec.yaml'))

    # Configure https
<<<<<<< HEAD
    if configuration.api_conf['https']['enabled']:
        try:
            ssl_context = ssl.SSLContext()
            if configuration.api_conf['https']['use_ca']:
                ssl_context.verify_mode = ssl.CERT_REQUIRED
                ssl_context.load_verify_locations(configuration.api_conf['https']['ca'])
            ssl_context.load_cert_chain(certfile=configuration.api_conf['https']['cert'],
                                        keyfile=configuration.api_conf['https']['key'])
=======
    if api_config['https']['enabled']:
        try:
            ssl_context = ssl.SSLContext()
            if api_config['https']['use_ca']:
                ssl_context.verify_mode = ssl.CERT_REQUIRED
                ssl_context.load_verify_locations(api_config['https']['ca'])
            ssl_context.load_cert_chain(certfile=api_config['https']['cert'],
                                        keyfile=api_config['https']['key'])
>>>>>>> 725b98df
        except ssl.SSLError as e:
            raise APIException(2003, details='Private key does not match with the certificate')
        except IOError as e:
            raise APIException(2003, details=f'{e} - Please, ensure '
                                             'if path to certificates is correct in '
                                             'the configuration file '
                                             f'(WAZUH_PATH/{to_relative_path(CONFIG_FILE_PATH)})')
    else:
        ssl_context = None

<<<<<<< HEAD
    pyDaemonModule.create_pid('wazuh-apid', os.getpid())

    app.run(port=configuration.api_conf['port'],
            host=configuration.api_conf['host'],
=======
    app.run(port=api_config['port'],
            host=api_config['host'],
>>>>>>> 725b98df
            ssl_context=ssl_context,
            access_log_class=alogging.AccessLogger,
            use_default_access_log=True
            )


def stop():
    """
    Stop the Wazuh API

    This function applies when the API is running in daemon mode.
    """
    def on_terminate(p):
        print(f"Wazuh API process {p.pid} terminated.")

    pids = get_wazuh_apid_pids()
    if pids:
        procs = [psutil.Process(pid=pid) for pid in pids]
        for proc in procs:
            proc.terminate()
        gone, alive = psutil.wait_procs(procs=procs, timeout=5, callback=on_terminate)
        for proc in alive:
            proc.kill()


def restart(foreground, root, config_file):
    """
    Restart the API by calling the `stop` and `start` functions respectively.

    Arguments
    ---------
    foreground : bool
        If the API must be daemonized or not
    root : bool
        If true, the daemon is run as root. Normally not recommended for security reasons
    config_file : str
        Path to the API config file
    """
    print("Restarting Wazuh API")
    stop()
    start(foreground, root, config_file)
    print("Wazuh API restarted")


def status():
    """
    Print the current status of the API daemon.
    """
    if get_wazuh_apid_pids():
        print("Wazuh API is running")
    else:
        print("Wazuh API is stopped.")
        with open(API_LOG_FILE_PATH, 'r') as log:
            for line in deque(log, 20):
                print(line)
        print(f"Full log in {API_LOG_FILE_PATH}")


def get_wazuh_apid_pids():
    """
    Get the API service pid.

    This function applies when the API is running as a daemon.

    Returns
    -------
    list
        List with all the pids of API processes. None if no one is found.
    """
    result = []
    for process in psutil.process_iter(attrs=['pid', 'name']):
        if process.pid != os.getpid() and process.info['name'] == 'python3':
            if 'wazuh-apid.py' in ' '.join(process.cmdline()):
                result.append(process.pid)
    return result if len(result) > 0 else None


def test_config(config_file):
    """
    Make an attempt to read the API config file

    Exits with 0 code if sucess, 1 otherwise.

    Arguments
    ---------
    config_file : str
        Path of the file
    """
    try:
        configuration.read_api_config(config_file=config_file)
    except Exception as e:
        print(f"Configuration not valid: {e}")
        sys.exit(1)
    sys.exit(0)


def version():
    """
    Print API version and exits with 0 code.
    """
    print_version()
    sys.exit(0)


if __name__ == '__main__':

    parser = argparse.ArgumentParser()
    ####################################################################################################################
    parser.add_argument('action', help="Action to be performed", choices=('start', 'stop', 'restart',
                                                                          'status', 'test_config', 'version'),
                        default='start', nargs='?')
    parser.add_argument('-f', help="Run in foreground", action='store_true', dest='foreground')
    parser.add_argument('-V', help="Print version", action='store_true', dest="version")
    parser.add_argument('-t', help="Test configuration", action='store_true', dest='test_config')
    parser.add_argument('-r', help="Run as root", action='store_true', dest='root')
    parser.add_argument('-c', help="Configuration file to use", type=str, metavar='config', dest='config_file',
                        default=common.api_config_path)
    args = parser.parse_args()

    if args.action == 'start':
        start(args.foreground, args.root, args.config_file)
    elif args.action == 'stop':
        stop()
    elif args.action == 'restart':
        restart(args.foreground, args.root, args.config_file)
    elif args.action == 'status':
        status()
    elif args.action == 'test_config':
        test_config(args.config_file)
    elif args.action == 'version':
        version()
    else:
        print("Invalid action")
        sys.exit(1)<|MERGE_RESOLUTION|>--- conflicted
+++ resolved
@@ -22,16 +22,12 @@
 from api import validator
 from api.aiohttp_cache import setup_cache
 from api.api_exception import APIException
-<<<<<<< HEAD
-from api.constants import CONFIG_FILE_PATH
+from api.constants import CONFIG_FILE_PATH, API_LOG_FILE_PATH
 from api.middlewares import set_user_name, check_experimental
-=======
-from api.constants import CONFIG_FILE_PATH, API_LOG_FILE_PATH
-from api.middlewares import set_user_name
->>>>>>> 725b98df
 from api.util import to_relative_path
 from wazuh import pyDaemonModule, common
 from wazuh.core.cluster import __version__, __author__, __ossec_name__, __licence__
+from wazuh.core.cluster.utils import read_config
 
 
 def set_logging(log_path='logs/api.log', foreground_mode=False, debug_mode='info'):
@@ -80,23 +76,15 @@
     log_path = configuration.api_conf['logs']['path']
 
     # Drop privileges to ossec
-<<<<<<< HEAD
-    if not args.root:
+    if not root:
         if configuration.api_conf['drop_privileges']:
             os.setgid(common.ossec_gid())
             os.setuid(common.ossec_uid())
 
-    set_logging(log_path=log_path, debug_mode=configuration.api_conf['logs']['level'], foreground_mode=args.foreground)
-=======
-    if not root:
-        os.setgid(common.ossec_gid())
-        os.setuid(common.ossec_uid())
-
     api_config = configuration.read_api_config(config_file=config_file)
     cors = api_config['cors']
 
-    set_logging(debug_mode=api_config['logs']['level'], foreground_mode=foreground)
->>>>>>> 725b98df
+    set_logging(log_path=log_path, debug_mode=configuration.api_conf['logs']['level'], foreground_mode=args.foreground)
 
     # set correct permissions on api.log file
     if os.path.exists(os.path.join(common.ossec_path, log_path)):
@@ -104,27 +92,16 @@
         os.chmod(os.path.join(common.ossec_path, log_path), 0o660)
 
     asyncio.set_event_loop_policy(uvloop.EventLoopPolicy())
-<<<<<<< HEAD
     app = connexion.AioHttpApp(__name__, host=configuration.api_conf['host'],
                                port=configuration.api_conf['port'],
-=======
-    app = connexion.AioHttpApp(__name__, host=api_config['host'],
-                               port=api_config['port'],
->>>>>>> 725b98df
                                specification_dir=os.path.join(api_path[0], 'spec'),
                                options={"swagger_ui": False}
                                )
     app.add_api('spec.yaml',
                 arguments={'title': 'Wazuh API',
-<<<<<<< HEAD
                            'protocol': 'https' if configuration.api_conf['https']['enabled'] else 'http',
                            'host': configuration.api_conf['host'],
                            'port': configuration.api_conf['port']
-=======
-                           'protocol': 'https' if api_config['https']['enabled'] else 'http',
-                           'host': api_config['host'],
-                           'port': api_config['port']
->>>>>>> 725b98df
                            },
                 strict_validation=True,
                 validate_responses=True,
@@ -155,7 +132,6 @@
                   swagger_from_file=os.path.join(app.specification_dir, 'spec.yaml'))
 
     # Configure https
-<<<<<<< HEAD
     if configuration.api_conf['https']['enabled']:
         try:
             ssl_context = ssl.SSLContext()
@@ -164,16 +140,6 @@
                 ssl_context.load_verify_locations(configuration.api_conf['https']['ca'])
             ssl_context.load_cert_chain(certfile=configuration.api_conf['https']['cert'],
                                         keyfile=configuration.api_conf['https']['key'])
-=======
-    if api_config['https']['enabled']:
-        try:
-            ssl_context = ssl.SSLContext()
-            if api_config['https']['use_ca']:
-                ssl_context.verify_mode = ssl.CERT_REQUIRED
-                ssl_context.load_verify_locations(api_config['https']['ca'])
-            ssl_context.load_cert_chain(certfile=api_config['https']['cert'],
-                                        keyfile=api_config['https']['key'])
->>>>>>> 725b98df
         except ssl.SSLError as e:
             raise APIException(2003, details='Private key does not match with the certificate')
         except IOError as e:
@@ -184,15 +150,10 @@
     else:
         ssl_context = None
 
-<<<<<<< HEAD
     pyDaemonModule.create_pid('wazuh-apid', os.getpid())
 
     app.run(port=configuration.api_conf['port'],
             host=configuration.api_conf['host'],
-=======
-    app.run(port=api_config['port'],
-            host=api_config['host'],
->>>>>>> 725b98df
             ssl_context=ssl_context,
             access_log_class=alogging.AccessLogger,
             use_default_access_log=True
