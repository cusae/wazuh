--- conflicted
+++ resolved
@@ -241,26 +241,15 @@
         plain_log = 'plain' in api_conf['logs']['format']
         json_log = 'json' in api_conf['logs']['format']
 
-<<<<<<< HEAD
-        log_path = f'{API_LOG_PATH}.log'
-        foreground_mode = args.foreground
-
+        if plain_log:
+            set_logging(log_path=f'{API_LOG_PATH}.log', debug_mode=api_conf['logs']['level'],
+                        foreground_mode=args.foreground)
         if json_log:
-            log_path = f'{API_LOG_PATH}.json'
-            foreground_mode = args.foreground and not plain_log
-
-        set_logging(log_path=log_path, debug_mode=api_conf['logs']['level'], foreground_mode=foreground_mode)
+            set_logging(log_path=f'{API_LOG_PATH}.json', debug_mode=api_conf['logs']['level'],
+                        foreground_mode=args.foreground and not plain_log)
     except APIError as api_log_error:
         print(f"Error when trying to start the Wazuh API. {api_log_error}")
         sys.exit(1)
-=======
-    if plain_log:
-        set_logging(log_path=f'{API_LOG_PATH}.log', debug_mode=api_conf['logs']['level'],
-                    foreground_mode=args.foreground)
-    if json_log:
-        set_logging(log_path=f'{API_LOG_PATH}.json', debug_mode=api_conf['logs']['level'],
-                    foreground_mode=args.foreground and not plain_log)
->>>>>>> 555c197f
 
     logger = logging.getLogger('wazuh-api')
 
