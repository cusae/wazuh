---
test_name: /cluster/local/config

marks:
  - rbac_tests

stages:

  - name: Get cluster config
    request:
      verify: False
      url: "{protocol:s}://{host:s}:{port:d}/{version:s}/cluster/local/config"
      method: GET
      headers:
        Authorization: "Bearer {test_login_token}"
    response: &permission_denied
      status_code: 403
      json:
        code: 4000

---
test_name: GET /cluster/healthcheck

stages:

  - name: Get cluster healtcheck
    request:
      verify: False
      url: "{protocol:s}://{host:s}:{port:d}/{version:s}/cluster/healthcheck"
      method: GET
      headers:
        Authorization: "Bearer {test_login_token}"
      params:
        list_nodes: 'worker1,worker2'
    response:
      status_code: 200
      json:
        data:
          affected_items:
            - info:
                name: "worker1"
                ip: !anystr
                version: !anystr
                type: !anystr
                n_active_agents: !anyint
              status: !anything
          failed_items:
            - error:
                code: 4000
              id:
                - 'worker2'
          total_affected_items: 1
          total_failed_items: 1

  - name: Get cluster healtcheck
    request:
      verify: False
      url: "{protocol:s}://{host:s}:{port:d}/{version:s}/cluster/healthcheck"
      method: GET
      headers:
        Authorization: "Bearer {test_login_token}"
    response:
      status_code: 200
      json:
        data:
          affected_items:
            - info:
                name: "worker1"
                ip: !anystr
                version: !anystr
                type: !anystr
                n_active_agents: !anyint
              status: !anything
          failed_items: []
          total_affected_items: 1
          total_failed_items: 0

---
test_name: GET /cluster/local/info

stages:

  - name: Get cluster node
    request:
      verify: False
      url: "{protocol:s}://{host:s}:{port:d}/{version:s}/cluster/local/info"
      method: GET
      headers:
        Authorization: "Bearer {test_login_token}"
    response:
      <<: *permission_denied

---
test_name: GET /cluster/nodes

stages:

  - name: Get cluster nodes
    request: &get_cluster_nodes
      verify: False
      url: "{protocol:s}://{host:s}:{port:d}/{version:s}/cluster/nodes"
      method: GET
      headers:
        Authorization: "Bearer {test_login_token}"
      params:
        limit: 5
    response:
      status_code: 200
      json:
        data:
          affected_items: &cluster_nodes_response
            - name: !anystr
              type: !anystr
              version: !anystr
              ip: !anything
          failed_items: []
          total_affected_items: 1
          total_failed_items: 0

  - name: Get cluster nodes
    request:
      verify: False
      <<: *get_cluster_nodes
      params:
        limit: 500
    response:
      status_code: 200
      json:
        data:
          affected_items:
            - <<: *cluster_nodes_response
          failed_items: []
          total_affected_items: 1
          total_failed_items: 0

  - name: Filters (type) -> master
    request:
      verify: False
      <<: *get_cluster_nodes
      params:
        type: master
    response:
      status_code: 200
      json:
        data:
          affected_items: []
          failed_items: []
          total_affected_items: 0
          total_failed_items: 0

  - name: Filters (type) -> worker
    request:
      verify: False
      <<: *get_cluster_nodes
      params:
        limit: 5
        type: worker
    response:
      status_code: 200
      json:
        data:
          affected_items:
            - <<: *cluster_nodes_response
              type: worker
          failed_items: []
          total_affected_items: 1
          total_failed_items: 0

---
test_name: GET /cluster/nodes/{node_id}

stages:

  - name: Get cluster {worker2} (Deny)
    request:
      verify: False
      url: "{protocol:s}://{host:s}:{port:d}/{version:s}/cluster/nodes"
      method: GET
      headers:
        Authorization: "Bearer {test_login_token}"
      params:
        list_nodes: 'worker2'
    response:
      <<: *permission_denied

  - name: Get cluster {worker2} (Allow)
    request:
      verify: False
      url: "{protocol:s}://{host:s}:{port:d}/{version:s}/cluster/nodes"
      method: GET
      headers:
        Authorization: "Bearer {test_login_token}"
      params:
        list_nodes: 'worker1'
    response:
      status_code: 200
      json:
        data:
          affected_items:
            - <<: *cluster_nodes_response
              type: worker
          failed_items: []
          total_affected_items: 1
          total_failed_items: 0

  - name: Get cluster {master-node,worker1,worker2} (Allow, Deny, Allow)
    request:
      verify: False
      url: "{protocol:s}://{host:s}:{port:d}/{version:s}/cluster/nodes"
      method: GET
      headers:
        Authorization: "Bearer {test_login_token}"
      params:
        list_nodes: 'master-node,worker1,worker2'
    response:
      status_code: 200
      json:
        data:
          affected_items:
            - <<: *cluster_nodes_response
              type: worker
          failed_items:
            - error:
                code: 4000
                message: !anystr
                remediation: !anystr
              id:
                - 'master-node'
                - 'worker2'
          total_affected_items: 1
          total_failed_items: 2

---
test_name: GET /cluster/status

stages:

  - name: Get cluster status
    request:
      verify: False
      url: "{protocol:s}://{host:s}:{port:d}/{version:s}/cluster/status"
      method: GET
      headers:
        Authorization: "Bearer {test_login_token}"
    response:
      <<: *permission_denied

---
test_name: GET /cluster/{node_id}/configuration

stages:

  - name: Request {node_id}
    request:
      verify: False
      url: "{protocol:s}://{host:s}:{port:d}/{version:s}/cluster/worker1/configuration"
      method: GET
      headers:
        Authorization: "Bearer {test_login_token}"
    response:
      status_code: 200
      json:
        data:
          affected_items:
            - alerts: !anything
              auth: !anything
              cis-cat: !anything
              cluster: !anything
              command: !anything
              global: !anything
              localfile: !anything
              osquery: !anything
              remote: !anything
              rootcheck: !anything
              ruleset: !anything
              sca: !anything
              syscheck: !anything
              syscollector: !anything
              vulnerability-detector: !anything
          failed_items: []
          total_affected_items: 1
          total_failed_items: 0

  - name: Request (worker1) (Deny)
    request:
      verify: False
      url: "{protocol:s}://{host:s}:{port:d}/{version:s}/cluster/master-node/configuration"
      method: GET
      headers:
        Authorization: "Bearer {test_login_token}"
    response:
      <<: *permission_denied

---
test_name: GET /cluster/configuration/validation

stages:

  - name: Request cluster validation
    request:
      verify: False
      url: "{protocol:s}://{host:s}:{port:d}/{version:s}/cluster/configuration/validation"
      method: GET
      headers:
        Authorization: "Bearer {test_login_token}"
    response:
      status_code: 200
      json:
        data:
          affected_items:
            - name: worker1
              status: 'OK'
          failed_items: []
          total_affected_items: 1
          total_failed_items: 0

  - name: Request cluster validation
    request:
      verify: False
      url: "{protocol:s}://{host:s}:{port:d}/{version:s}/cluster/configuration/validation"
      method: GET
      headers:
        Authorization: "Bearer {test_login_token}"
      params:
        list_nodes: 'worker1,worker2'
    response:
      status_code: 200
      json:
        data:
          affected_items:
            - name: worker1
              status: OK
          failed_items:
            - error:
                code: 4000
                message: !anystr
                remediation: !anystr
              id:
                - worker2
          total_affected_items: 1
          total_failed_items: 1

---
test_name: GET /cluster/{node_id}/configuration/{component}/{configuration}

stages:

  - name: Try to show the config of analisys/global through a worker
    request:
      verify: False
      url: "{protocol:s}://{host:s}:{port:d}/{version:s}/cluster/worker2/configuration/analysis/global"
      headers:
        Authorization: "Bearer {test_login_token}"
      method: GET
    response:
      <<: *permission_denied

  - name: Try to show the config of analisys/global through a worker
    request:
      verify: False
      url: "{protocol:s}://{host:s}:{port:d}/{version:s}/cluster/worker1/configuration/analysis/global"
      headers:
        Authorization: "Bearer {test_login_token}"
      method: GET
    response:
      status_code: 200

---
test_name: GET /cluster/{node_id}/info

stages:

  - name: Request {node_id}
    request:
      verify: False
      url: "{protocol:s}://{host:s}:{port:d}/{version:s}/cluster/worker2/info"
      method: GET
      headers:
        Authorization: "Bearer {test_login_token}"
    response:
      <<: *permission_denied

  - name: Request {node_id}
    request:
      verify: False
      url: "{protocol:s}://{host:s}:{port:d}/{version:s}/cluster/worker1/info"
      method: GET
      headers:
        Authorization: "Bearer {test_login_token}"
    response:
      status_code: 200

---
test_name: GET /cluster/{node_id}/logs

stages:

  - name: Request {worker1} (Allow)
    request:
      verify: False
      url: "{protocol:s}://{host:s}:{port:d}/{version:s}/cluster/worker1/logs"
      method: GET
      headers:
        Authorization: "Bearer {test_login_token}"
    response:
      status_code: 200

  - name: Request {worker2} (Deny)
    request:
      verify: False
      url: "{protocol:s}://{host:s}:{port:d}/{version:s}/cluster/worker2/logs"
      method: GET
      headers:
        Authorization: "Bearer {test_login_token}"
    response:
      <<: *permission_denied

---
test_name: GET /cluster/{node_id}/logs/summary

stages:

  - name: Request {worker1} (Allow)
    request:
      verify: False
      url: "{protocol:s}://{host:s}:{port:d}/{version:s}/cluster/worker1/logs/summary"
      method: GET
      headers:
        Authorization: "Bearer {test_login_token}"
    response:
      status_code: 200

  - name: Request {worker2} (Deny)
    request:
      verify: False
      url: "{protocol:s}://{host:s}:{port:d}/{version:s}/cluster/worker2/logs/summary"
      method: GET
      headers:
        Authorization: "Bearer {test_login_token}"
    response:
      <<: *permission_denied

---
test_name: GET /cluster/{node_id}/stats

stages:

  - name: Cluster stats {worker2} today (Deny)
    request:
      verify: False
      url: "{protocol:s}://{host:s}:{port:d}/{version:s}/cluster/worker2/stats"
      method: GET
      headers:
        Authorization: "Bearer {test_login_token}"
    response:
      <<: *permission_denied

  - name: Cluster stats {worker1} today (Allow)
    request:
      verify: False
      url: "{protocol:s}://{host:s}:{port:d}/{version:s}/cluster/worker1/stats"
      method: GET
      headers:
        Authorization: "Bearer {test_login_token}"
      params:
        date: "2019-08-27"
    response:
      status_code: 200

---
test_name: GET /cluster/{node_id}/status

stages:

  - name: Request {worker1} (Allow)
    request:
      verify: False
      url: "{protocol:s}://{host:s}:{port:d}/{version:s}/cluster/worker1/status"
      method: GET
      headers:
        Authorization: "Bearer {test_login_token}"
    response:
      status_code: 200

  - name: Request {worker2} (Deny)
    request:
      verify: False
      url: "{protocol:s}://{host:s}:{port:d}/{version:s}/cluster/worker2/status"
      method: GET
      headers:
        Authorization: "Bearer {test_login_token}"
    response:
      <<: *permission_denied

---
test_name: GET /cluster/{node_id}/files

stages:

  - name: Get file {worker1} (Allow) (Allow)
    request:
      verify: False
      url: "{protocol:s}://{host:s}:{port:d}/{version:s}/cluster/worker1/files"
      method: GET
      headers:
        Authorization: "Bearer {test_login_token}"
      params:
        path: ruleset/decoders/0005-wazuh_decoders.xml
    response:
      status_code: 200
      json:
        contents: !anystr

  - name: Get file {worker1} (Allow) (Deny)
    request:
      verify: False
      url: "{protocol:s}://{host:s}:{port:d}/{version:s}/cluster/worker1/files"
      method: GET
      headers:
        Authorization: "Bearer {test_login_token}"
      params:
        path: etc/ossec.conf
    response:
      status_code: 200

  - name: Get file {worker2} (Deny) (Allow)
    request:
      verify: False
      url: "{protocol:s}://{host:s}:{port:d}/{version:s}/cluster/worker2/files"
      method: GET
      headers:
        Authorization: "Bearer {test_login_token}"
      params:
        path: ruleset/decoders/0005-wazuh_decoders.xml
    response:
      status_code: 400
      json:
        <<: *permission_denied

  - name: Get file {worker2} (Deny) (Deny)
    request:
      verify: False
      url: "{protocol:s}://{host:s}:{port:d}/{version:s}/cluster/worker2/files"
      method: GET
      headers:
        Authorization: "Bearer {test_login_token}"
      params:
        path: etc/ossec.conf
    response:
      <<: *permission_denied

---
test_name: PUT /cluster/{node_id}/files

stages:

  - name: Get ossec.conf {node_id}
    request:
      verify: False
      url: "{protocol:s}://{host:s}:{port:d}/{version:s}/cluster/worker1/files"
      method: GET
      headers:
        Authorization: "Bearer {test_login_token}"
      params:
        path: etc/ossec.conf
    response:
      save:
        json:
          ossec_conf: contents
      status_code: 200
      json:
        contents: !anystr

  - name: Upload ossec.conf {worker1} (Allow) (Allow)
    request:
      verify: False
      url: "{protocol:s}://{host:s}:{port:d}/{version:s}/cluster/worker1/files"
      method: PUT
      data: "{ossec_conf}"
      headers:
        Authorization: "Bearer {test_login_token}"
        content-type: application/octet-stream
      params:
        overwrite: True
        path: etc/ossec.conf
    response:
      status_code: 200

  - name: Upload ossec.conf {worker2} (Deny) (Allow)
    request:
      verify: False
      url: "{protocol:s}://{host:s}:{port:d}/{version:s}/cluster/worker2/files"
      method: PUT
      data: "{ossec_conf}"
      headers:
        Authorization: "Bearer {test_login_token}"
        content-type: application/octet-stream
      params:
        overwrite: True
        path: etc/ossec.conf
    response:
      <<: *permission_denied

---
test_name: DELETE /cluster/{node_id}/files

stages:

  - name: Delete rules file (Deny) (Deny)
    request:
      verify: False
      url: "{protocol:s}://{host:s}:{port:d}/{version:s}/cluster/worker2/files"
      method: DELETE
      headers:
        Authorization: "Bearer {test_login_token}"
      params:
        path: etc/decoders/0005-wazuh_decoders.xml
    response:
      <<: *permission_denied

  - name: Delete rules file (Allow) (Allow)
    request:
      verify: False
      url: "{protocol:s}://{host:s}:{port:d}/{version:s}/cluster/worker1/files"
      method: DELETE
      headers:
        Authorization: "Bearer {test_login_token}"
      params:
        path: etc/ossec.conf
    response:
      status_code: 200

  - name: Delete ossec.conf file (Deny) (Deny)
    request:
      verify: False
      url: "{protocol:s}://{host:s}:{port:d}/{version:s}/cluster/worker2/files"
      method: DELETE
      headers:
        Authorization: "Bearer {test_login_token}"
      params:
        path: etc/ossec.conf
    response:
      <<: *permission_denied

---
test_name: GET /cluster/api/config

stages:

  - name: Request API config (Deny)
    request:
      verify: False
      url: "{protocol:s}://{host:s}:{port:d}/{version:s}/cluster/api/config"
      method: GET
      headers:
        Authorization: "Bearer {test_login_token}"
      params:
        list_nodes: 'worker1,worker2'
    response:
      status_code: 200
      json:
        data:
          affected_items:
            - node_name: worker1
          failed_items:
            - error:
                code: 4000
              id:
                - worker2
          total_affected_items: 1
          total_failed_items: 1

---
test_name: PUT /cluster/api/config

stages:

  - name: Modify API configuration (Denied)
    request:
      verify: False
      url: "{protocol:s}://{host:s}:{port:d}/{version:s}/cluster/api/config"
      method: PUT
      headers:
        Authorization: "Bearer {test_login_token}"
      json:
        cache:
          enabled: false
          time: 1
    response:
      status_code: 200
      json: &update_api_config_ok
        data:
          affected_items:
            - worker1
          failed_items: []
          total_affected_items: 1
          total_failed_items: 0

---
test_name: DELETE /cluster/api/config

stages:

  - name: Restore API config (Denied)
    request:
      verify: False
      url: "{protocol:s}://{host:s}:{port:d}/{version:s}/cluster/api/config"
      method: DELETE
      headers:
        Authorization: "Bearer {test_login_token}"
    response:
      status_code: 200
      json:
        <<: *update_api_config_ok

---
test_name: PUT /cluster/restart

stages:

  - name: Restart cluster
    request:
      verify: False
      url: "{protocol:s}://{host:s}:{port:d}/{version:s}/cluster/restart"
      method: PUT
      headers:
        Authorization: "Bearer {test_login_token}"
      params:
        list_nodes: 'worker1,worker2'
    response:
      status_code: 400
      json:
<<<<<<< HEAD
        data:
          affected_items:
            - worker2
          failed_items:
            - error:
                code: 4000
              id:
                - worker1
          total_affected_items: 1
          total_failed_items: 1
    delay_after: !float "{restart_delay}"
=======
        <<: *permission_denied
>>>>>>> 5d83b509

  - name: Restart cluster
    request:
      verify: False
      url: "{protocol:s}://{host:s}:{port:d}/{version:s}/cluster/restart"
      method: PUT
      headers:
        Authorization: "Bearer {test_login_token}"
    response:
      status_code: 200
      json:
        data: # Empty response. Lack of combined permissions for every node
          affected_items: []
          failed_items: []
          total_affected_items: 0
          total_failed_items: 0
<<<<<<< HEAD
    delay_after: !float "{restart_delay}"
=======
        message: !anystr
>>>>>>> 5d83b509
<|MERGE_RESOLUTION|>--- conflicted
+++ resolved
@@ -730,21 +730,7 @@
     response:
       status_code: 400
       json:
-<<<<<<< HEAD
-        data:
-          affected_items:
-            - worker2
-          failed_items:
-            - error:
-                code: 4000
-              id:
-                - worker1
-          total_affected_items: 1
-          total_failed_items: 1
-    delay_after: !float "{restart_delay}"
-=======
         <<: *permission_denied
->>>>>>> 5d83b509
 
   - name: Restart cluster
     request:
@@ -760,9 +746,4 @@
           affected_items: []
           failed_items: []
           total_affected_items: 0
-          total_failed_items: 0
-<<<<<<< HEAD
-    delay_after: !float "{restart_delay}"
-=======
-        message: !anystr
->>>>>>> 5d83b509
+          total_failed_items: 0