--- conflicted
+++ resolved
@@ -3,9 +3,6 @@
   - rules:read
   resources:
   - rule:file:0010-rules_config.xml
-<<<<<<< HEAD
-=======
-  - rule:file:0015-ossec_rules.xml
   effect: allow
 
 - actions:
@@ -19,5 +16,4 @@
   - rules:delete
   resources:
   - rule:file:local_rules.xml
->>>>>>> 26ef3462
   effect: allow