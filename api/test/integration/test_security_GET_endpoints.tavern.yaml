--- conflicted
+++ resolved
@@ -232,15 +232,7 @@
   # GET /security/roles
   - name: Try to show the roles of the system with a non-existent search
     request:
-<<<<<<< HEAD
-      <<: *all_roles_request
-=======
-      verify: False
-      url: "{protocol:s}://{host:s}:{port:d}/{version:s}/security/roles"
-      method: GET
-      headers:
-        Authorization: "Bearer {test_login_token}"
->>>>>>> b85df4a0
+      <<: *all_roles_request
       params:
         search: notexist
     response:
@@ -363,15 +355,7 @@
   # GET /security/policies
   - name: Search in policies
     request:
-<<<<<<< HEAD
-      <<: *all_policies_request
-=======
-      verify: False
-      url: "{protocol:s}://{host:s}:{port:d}/{version:s}/security/policies"
-      method: GET
-      headers:
-        Authorization: "Bearer {test_login_token}"
->>>>>>> b85df4a0
+      <<: *all_policies_request
       params:
         search: wazuh
         limit: 2
@@ -437,15 +421,7 @@
   # GET /security/policies
   - name: Try to show the policies of the system with a non-existent search
     request:
-<<<<<<< HEAD
-      <<: *all_policies_request
-=======
-      verify: False
-      url: "{protocol:s}://{host:s}:{port:d}/{version:s}/security/policies"
-      method: GET
-      headers:
-        Authorization: "Bearer {test_login_token}"
->>>>>>> b85df4a0
+      <<: *all_policies_request
       params:
         search: notexist
     response:
@@ -461,15 +437,7 @@
   # GET /security/roles/{role_id}
   - name: Try to show a specified role in the system
     request:
-<<<<<<< HEAD
-      <<: *all_roles_request
-=======
-      verify: False
-      url: "{protocol:s}://{host:s}:{port:d}/{version:s}/security/roles"
-      headers:
-        Authorization: "Bearer {test_login_token}"
-      method: GET
->>>>>>> b85df4a0
+      <<: *all_roles_request
       params:
         role_ids: 2,3,4
     response:
@@ -484,15 +452,7 @@
   # GET /security/roles/{non-existent role_id}
   - name: Try to show a non-existent role in the system
     request:
-<<<<<<< HEAD
-      <<: *all_roles_request
-=======
-      verify: False
-      url: "{protocol:s}://{host:s}:{port:d}/{version:s}/security/roles"
-      headers:
-        Authorization: "Bearer {test_login_token}"
-      method: GET
->>>>>>> b85df4a0
+      <<: *all_roles_request
       params:
         role_ids: 999
     response:
@@ -517,15 +477,7 @@
   # GET /security/policies/{policy_id}
   - name: Try to show a specified policy in the system
     request:
-<<<<<<< HEAD
-      <<: *all_policies_request
-=======
-      verify: False
-      url: "{protocol:s}://{host:s}:{port:d}/{version:s}/security/policies"
-      headers:
-        Authorization: "Bearer {test_login_token}"
-      method: GET
->>>>>>> b85df4a0
+      <<: *all_policies_request
       params:
         policy_ids: 2,3,4
     response:
@@ -540,15 +492,7 @@
   # GET /security/policies/{non-existent policy_id}
   - name: Try to show a non-existent policy in the system
     request:
-<<<<<<< HEAD
-      <<: *all_policies_request
-=======
-      verify: False
-      url: "{protocol:s}://{host:s}:{port:d}/{version:s}/security/policies"
-      headers:
-        Authorization: "Bearer {test_login_token}"
-      method: GET
->>>>>>> b85df4a0
+      <<: *all_policies_request
       params:
         policy_ids: 999
     response:
@@ -562,11 +506,7 @@
 stages:
 
   - name: Get all users in the system
-<<<<<<< HEAD
     request: &all_users_request
-=======
-    request:
->>>>>>> b85df4a0
       verify: False
       url: "{protocol:s}://{host:s}:{port:d}/{version:s}/security/users"
       headers:
@@ -618,15 +558,7 @@
 
   - name: Get a specified user by its username
     request:
-<<<<<<< HEAD
-      <<: *all_users_request
-=======
-      verify: False
-      url: "{protocol:s}://{host:s}:{port:d}/{version:s}/security/users"
-      headers:
-        Authorization: "Bearer {test_login_token}"
-      method: GET
->>>>>>> b85df4a0
+      <<: *all_users_request
       params:
         usernames: wazuh
     response:
@@ -639,15 +571,7 @@
 
   - name: Get a specified user by its username
     request:
-<<<<<<< HEAD
-      <<: *all_users_request
-=======
-      verify: False
-      url: "{protocol:s}://{host:s}:{port:d}/{version:s}/security/users"
-      headers:
-        Authorization: "Bearer {test_login_token}"
-      method: GET
->>>>>>> b85df4a0
+      <<: *all_users_request
       params:
         usernames: wazuh,wazuh-wui
     response:
@@ -661,15 +585,7 @@
 
   - name: Get an user by its username (invalid username)
     request:
-<<<<<<< HEAD
-      <<: *all_users_request
-=======
-      verify: False
-      url: "{protocol:s}://{host:s}:{port:d}/{version:s}/security/users"
-      headers:
-        Authorization: "Bearer {test_login_token}"
-      method: GET
->>>>>>> b85df4a0
+      <<: *all_users_request
       params:
         usernames: "!!!"
     response:
@@ -682,15 +598,7 @@
 
   - name: Get an user by its username (invalid username)
     request:
-<<<<<<< HEAD
-      <<: *all_users_request
-=======
-      verify: False
-      url: "{protocol:s}://{host:s}:{port:d}/{version:s}/security/users"
-      headers:
-        Authorization: "Bearer {test_login_token}"
-      method: GET
->>>>>>> b85df4a0
+      <<: *all_users_request
       params:
         usernames: "####@@@|#|"
     response:
@@ -703,15 +611,7 @@
 
   - name: Get an non-existent user by its username
     request:
-<<<<<<< HEAD
-      <<: *all_users_request
-=======
-      verify: False
-      url: "{protocol:s}://{host:s}:{port:d}/{version:s}/security/users"
-      headers:
-        Authorization: "Bearer {test_login_token}"
-      method: GET
->>>>>>> b85df4a0
+      <<: *all_users_request
       params:
         usernames: NotFound
     response:
@@ -732,15 +632,7 @@
 
   - name: Get two non-existent users by their usernames
     request:
-<<<<<<< HEAD
-      <<: *all_users_request
-=======
-      verify: False
-      url: "{protocol:s}://{host:s}:{port:d}/{version:s}/security/users"
-      headers:
-        Authorization: "Bearer {test_login_token}"
-      method: GET
->>>>>>> b85df4a0
+      <<: *all_users_request
       params:
         usernames: NotFound,NotFound1
     response:
@@ -762,15 +654,7 @@
 
   - name: Get two non-existent users and an existing one by their usernames
     request:
-<<<<<<< HEAD
-      <<: *all_users_request
-=======
-      verify: False
-      url: "{protocol:s}://{host:s}:{port:d}/{version:s}/security/users"
-      headers:
-        Authorization: "Bearer {test_login_token}"
-      method: GET
->>>>>>> b85df4a0
+      <<: *all_users_request
       params:
         usernames: NotFound,NotFound1,wazuh
     response:
@@ -793,15 +677,7 @@
 
   - name: Get two non-existent users and two existent by their usernames
     request:
-<<<<<<< HEAD
-      <<: *all_users_request
-=======
-      verify: False
-      url: "{protocol:s}://{host:s}:{port:d}/{version:s}/security/users"
-      headers:
-        Authorization: "Bearer {test_login_token}"
-      method: GET
->>>>>>> b85df4a0
+      <<: *all_users_request
       params:
         usernames: NotFound,NotFound1,wazuh-wui,wazuh
     response:
@@ -835,15 +711,7 @@
 stages:
   - name: Testing search
     request:
-<<<<<<< HEAD
-      <<: *all_users_request
-=======
-      verify: False
-      url: "{protocol:s}://{host:s}:{port:d}/{version:s}/security/users"
-      headers:
-        Authorization: "Bearer {test_login_token}"
-      method: GET
->>>>>>> b85df4a0
+      <<: *all_users_request
       params:
         search: "{field}"
     response:
@@ -859,15 +727,7 @@
 
   - name: Testing complementary search
     request:
-<<<<<<< HEAD
-      <<: *all_users_request
-=======
-      verify: False
-      url: "{protocol:s}://{host:s}:{port:d}/{version:s}/security/users"
-      headers:
-        Authorization: "Bearer {test_login_token}"
-      method: GET
->>>>>>> b85df4a0
+      <<: *all_users_request
       params:
         search: "-wazuh"
     response:
@@ -907,15 +767,7 @@
 stages:
   - name: Testing inverse sort
     request:
-<<<<<<< HEAD
-      <<: *all_users_request
-=======
-      verify: False
-      url: "{protocol:s}://{host:s}:{port:d}/{version:s}/security/users"
-      headers:
-        Authorization: "Bearer {test_login_token}"
-      method: GET
->>>>>>> b85df4a0
+      <<: *all_users_request
       params:
         sort: "-username"
     response:
@@ -959,15 +811,7 @@
 
   - name: Testing sort
     request:
-<<<<<<< HEAD
-      <<: *all_users_request
-=======
-      verify: False
-      url: "{protocol:s}://{host:s}:{port:d}/{version:s}/security/users"
-      headers:
-        Authorization: "Bearer {test_login_token}"
-      method: GET
->>>>>>> b85df4a0
+      <<: *all_users_request
       params:
         sort: "username"
     response:
@@ -1015,15 +859,7 @@
 stages:
   - name: Testing offset
     request:
-<<<<<<< HEAD
-      <<: *all_users_request
-=======
-      verify: False
-      url: "{protocol:s}://{host:s}:{port:d}/{version:s}/security/users"
-      headers:
-        Authorization: "Bearer {test_login_token}"
-      method: GET
->>>>>>> b85df4a0
+      <<: *all_users_request
       params:
         offset: 3
     response:
@@ -1056,15 +892,7 @@
 
   - name: Testing limit
     request:
-<<<<<<< HEAD
-      <<: *all_users_request
-=======
-      verify: False
-      url: "{protocol:s}://{host:s}:{port:d}/{version:s}/security/users"
-      headers:
-        Authorization: "Bearer {test_login_token}"
-      method: GET
->>>>>>> b85df4a0
+      <<: *all_users_request
       params:
         limit: 1
     response:
@@ -1078,7 +906,6 @@
           total_affected_items: 8
           total_failed_items: 0
           failed_items: []
-<<<<<<< HEAD
         message: All specified users were shown
 
 ---
@@ -1179,7 +1006,4 @@
       status_code: 200
       json:
         agent:id:
-          description: Reference agents via agent ID (i.e. agent:id:001)
-=======
-        message: All specified users were shown
->>>>>>> b85df4a0
+          description: Reference agents via agent ID (i.e. agent:id:001)