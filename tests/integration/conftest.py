"""
Copyright (C) 2015-2023, Wazuh Inc.
Created by Wazuh, Inc. <info@wazuh.com>.
This program is free software; you can redistribute it and/or modify it under the terms of GPLv2
"""
import os
import subprocess
import pytest
import sys
from typing import List

from wazuh_testing import session_parameters
from wazuh_testing.constants import platforms
from wazuh_testing.constants.daemons import WAZUH_MANAGER, API_DAEMONS_REQUIREMENTS
from wazuh_testing.constants.paths import ROOT_PREFIX
from wazuh_testing.constants.paths.api import RBAC_DATABASE_PATH
from wazuh_testing.constants.paths.logs import WAZUH_LOG_PATH, ALERTS_JSON_PATH, WAZUH_API_LOG_FILE_PATH, \
                                               WAZUH_API_JSON_LOG_FILE_PATH
from wazuh_testing.constants.paths.configurations import WAZUH_CLIENT_KEYS_PATH
from wazuh_testing.logger import logger
from wazuh_testing.tools import socket_controller
from wazuh_testing.tools.monitors import queue_monitor
from wazuh_testing.tools.simulators.agent_simulator import create_agents, connect
from wazuh_testing.tools.simulators.authd_simulator import AuthdSimulator
from wazuh_testing.tools.simulators.remoted_simulator import RemotedSimulator
from wazuh_testing.utils import configuration, database, file, mocking, services
from wazuh_testing.utils.file import remove_file
from wazuh_testing.utils.manage_agents import remove_agents


#- - - - - - - - - - - - - - - - - - - - - - - - -Pytest configuration - - - - - - - - - - - - - - - - - - - - - - - -


def pytest_addoption(parser: pytest.Parser) -> None:
    """Add command-line options to the tests.

    Args:
        parser (pytest.Parser): Parser for command line arguments and ini-file values.
    """
    parser.addoption(
        "--tier",
        action="append",
        metavar="level",
        default=None,
        type=int,
        help="only run tests with a tier level equal to 'level'",
    )
    parser.addoption(
        "--tier-minimum",
        action="store",
        metavar="minimum_level",
        default=-1,
        type=int,
        help="only run tests with a tier level greater or equal than 'minimum_level'"
    )
    parser.addoption(
        "--tier-maximum",
        action="store",
        metavar="maximum_level",
        default=sys.maxsize,
        type=int,
        help="only run tests with a tier level less or equal than 'minimum_level'"
    )


def pytest_collection_modifyitems(config: pytest.Config, items: List[pytest.Item]) -> None:
    """Deselect tests that do not match with the specified environment or tier.

    Args:
        config (pytest.Config): Access to configuration values, pluginmanager and plugin hooks.
        items (list): List of items where each item is a basic test invocation.
    """
    selected_tests = []
    deselected_tests = []
    _host_types = set(["server", "agent"])
    _platforms = set([platforms.LINUX,
                      platforms.WINDOWS,
                      platforms.MACOS,
                      platforms.SOLARIS])

    for item in items:
        supported_platforms = _platforms.intersection(
            mark.name for mark in item.iter_markers())
        plat = sys.platform

        selected = True
        if supported_platforms and plat not in supported_platforms:
            selected = False

        host_type = 'agent' if 'agent' in services.get_service() else 'server'
        supported_types = _host_types.intersection(
            mark.name for mark in item.iter_markers())
        if supported_types and host_type not in supported_types:
            selected = False
        # Consider only first mark
        levels = [mark.kwargs['level']
                  for mark in item.iter_markers(name="tier")]
        if levels and len(levels) > 0:
            tiers = item.config.getoption("--tier")
            if tiers is not None and levels[0] not in tiers:
                selected = False
            elif item.config.getoption("--tier-minimum") > levels[0]:
                selected = False
            elif item.config.getoption("--tier-maximum") < levels[0]:
                selected = False
        if selected:
            selected_tests.append(item)
        else:
            deselected_tests.append(item)

    config.hook.pytest_deselected(items=deselected_tests)
    items[:] = selected_tests


# - - - - - - - - - - - - - - - - - - - - - - -End of Pytest configuration - - - - - - - - - - - - - - - - - - - - - - -


@pytest.fixture(scope='session')
def load_wazuh_basic_configuration():
    """Load a new basic configuration to the manager"""
    # Load ossec.conf with all disabled settings
    minimal_configuration = configuration.get_minimal_configuration()

    # Make a backup from current configuration
    backup_ossec_configuration = configuration.get_wazuh_conf()

    # Write new configuration
    configuration.write_wazuh_conf(minimal_configuration)

    yield

    # Restore the ossec.conf backup
    configuration.write_wazuh_conf(backup_ossec_configuration)


@pytest.fixture()
def set_wazuh_configuration(test_configuration: dict) -> None:
    """Set wazuh configuration

    Args:
        test_configuration (dict): Configuration template data to write in the ossec.conf
    """
    # Save current configuration
    backup_config = configuration.get_wazuh_conf()

    # Configuration for testing
    test_config = configuration.set_section_wazuh_conf(test_configuration.get('sections'))

    # Set new configuration
    configuration.write_wazuh_conf(test_config)

    # Set current configuration
    session_parameters.current_configuration = test_config

    yield

    # Restore previous configuration
    configuration.write_wazuh_conf(backup_config)


def truncate_monitored_files_implementation() -> None:
    """Truncate all the log files and json alerts files before and after the test execution"""
    if services.get_service() == WAZUH_MANAGER:
        log_files = [WAZUH_LOG_PATH, ALERTS_JSON_PATH, WAZUH_API_LOG_FILE_PATH,
                     WAZUH_API_JSON_LOG_FILE_PATH, WAZUH_CLIENT_KEYS_PATH]
    else:
        log_files = [WAZUH_LOG_PATH]

    for log_file in log_files:
        if os.path.isfile(os.path.join(ROOT_PREFIX, log_file)):
            file.truncate_file(log_file)

    yield

    for log_file in log_files:
        if os.path.isfile(os.path.join(ROOT_PREFIX, log_file)):
            file.truncate_file(log_file)


@pytest.fixture()
def truncate_monitored_files() -> None:
    """Wrapper of `truncate_monitored_files_implementation` which contains the general implementation."""
    yield from truncate_monitored_files_implementation()


@pytest.fixture(scope='module')
def truncate_monitored_files_module() -> None:
    """Wrapper of `truncate_monitored_files_implementation` which contains the general implementation."""
    yield from truncate_monitored_files_implementation()


def daemons_handler_implementation(request: pytest.FixtureRequest) -> None:
    """Helper function to handle Wazuh daemons.

    It uses `daemons_handler_configuration` of each module in order to configure the behavior of the fixture.

    The  `daemons_handler_configuration` should be a dictionary with the following keys:
        daemons (list, optional): List with every daemon to be used by the module. In case of empty a ValueError
            will be raised
        all_daemons (boolean): Configure to restart all wazuh services. Default `False`.
        ignore_errors (boolean): Configure if errors in daemon handling should be ignored. This option is available
        in order to use this fixture along with invalid configuration. Default `False`

    Args:
        request (pytest.FixtureRequest): Provide information about the current test function which made the request.
    """
    daemons = []
    ignore_errors = False
    all_daemons = False

    try:
        daemons_handler_configuration = getattr(request.module, 'daemons_handler_configuration')
        if 'daemons' in daemons_handler_configuration and not all_daemons:
            daemons = daemons_handler_configuration['daemons']
            if not daemons or (type(daemons) == list and len(daemons) == 0) or type(daemons) != list:
                logger.error('Daemons list is not set')
                raise ValueError

        if 'all_daemons' in daemons_handler_configuration:
            logger.debug(f"Wazuh control set to {daemons_handler_configuration['all_daemons']}")
            all_daemons = daemons_handler_configuration['all_daemons']

        if 'ignore_errors' in daemons_handler_configuration:
            logger.debug(f"Ignore error set to {daemons_handler_configuration['ignore_errors']}")
            ignore_errors = daemons_handler_configuration['ignore_errors']

    except AttributeError as daemon_configuration_not_set:
        logger.error('daemons_handler_configuration is not set')
        raise daemon_configuration_not_set

    try:
        if all_daemons:
            logger.debug('Restarting wazuh using wazuh-control')
            services.control_service('restart')
        else:
            for daemon in daemons:
                logger.debug(f"Restarting {daemon}")
                # Restart daemon instead of starting due to legacy used fixture in the test suite.
                services.control_service('restart', daemon=daemon)

    except ValueError as value_error:
        logger.error(f"{str(value_error)}")
        if not ignore_errors:
            raise value_error
    except subprocess.CalledProcessError as called_process_error:
        logger.error(f"{str(called_process_error)}")
        if not ignore_errors:
            raise called_process_error

    yield

    if all_daemons:
        logger.debug('Stopping wazuh using wazuh-control')
        services.control_service('stop')
    else:
        if daemons == API_DAEMONS_REQUIREMENTS: daemons.reverse() # Stop in reverse, otherwise the next start will fail
        for daemon in daemons:
            logger.debug(f"Stopping {daemon}")
            services.control_service('stop', daemon=daemon)


@pytest.fixture()
def daemons_handler(request: pytest.FixtureRequest) -> None:
    """Wrapper of `daemons_handler_implementation` which contains the general implementation.

    Args:
        request (pytest.FixtureRequest): Provide information about the current test function which made the request.
    """
    yield from daemons_handler_implementation(request)


@pytest.fixture(scope='module')
def daemons_handler_module(request: pytest.FixtureRequest) -> None:
    """Wrapper of `daemons_handler_implementation` which contains the general implementation.

    Args:
        request (pytest.FixtureRequest): Provide information about the current test function which made the request.
    """
    yield from daemons_handler_implementation(request)


<<<<<<< HEAD
def configure_local_internal_options_handler(request: pytest.FixtureRequest, test_metadata) -> None:
=======
@pytest.fixture(scope='module')
def restart_wazuh_daemon_after_finishing_module(daemon: str = None) -> None:
    """Restart a Wazuh daemons and clears the wazuh log after the test module finishes execution.
    Args:
        daemon (str): provide which daemon to restart. If None, all daemons will be restarted.
    """
    yield
    file.truncate_file(WAZUH_LOG_PATH)
    services.control_service("restart", daemon=daemon)


@pytest.fixture(scope='module')
def configure_local_internal_options(request: pytest.FixtureRequest) -> None:
>>>>>>> 0e4c42ae
    """Configure the local internal options file.

    Takes the `local_internal_options` variable from the request.
    The `local_internal_options` is a dict with keys and values as the Wazuh `local_internal_options` format.
    E.g.: local_internal_options = {'monitord.rotate_log': '0', 'syscheck.debug': '0' }

    Args:
        request (pytest.FixtureRequest): Provide information about the current test function which made the request.
        test_metadata (map): Data with configuration parameters 
    """
    try:
        local_internal_options = request.param
    except AttributeError:
        try:
            local_internal_options = getattr(request.module, 'local_internal_options')
        except AttributeError:
            raise AttributeError('Error when using the fixture "configure_local_internal_options", no '
                                 'parameter has been passed explicitly, nor is the variable local_internal_options '
                                 'found in the module.') from AttributeError

    backup_local_internal_options = configuration.get_local_internal_options_dict()

    if test_metadata and 'local_internal_options' in test_metadata:
        for key in test_metadata['local_internal_options']:
            local_internal_options[key] = test_metadata['local_internal_options'][key]

    configuration.set_local_internal_options_dict(local_internal_options)

    yield

    configuration.set_local_internal_options_dict(backup_local_internal_options)

@pytest.fixture()
def configure_local_internal_options(request: pytest.FixtureRequest, test_metadata) -> None:
    """Wrapper of `configure_local_internal_options_handler` which contains the general implementation.

    Args:
        request (pytest.FixtureRequest): Provide information about the current test function which made the request.
        test_metadata (map): Data with configuration parameters 
    """
    yield from configure_local_internal_options_handler(request, test_metadata)    


@pytest.fixture(scope='module')
def configure_local_internal_options_module(request: pytest.FixtureRequest, test_metadata) -> None:
    """Wrapper of `configure_local_internal_options_handler` which contains the general implementation.

    Args:
        request (pytest.FixtureRequest): Provide information about the current test function which made the request.
        test_metadata (map): Data with configuration parameters 
    """
    yield from configure_local_internal_options_handler(request, test_metadata)    


def configure_sockets_environment_implementation(request: pytest.FixtureRequest) -> None:
    """Configure environment for sockets and MITM.

    Args:
        request (pytest.FixtureRequest): Provide information about the current test function which made the request.
    """
    monitored_sockets_params = getattr(request.module, 'monitored_sockets_params')

    # Stop wazuh-service and ensure all daemons are stopped
    services.control_service('stop')
    services.check_daemon_status(running_condition=False)

    monitored_sockets = list()
    mitm_list = list()

    # Start selected daemons and monitored sockets MITM
    for daemon, mitm, daemon_first in monitored_sockets_params:
        not daemon_first and mitm is not None and mitm.start()
        services.control_service('start', daemon=daemon, debug_mode=True)
        services.check_daemon_status(
            running_condition=True,
            target_daemon=daemon,
            extra_sockets=[mitm.listener_socket_address] if mitm is not None and mitm.family == 'AF_UNIX' else []
        )
        daemon_first and mitm is not None and mitm.start()
        if mitm is not None:
            monitored_sockets.append(queue_monitor.QueueMonitor(monitored_object=mitm.queue))
            mitm_list.append(mitm)

    setattr(request.module, 'monitored_sockets', monitored_sockets)

    yield

    # Stop daemons and monitored sockets MITM
    for daemon, mitm, _ in monitored_sockets_params:
        mitm is not None and mitm.shutdown()
        services.control_service('stop', daemon=daemon)
        services.check_daemon_status(
            running_condition=False,
            target_daemon=daemon,
            extra_sockets=[mitm.listener_socket_address] if mitm is not None and mitm.family == 'AF_UNIX' else []
        )

    # Delete all db
    database.delete_dbs()

    services.control_service('start')


@pytest.fixture(scope='module')
def configure_sockets_environment_module(request: pytest.FixtureRequest) -> None:
    """Wrapper of `configure_sockets_environment_implementation` which contains the general implementation.

    Args:
        request (pytest.FixtureRequest): Provide information about the current test function which made the request.
    """
    yield from configure_sockets_environment_implementation(request)


@pytest.fixture()
def configure_sockets_environment(request: pytest.FixtureRequest) -> None:
    """Wrapper of `configure_sockets_environment_implementation` which contains the general implementation.

    Args:
        request (pytest.FixtureRequest): Provide information about the current test function which made the request.
    """
    yield from configure_sockets_environment_implementation(request)


def connect_to_sockets_implementation(request: pytest.FixtureRequest) -> None:
    """Connect to the specified sockets for the test.

    Args:
        request (pytest.FixtureRequest): Provide information about the current test function which made the request.

    Returns:
        receiver_sockets (list): List of SocketControllers.
    """
    receiver_sockets_params = getattr(request.module, 'receiver_sockets_params')

    # Create the SocketControllers
    receiver_sockets = list()
    for address, family, protocol in receiver_sockets_params:
        receiver_sockets.append(socket_controller.SocketController(address=address, family=family,
                                                                   connection_protocol=protocol))

    setattr(request.module, 'receiver_sockets', receiver_sockets)

    yield receiver_sockets

    for socket in receiver_sockets:
        try:
            # We flush the buffer before closing the connection if the protocol is TCP:
            if socket.protocol == 1:
                socket.sock.settimeout(5)
                socket.receive()  # Flush buffer before closing connection
            socket.close()
        except OSError as e:
            if e.errno == 9:
                # Do not try to close the socket again if it was reused or closed already
                pass


@pytest.fixture()
def connect_to_sockets(request: pytest.FixtureRequest) -> None:
    """Wrapper of `connect_to_sockets_implementation` which contains the general implementation.

    Args:
        request (pytest.FixtureRequest): Provide information about the current test function which made the request.
    """
    yield from connect_to_sockets_implementation(request)


@pytest.fixture(scope='module')
def connect_to_sockets_module(request: pytest.FixtureRequest) -> None:
    """Wrapper of `connect_to_sockets_implementation` which contains the general implementation.

    Args:
        request (pytest.FixtureRequest): Provide information about the current test function which made the request.
    """
    yield from connect_to_sockets_implementation(request)


@pytest.fixture(scope='module')
def mock_agent_module():
    """Fixture to create a mocked agent in wazuh databases"""
    agent_id = mocking.create_mocked_agent(name='mocked_agent')

    yield agent_id

    mocking.delete_mocked_agent(agent_id)


@pytest.fixture()
def mock_agent_with_custom_system(agent_system: str) -> int:
    """Fixture to create a mocked agent with custom system specified as parameter
    Args:
        agent_system (str, optional): System to be mocked. Defaults to 'RHEL8'.
    Returns:
        int: Agent ID of the mocked agent
    """
    if agent_system not in mocking.SYSTEM_DATA:
        raise ValueError(f"{agent_system} is not supported as mocked system for an agent")

    agent_id = mocking.create_mocked_agent(**mocking.SYSTEM_DATA[agent_system])

    yield agent_id

    mocking.delete_mocked_agent(agent_id)


@pytest.fixture()
def mock_agent_packages(mock_agent_with_custom_system) -> list:
    """Add 10 mocked packages to the mocked agent
    Args:
        mock_agent_with_custom_system (int): Agent ID of the mocked agent
    Returns:
        list: List of package names added to the mocked agent
    """
    package_names = mocking.insert_mocked_packages(agent_id=mock_agent_with_custom_system)

    yield package_names

    mocking.delete_mocked_packages(agent_id=mock_agent_with_custom_system)


@pytest.fixture()
def remoted_simulator() -> RemotedSimulator:
    """
    Fixture for an RemotedSimulator instance.

    This fixture creates an instance of the RemotedSimulator and starts it.
    The simulator is yielded to the test function, allowing to interact
    with it. After the test function finishes, the simulator is shut down.

    Returns:
        RemotedSimulator: An instance of the RemotedSimulator.

    """
    remoted = RemotedSimulator()
    remoted.start()

    yield remoted

    remoted.shutdown()


@pytest.fixture()
def authd_simulator() -> AuthdSimulator:
    """
    Fixture for an AuthdSimulator instance.

    This fixture creates an instance of the AuthdSimulator and starts it.
    The simulator is yielded to the test function, allowing to interact
    with it. After the test function finishes, the simulator is shut down.

    Returns:
        AuthdSimulator: An instance of the AuthdSimulator.

    """
    authd = AuthdSimulator()
    authd.start()

    yield authd

    authd.shutdown()


@pytest.fixture
def prepare_test_files(request: pytest.FixtureRequest) -> None:
    """Create the files/directories required by the test, and then delete them to clean up the environment.

    The test module must define a variable called `test_files` which is a list of files (defined as str or os.PathLike)

    Args:
        request (pytest.FixtureRequest): Provide information about the current test function which made the request.
    """
    files_required = request.module.test_files

    created_files = file.create_files(files_required)

    yield

    # Reverse to delete in the correct order
    file.delete_files(created_files.reverse())


@pytest.fixture
def simulate_agent():
    """Simulate an agent and remove it using the API."""
    agent = create_agents(1, 'localhost')[0]
    _, injector = connect(agent)

    yield agent

    # Stop and delete simulated agent
    injector.stop_receive()
    remove_agents(agent.id, 'api')


@pytest.fixture
def remove_test_file(request):
    """Remove a test file before and after the test execution."""
    remove_file(request.module.test_file)

    yield

    remove_file(request.module.test_file)


@pytest.fixture
def add_user_in_rbac(request):
    """Add a new user in the RBAC database."""

    database.run_sql_script(RBAC_DATABASE_PATH, request.module.add_user_sql_script)

    yield

    database.run_sql_script(RBAC_DATABASE_PATH, request.module.delete_user_sql_script)


@pytest.fixture(autouse=True)
def autostart_simulators(request: pytest.FixtureRequest) -> None:
    """
    Fixture for starting simulators in wazuh-agent executions.

    This fixture starts both Authd and Remoted simulators only in the cases where the service is not
    WAZUH_MANAGER, and when the test function is not already using the simulator fixture, if it does
    use one of them, only start the remaining simulator.

    This is required so all wazuh-agent instances are being tested with the wazuh-manager connection
    being mocked.
    """
    create_authd = 'authd_simulator' not in request.fixturenames
    create_remoted = 'remoted_simulator' not in request.fixturenames

    if services.get_service() is not WAZUH_MANAGER:
        authd = AuthdSimulator() if create_authd else None
        remoted = RemotedSimulator() if create_remoted else None

        authd.start() if create_authd else None
        remoted.start() if create_remoted else None

    yield

    if services.get_service() is not WAZUH_MANAGER:
        authd.shutdown() if create_authd else None
        remoted.shutdown() if create_remoted else None<|MERGE_RESOLUTION|>--- conflicted
+++ resolved
@@ -279,23 +279,17 @@
     yield from daemons_handler_implementation(request)
 
 
-<<<<<<< HEAD
+@pytest.fixture(scope='module')
+def daemons_handler_module(request: pytest.FixtureRequest) -> None:
+    """Wrapper of `daemons_handler_implementation` which contains the general implementation.
+
+    Args:
+        request (pytest.FixtureRequest): Provide information about the current test function which made the request.
+    """
+    yield from daemons_handler_implementation(request)
+
+
 def configure_local_internal_options_handler(request: pytest.FixtureRequest, test_metadata) -> None:
-=======
-@pytest.fixture(scope='module')
-def restart_wazuh_daemon_after_finishing_module(daemon: str = None) -> None:
-    """Restart a Wazuh daemons and clears the wazuh log after the test module finishes execution.
-    Args:
-        daemon (str): provide which daemon to restart. If None, all daemons will be restarted.
-    """
-    yield
-    file.truncate_file(WAZUH_LOG_PATH)
-    services.control_service("restart", daemon=daemon)
-
-
-@pytest.fixture(scope='module')
-def configure_local_internal_options(request: pytest.FixtureRequest) -> None:
->>>>>>> 0e4c42ae
     """Configure the local internal options file.
 
     Takes the `local_internal_options` variable from the request.
