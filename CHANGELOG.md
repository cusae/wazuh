--- conflicted
+++ resolved
@@ -1,7 +1,6 @@
 # Change Log
 All notable changes to this project will be documented in this file.
 
-<<<<<<< HEAD
 ## [v4.3.0]
 
 ### Manager
@@ -107,7 +106,6 @@
   - Architecture data member from the RHEL 5 feed.
   - RHSA items containing no CVEs.
   - Unused RHSA data member when parsing Debian feeds.
-- Fixed an integer overflow hazard in `wazuh-remoted` that caused it to drop incoming data after receiving 2^31 messages. ([#11974](https://github.com/wazuh/wazuh/pull/11974))
 - Prevented Authd from exiting due to a pipe signal if Wazuh DB gets closed. ([#12368](https://github.com/wazuh/wazuh/pull/12368))
 - Fixed a buffer handling bug in Remoted that left the syslog TCP server stuck. ([#12415](https://github.com/wazuh/wazuh/pull/12415))
 - Fixed a memory leak in Vulnerability Detector when discarding kernel packages. ([#12644](https://github.com/wazuh/wazuh/pull/12644))
@@ -383,19 +381,17 @@
 - Fixed an installation error due to missing OS minor version on CentOS Stream. ([#11086](https://github.com/wazuh/wazuh/pull/11086))
 - Fixed an installation error due to missing command `hostname` on OpenSUSE Tumbleweed. ([#11455](https://github.com/wazuh/wazuh/pull/11455))
 
+
+## [v4.2.6]
+
+### Manager
+
+#### Fixed
+
+- Fixed an integer overflow hazard in `wazuh-remoted` that caused it to drop incoming data after receiving 2^31 messages. ([#11974](https://github.com/wazuh/wazuh/pull/11974))
+
+
 ## [v4.2.5] - 2021-11-15
-=======
-## [v4.2.6]
-
-### Manager
-
-#### Fixed
-
-- Fixed an integer overflow hazard in `wazuh-remoted` that caused it to drop incoming data after receiving 2^31 messages. ([#11974](https://github.com/wazuh/wazuh/pull/11974))
-
-
-## [v4.2.5]
->>>>>>> 826124d2
 
 ### Manager
 
