# Change Log
All notable changes to this project will be documented in this file.

<<<<<<< HEAD
## [v4.4.0]
=======
## [v4.3.6]
>>>>>>> be15851b

### Manager

#### Added
<<<<<<< HEAD
- Added new unit tests for cluster python module and increased coverage to 99%. ([#9995](https://github.com/wazuh/wazuh/pull/9995))
- Added file size limitation on cluster integrity sync. ([#11190](https://github.com/wazuh/wazuh/pull/11190))
- Added unittests for CLIs script files. ([#13424](https://github.com/wazuh/wazuh/pull/13424))

#### Changed

- wazuh-logtest now shows warnings about ruleset issues. ([#10822](https://github.com/wazuh/wazuh/pull/10822))
- Modulesd memory is now managed by jemalloc, this helps reduce memory fragmentation. ([#12206](https://github.com/wazuh/wazuh/pull/12206))
- The manager now refuses multiple connections from the same agent. ([#11702](https://github.com/wazuh/wazuh/pull/11702))
- Updated the Vulnerability Detector configuration reporting to include MSU and skip JSON Red Hat feed. ([#12117](https://github.com/wazuh/wazuh/pull/12117))
- Improved the shared configuration file handling performance. ([#12352](https://github.com/wazuh/wazuh/pull/12352))
- The agent group data is now natively handled by Wazuh DB. ([#11753](https://github.com/wazuh/wazuh/pull/11753))
- Improved security at cluster zip filenames creation. ([#10710](https://github.com/wazuh/wazuh/pull/10710))
- Refactor of the core/common.py module. ([#12390](https://github.com/wazuh/wazuh/pull/12390))
- Refactor format_data_into_dictionary method of WazuhDBQuerySyscheck class. ([#12497](https://github.com/wazuh/wazuh/pull/12390))
- Limit the maximum zip size that can be created while synchronizing cluster Integrity. ([#11124](https://github.com/wazuh/wazuh/pull/11124))
- Refactored the functions in charge of synchronizing files in the cluster. ([#13065](https://github.com/wazuh/wazuh/pull/))
- Changed MD5 hash function to BLAKE2 for cluster file comparison. ([#13079](https://github.com/wazuh/wazuh/pull/13079))
- Renamed wazuh-logtest and wazuh-clusterd scripts to follow the same scheme as the other scripts (spaces symbolized with _ instead of -). ([#12926](https://github.com/wazuh/wazuh/pull/12926))

#### Fixed

- Fixed wazuh-dbd halt procedure. ([#10873](https://github.com/wazuh/wazuh/pull/10873))
- Fixed compilation warnings in the manager. ([#12098](https://github.com/wazuh/wazuh/pull/12098))
- Fixed a bug in the manager that did not send shared folders correctly to agents belonging to multiple groups. ([#12516](https://github.com/wazuh/wazuh/pull/12516))
- Fixed the Active Response decoders to support back the top entries for source IP in reports. ([#12834](https://github.com/wazuh/wazuh/pull/12834))
- Fixed the feed update interval option of Vulnerability Detector for the JSON Red Hat feed. ([#13338](https://github.com/wazuh/wazuh/pull/13338))
- Fixed several code flaws in the python framework. ([#12127](https://github.com/wazuh/wazuh/pull/12127))
  - Fixed code flaw regarding the use of XML package. ([#10635](https://github.com/wazuh/wazuh/pull/10635))
  - Fixed code flaw regarding permissions at group directories. ([#10636](https://github.com/wazuh/wazuh/pull/10636))
  - Fixed code flaw regarding temporary directory names. ([#10544](https://github.com/wazuh/wazuh/pull/10544))
  - Fixed code flaw regarding try, except and pass block in wazuh-clusterd. ([#11951](https://github.com/wazuh/wazuh/pull/11951))
- Fixed framework datetime transformations to UTC. ([#10782](https://github.com/wazuh/wazuh/pull/10782))
- Fixed a cluster error when Master-Worker tasks where not properly stopped after an exception occurred in one or both parts. ([#11866](https://github.com/wazuh/wazuh/pull/11866))
- Fixed cluster logger issue printing 'NoneType: None' in error logs. ([#12831](https://github.com/wazuh/wazuh/pull/12831))
- Fixed unhandled cluster error when reading a malformed configuration. ([#13419](https://github.com/wazuh/wazuh/pull/13419))
- Fixed framework unit test failures when they are run by the root user. ([#13368](https://github.com/wazuh/wazuh/pull/13368))

#### Removed

- Removed the unused internal option `wazuh_db.sock_queue_size`. ([#12409](https://github.com/wazuh/wazuh/pull/12409))
- Removed all the unused exceptions from the exceptions.py file.  ([#10940](https://github.com/wazuh/wazuh/pull/10940))
- Removed unused execute method from core/utils.py. ([#10740](https://github.com/wazuh/wazuh/pull/10740))
- Removed unused set_user_name function in framework. ([#13119](https://github.com/wazuh/wazuh/pull/13119))

### Agent

#### Added

- Added support of CPU frequency data provided by Syscollector on Raspberry Pi. ([#11756](https://github.com/wazuh/wazuh/pull/11756))
- Added support for IPv6 address collection in the agent. ([#11450](https://github.com/wazuh/wazuh/pull/11450))
- Added the process startup time data provided by Syscollector on macOS. ([#11833](https://github.com/wazuh/wazuh/pull/11833))
- Added support of package retrieval in Syscollector for OpenSUSE Tumbleweed and Fedora 34. ([#11571](https://github.com/wazuh/wazuh/pull/11571))
- Added the process startup time data provided by Syscollector on macOS. Thanks to @LubinLew. ([#11640](https://github.com/wazuh/wazuh/pull/11640))
- Added support for package data provided by Syscollector on Solaris. ([#11796](https://github.com/wazuh/wazuh/pull/11796))
- Added support for delta events in Syscollector when data gets changed. ([#10843](https://github.com/wazuh/wazuh/pull/10843))
- Added support for pre-installed Windows packages in Syscollector. ([#12035](https://github.com/wazuh/wazuh/pull/12035))
- Added support for IPv6 on agent-manager connection and enrollment. ([#11268](https://github.com/wazuh/wazuh/pull/11268))
- Added support for CIS-CAT Pro v3 and v4 to the CIS-CAT integration module. Thanks to @hustliyilin. ([#12582](https://github.com/wazuh/wazuh/pull/12582))
- Added support for the use of the Azure integration module in Linux agents. ([#10870](https://github.com/wazuh/wazuh/pull/10870))
- Added new error messages when using invalid credentials with the Azure integration. ([#11852](https://github.com/wazuh/wazuh/pull/11852))
- Added reparse option to CloudWatchLogs and Google Cloud Storage integrations.  ([#12515](https://github.com/wazuh/wazuh/pull/12515))

#### Changed

- Improved the free RAM data provided by Syscollector. ([#11587](https://github.com/wazuh/wazuh/pull/11587))
- The Windows installer (MSI) now provides signed DLL files. ([#12752](https://github.com/wazuh/wazuh/pull/12752))
- Changed the group ownership of the Modulesd process to root. ([#12748](https://github.com/wazuh/wazuh/pull/12748))
- Some parts of Agentd and Execd have got refactored. ([#12750](https://github.com/wazuh/wazuh/pull/12750))
- Handled new exception in the external integration modules. ([#10478](https://github.com/wazuh/wazuh/pull/10478))
- Optimized the number of calls to DB maintenance tasks performed by the AWS integration. ([#11828](https://github.com/wazuh/wazuh/pull/11828))
- Improved the reparse performance by removing unnecessary queries from external integrations. ([#12404](https://github.com/wazuh/wazuh/pull/12404))
- Updated and expanded Azure module logging functionality to use the ossec.log file. ([#12478](https://github.com/wazuh/wazuh/pull/12478))
- Improved the error management of the Google Cloud integration. ([#12647](https://github.com/wazuh/wazuh/pull/12647))
- Deprecated `logging` tag in GCloud integration. It now uses `wazuh_modules` debug value to set the verbosity level. ([#12769](https://github.com/wazuh/wazuh/pull/12769))
- The last_dates.json file of the Azure module has been deprecated in favour of a new ORM and database. ([12849](https://github.com/wazuh/wazuh/pull/12849/))
- Improved the error handling in AWS integration's `decompress_file` method. ([#12929](https://github.com/wazuh/wazuh/pull/12929))
- Use zlib for zip compression in cluster synchronization. ([#11190](https://github.com/wazuh/wazuh/pull/11190))

#### Fixed

- Fixed collection of maximum user data length. Thanks to @LubinLew. ([#7687](https://github.com/wazuh/wazuh/pull/7687))
- Fixed missing fields in Syscollector on Windows 10. ([#10772](https://github.com/wazuh/wazuh/pull/10772))
- Fixed the process startup time data provided by Syscollector on Linux. Thanks to @LubinLew. ([#11227](https://github.com/wazuh/wazuh/pull/11227))
- Fixed network data reporting by Syscollector related to tunnel or VPN interfaces. ([#11837](https://github.com/wazuh/wazuh/pull/11837))
- Skipped V9FS file system at Rootcheck to prevent false positives on WSL. ([#12066](https://github.com/wazuh/wazuh/pull/12066))
- Fixed double file handle closing in Logcollector on Windows. ([#9067](https://github.com/wazuh/wazuh/pull/9067))
- Fixed a bug in Syscollector that may prevent the agent from stopping when the manager connection is lost. ([#11949](https://github.com/wazuh/wazuh/pull/11949))
- Fixed internal exception handling issues on Solaris 10. ([#12148](https://github.com/wazuh/wazuh/pull/12148))
- Fixed duplicate error message IDs in the log. ([#12300](https://github.com/wazuh/wazuh/pull/12300))
- Fixed compilation warnings in the agent. ([#12691](https://github.com/wazuh/wazuh/pull/12691))
- Fixed the `skip_on_error` parameter of the AWS integration module, which was set to `True` by default. ([#1247](https://github.com/wazuh/wazuh/pull/12147))
- Fixed AWS DB maintenance with Load Balancer Buckets. ([#12381](https://github.com/wazuh/wazuh/pull/12381))
- Fixed AWS integration's `test_config_format_created_date` unit test. ([#12650](https://github.com/wazuh/wazuh/pull/12650))
- Fixed created_date field for LB and Umbrella integrations. ([#12630](https://github.com/wazuh/wazuh/pull/12630))
- Fixed AWS integration database maintenance error managament. ([#13185](https://github.com/wazuh/wazuh/pull/13185))

### RESTful API

#### Added
- Added new API integration tests for a Wazuh environment without a cluster configuration. ([#10620](https://github.com/wazuh/wazuh/pull/10620))
- Added wazuh-modulesd tags to `GET /manager/logs` and `GET /cluster/{node_id}/logs` endpoints. ([#11731](https://github.com/wazuh/wazuh/pull/11731))
- Added python decorator to soft deprecate API endpoints adding deprecation headers to their responses. ([#12438](https://github.com/wazuh/wazuh/pull/12438))
- Added new exception to inform that /proc directory is not found or permissions to see its status are not granted. ([#12486](https://github.com/wazuh/wazuh/pull/12486))
- Added new field and filter to `GET /agents` response to retrieve agent groups configuration synchronization status. ([#12362](https://github.com/wazuh/wazuh/pull/12483))
- Added agent groups configuration synchronization status to `GET /agents/summary/status` endpoint. ([12498](https://github.com/wazuh/wazuh/pull/12498))
- Added JSON log handling. ([#11171](https://github.com/wazuh/wazuh/pull/11171))
- Added integration tests for IPv6 agent's registration. ([#12029](https://github.com/wazuh/wazuh/pull/12029))
- Enable ordering by Agents count in `/groups` endpoints. ([#12887](https://github.com/wazuh/wazuh/pull/12887))
- Added hash to API logs to identify users logged in with authorization context. ([#12092](https://github.com/wazuh/wazuh/pull/12092))

#### Changed
- Improved `GET /cluster/healthcheck` endpoint and `cluster_control -i more` CLI call in loaded cluster environments. ([#11341](https://github.com/wazuh/wazuh/pull/11341))
- Removed `never_connected` agent status limitation when trying to assign agents to groups. ([#12595](https://github.com/wazuh/wazuh/pull/12595))
- Changed API version and upgrade_version filters to work with different version formats. ([#12551](https://github.com/wazuh/wazuh/pull/12551))
- Renamed `GET /agents/{agent_id}/group/is_sync` endpoint to `GET /agents/group/is_sync` and added new `agents_list` parameter. ([#9413](https://github.com/wazuh/wazuh/pull/9413))
- Added `POST /security/user/authenticate` endpoint and marked `GET /security/user/authenticate` endpoint as deprecated. ([#10397](https://github.com/wazuh/wazuh/pull/10397))

#### Fixed
- Fixed copy functions used for the backup files and upload endpoints to prevent incorrent metadata. ([#12302](https://github.com/wazuh/wazuh/pull/12302))
- Fixed a bug regarding ids not being sorted with cluster disabled in Active Response and Agent endpoints. ([#11010](https://github.com/wazuh/wazuh/pull/11010))
- Fixed a bug where `null` values from wazuh-db where returned in API responses. ([#10736](https://github.com/wazuh/wazuh/pull/10736))
- Connections through `WazuhQueue` will be closed gracefully in all situations. ([#12063](https://github.com/wazuh/wazuh/pull/12063))
- Fixed exception handling when trying to get the active configuration of a valid but not configured component. ([#12450](https://github.com/wazuh/wazuh/pull/12450))
- Fixed api.yaml path suggested as remediation at exception.py ([#12700](https://github.com/wazuh/wazuh/pull/12700))
- Fixed /tmp access error in containers of API integration tests environment. ([#12768](https://github.com/wazuh/wazuh/pull/12768))
- The API will return an exception when the user asks for agent inventory information and there is no database for it (never connected agents). ([#13096](https://github.com/wazuh/wazuh/pull/13096))
- Improved regex used for the `q` parameter on API requests with special characters and brackets. ([#13171](https://github.com/wazuh/wazuh/pull/13171)) ([#13386](https://github.com/wazuh/wazuh/pull/13386))
- Removed board_serial from syscollector integration tests expected responses. ([#12592](https://github.com/wazuh/wazuh/pull/12592))
- Removed cmd field from expected responses of syscollector integration tests. ([#12557](https://github.com/wazuh/wazuh/pull/12557))

#### Removed
- Removed null remediations from failed API responses. ([#12053](https://github.com/wazuh/wazuh/pull/12053))
- Deprecated `GET /agents/{agent_id}/group/is_sync` endpoint. ([#12365](https://github.com/wazuh/wazuh/issues/12365))

### Other

#### Added

- Added unit tests to the component in Analysisd that extracts the IP address from events. ([#12733](https://github.com/wazuh/wazuh/pull/12733))
- Added `python-json-logger` dependency. ([#12518](https://github.com/wazuh/wazuh/pull/12518))

#### Changed

- Prevented the Ruleset test suite from restarting the manager. ([#10773](https://github.com/wazuh/wazuh/pull/10773))


## [v4.3.5]
=======

- Added support for Ubuntu 22 (Jammy) in Vulnerability Detector. ([#14085](https://github.com/wazuh/wazuh/pull/14085))
- Addded support for Red Hat 9 in Vulnerability Detector. ([#14117](https://github.com/wazuh/wazuh/pull/14117))

#### Changed

- Improved the shared configuration file handling performance in wazuh-remoted. ([#14111](https://github.com/wazuh/wazuh/pull/14111))

#### Fixed

- Fixed potential memory leaks in Vulnerability Detector when parsing OVAL with no criteria. ([#14098](https://github.com/wazuh/wazuh/pull/14098))
- Fixed a bug in Vulnerability Detector that skipped Windows 8.1 and Windows 8 agents. ([#13957](https://github.com/wazuh/wazuh/pull/13957))
- Fixed a bug in wazuh-db that stored duplicate Syscollector package data. ([#14061](https://github.com/wazuh/wazuh/pull/14061))

### Agent

#### Changed

- Updated macOS codename list in Syscollector. ([#13837](https://github.com/wazuh/wazuh/pull/13837))
- Improved GitHub and Office365 integrations log messages. ([#14093](https://github.com/wazuh/wazuh/pull/14093))

#### Fixed

- Fixed agent shutdown when syncing Syscollector data. ([#13941](https://github.com/wazuh/wazuh/pull/13941))
- Fixed a bug in the agent installer that misdetected the wazuh username. ([#14207](https://github.com/wazuh/wazuh/pull/14207))
- Fixed macOS vendor data retrieval in Syscollector. ([#14100](https://github.com/wazuh/wazuh/pull/14100))
- Fixed a bug in the Syscollector data sync when the agent gets disconnected. ([#14106](https://github.com/wazuh/wazuh/pull/14106))
- Fixed a crash in the Windows agent caused by the Syscollector SMBIOS parser for Windows agents. ([#13980](https://github.com/wazuh/wazuh/pull/13980))

### RESTful API

#### Fixed

- Return an exception when the user asks for agent inventory information where there is no database for it, such as never_connected agents. ([#14152](https://github.com/wazuh/wazuh/pull/14152))

### Ruleset

#### Added

- Added Ubuntu Linux 22.04 SCA Policy. ([#13893](https://github.com/wazuh/wazuh/pull/13893))
- Added Apple macOS 12.0 Monterey SCA Policy. ([#13905](https://github.com/wazuh/wazuh/pull/13905))

### Other

#### Changed

- Disabled filebeat logging metrics. ([#14121](https://github.com/wazuh/wazuh/pull/14121))


## [v4.3.5] 2022-06-29
>>>>>>> be15851b

### Manager

#### Changed

- Improved the Vulnerability Detector's log when the agent's OS data is unavailable. ([#13915](https://github.com/wazuh/wazuh/pull/13915))

#### Fixed

- The upgrade module's response message has been fixed not to include null values. ([#13662](https://github.com/wazuh/wazuh/pull/13662))
- Fixed a string truncation warning log in wazuh-authd when enabling password authentication. ([#13863](https://github.com/wazuh/wazuh/pull/13863))
- Fixed a memory leak in wazuh-analysisd when overwriting a rule multiple times. ([#13587](https://github.com/wazuh/wazuh/pull/13587))
- Prevented wazuh-agentd and client-auth from performing enrollment if the agent fails to validate the manager's certificate. ([#13907](https://github.com/wazuh/wazuh/pull/13907))
- Fixed manager's compilation when enabling GeoIP support. ([#13694](https://github.com/wazuh/wazuh/pull/13694))
- Fixed a crash in wazuh-modulesd when getting stopped while downloading a Vulnerability Detector feed. ([#13883](https://github.com/wazuh/wazuh/pull/13883))

### Agent

#### Changed

- Extended package data support in Syscollector for modern RPM agents. ([#13749](https://github.com/wazuh/wazuh/pull/13749))
- Improved verbosity of the GitHub module logs. ([#13898](https://github.com/wazuh/wazuh/pull/13898))

#### Fixed

- Fixed agent auto-restart on shared configuration changes when running on containerized environments. ([#13606](https://github.com/wazuh/wazuh/pull/13606))
- Fixed an issue when attempting to run the DockerListener integration using Python 3.6 and having the Docker service stopped. ([#13880](https://github.com/wazuh/wazuh/pull/13880))

### RESTful API

#### Fixed
- Updated `tag` parameter of `GET /manager/logs` and `GET /cluster/{node_id}/logs` endpoints to accept any string. ([#13867](https://github.com/wazuh/wazuh/pull/13867))

### Ruleset

#### Fixed

- Solved Eventchannel testing and improved reporting capabilities of the runtest tool. ([#13597](https://github.com/wazuh/wazuh/pull/13597))
- Modified Amazon Linux 2 SCA policy to resolve a typo on control 1.1.22 and `EMPTY_LINE` conditions. ([#13781](https://github.com/wazuh/wazuh/pull/13781))
- Modified Amazon Linux 2 SCA policy to resolve the rule and condition on control 1.5.2. ([#13950](https://github.com/wazuh/wazuh/pull/13950))

#### Removed

- Removed deprecated MITRE tags in rules. ([#13567](https://github.com/wazuh/wazuh/pull/13567))

### Other

#### Changed

- Fixed `test_agent_PUT_endpoints.tavern.yaml` API integration test failure in numbered branches. ([#13811](https://github.com/wazuh/wazuh/pull/13811))
- Upgraded external click and clickclick python dependencies to 8.1.3 and 20.10.2 respectively. ([13790]([https://github.com/wazuh/wazuh/pull/13790))


## [v4.3.4] - 2022-06-09

### Manager

#### Changed

- Integratord now tries to read alerts indefinitely, instead of performing 3 attempts. ([#13437](https://github.com/wazuh/wazuh/pull/13437))
- Adds a timeout for remote queries made by the Office 365, GitHub, and Agent Update modules. ([#13626](https://github.com/wazuh/wazuh/pull/13626))

#### Fixed

- Fixed bug in `agent_groups` CLI when removing agent groups. ([#13621](https://github.com/wazuh/wazuh/pull/13621))
- Fixed linux compilation errors with GCC 12. ([#13459](https://github.com/wazuh/wazuh/pull/13459))
- Fixed a crash in wazuh-analysisd when overwriting a rule with a configured active response. ([#13604](https://github.com/wazuh/wazuh/pull/13604))
- Fixed a crash in wazuh-db when it cannot open a database file. ([#13666](https://github.com/wazuh/wazuh/pull/13666))
- Fixed the vulnerability feed parsing mechanism, now truncates excessively long values (This problem was detected during Ubuntu Bionic feed update). ([#13566](https://github.com/wazuh/wazuh/pull/13566))
- Fixed a crash in wazuh-maild when parsing an alert with no full log and containing arrays of non-strings. [#13679](https://github.com/wazuh/wazuh/pull/13679))

### RESTful API

#### Fixed

- Updated default timeouts for `GET /mitre/software` and `GET /mitre/techniques` to avoid timing out in slow environments. ([#13550](https://github.com/wazuh/wazuh/pull/13550))

### Ruleset

#### Fixed

- Fixed the prematch criteria of `sshd-disconnect` decoder. ([#13560](https://github.com/wazuh/wazuh/pull/13560))


## [v4.3.3] - 2022-05-31

### Manager

#### Fixed

- Avoid creating duplicated client tags during deployment. ([#13651](https://github.com/wazuh/wazuh/pull/13651))

### Agent

#### Fixed

- Prevented Agentd from resetting its configuration on client block re-definition. ([#13642](https://github.com/wazuh/wazuh/pull/13642))


## [v4.3.2] - 2022-05-30

### Manager

#### Fixed

- Fixed a crash in Vuln Detector when scanning agents running on Windows. ([#13616](https://github.com/wazuh/wazuh/pull/13616))


## [v4.3.1] - 2022-05-18

### Manager

#### Fixed

- Fixed a crash when overwrite rules are triggered. ([#13439](https://github.com/wazuh/wazuh/pull/13439))
- Fixed a memory leak when loading overwrite rules. ([#13439](https://github.com/wazuh/wazuh/pull/13439))
- Fixed the use of relationship labels in overwrite rules. ([#13439](https://github.com/wazuh/wazuh/pull/13439))
- Fixed regex used to transform into datetime in the logtest framework function. ([#13430](https://github.com/wazuh/wazuh/pull/13430))

### RESTful API

#### Fixed

- Fixed API response when using sort in Agent upgrade related endpoints. ([#13178](https://github.com/wazuh/wazuh/pull/13178))

### Ruleset

#### Fixed

- Fixed rule 92656, added field condition win.eventdata.logonType equals 10 to avoid false positives. ([#13409](https://github.com/wazuh/wazuh/pull/13409))


## [v4.3.0] - 2022-05-05

### Manager

#### Added

- Added support for Arch Linux OS in Vulnerability Detector. Thanks to Aviel Warschawski (@avielw). ([#8178](https://github.com/wazuh/wazuh/pull/8178))
- Added a log message in the `cluster.log` file to notify that wazuh-clusterd has been stopped. ([#8749](https://github.com/wazuh/wazuh/pull/8749))
- Added message with the PID of `wazuh-clusterd` process when launched in foreground mode. ([#9077](https://github.com/wazuh/wazuh/pull/9077))
- Added time calculation when extra information is requested to the `cluster_control` binary. ([#10492](https://github.com/wazuh/wazuh/pull/10492))
- Added a context variable to indicate origin module in socket communication messages. ([#9209](https://github.com/wazuh/wazuh/pull/9209))
- Added unit tests for framework/core files to increase coverage. ([#9733](https://github.com/wazuh/wazuh/pull/9733))
- Added a verbose mode in the wazuh-logtest tool. ([#9204](https://github.com/wazuh/wazuh/pull/9204))
- Added Vulnerability Detector support for Amazon Linux. ([#8830](https://github.com/wazuh/wazuh/pull/8830))
- Introduced new option `<force>` to set the behavior when Authd finds conflicts on agent enrollment requests. ([#10693](https://github.com/wazuh/wazuh/pull/10693))
- Added saniziters to the unit tests execution. ([#9099](https://github.com/wazuh/wazuh/pull/9099))
- Vulnerability Detector introduces vulnerability inventory. ([#8237](https://github.com/wazuh/wazuh/pull/8237))
  - The manager will only deliver alerts when new vulnerabilities are detected in agents or when they stop applying.
- Added a mechanism to ensure the worker synchronization permissions is reset after a fixed period of time. ([#11031](https://github.com/wazuh/wazuh/pull/11031))
- Included mechanism to create and handle PID files for each child process of the API and cluster. ([#11799](https://github.com/wazuh/wazuh/pull/11799))
- Added support for Windows 11 in Vulnerability Detector. ([#12446](https://github.com/wazuh/wazuh/pull/12446))

#### Changed

- Changed the internal handling of agent keys in Remoted and Remoted to speed up key reloading. ([#8083](https://github.com/wazuh/wazuh/pull/8083))
- The option `<server>` of the Syslog output now supports hostname resolution. ([#7885](https://github.com/wazuh/wazuh/pull/7885))
- The product's UNIX user and group have been renamed to "wazuh". ([#7763](https://github.com/wazuh/wazuh/pull/7763))
- The MITRE database has been redesigned to provide full and searchable data. ([#7865](https://github.com/wazuh/wazuh/pull/7865))
- The static fields related to FIM have been ported to dynamic fields in Analysisd. ([7358](https://github.com/wazuh/wazuh/pull/7358))
- Changed all randomly generated IDs used for cluster tasks. Now, `uuid4` is used to ensure IDs are not repeated. ([8351](https://github.com/wazuh/wazuh/pull/8351))
- Improved sendsync error log to provide more details of the used parameters. ([#8873](https://github.com/wazuh/wazuh/pull/8873))
- Changed `walk_dir` function to be iterative instead of recursive. ([#9708](https://github.com/wazuh/wazuh/pull/9708))
- Refactored Integrity sync behavior so that new synchronizations do not start until extra-valid files are processed. ([#10183](https://github.com/wazuh/wazuh/issues/10038))
- Changed cluster synchronization, now the content of the `etc/shared` folder is synchronized. ([#10101](https://github.com/wazuh/wazuh/pull/10101))
- Changed all XML file loads. Now, `defusedxml` library is used to avoid possible XML-based attacks. ([8351](https://github.com/wazuh/wazuh/pull/8351))
- Changed configuration validation from execq socket to com socket. ([#8535](https://github.com/wazuh/wazuh/pull/8535))
- Updated utils unittest to improve process_array function coverage. ([#8392](https://github.com/wazuh/wazuh/pull/8392))
- Changed `request_slice` calculation to improve efficiency when accessing wazuh-db data. ([#8885](https://github.com/wazuh/wazuh/pull/8885))
- Improved the retrieval of information from `wazuh-db` so it reaches the optimum size in a single iteration. ([#9273](https://github.com/wazuh/wazuh/pull/9273))
- Optimized the way framework uses context cached functions and added a note on context_cached docstring. ([#9234](https://github.com/wazuh/wazuh/issues/9234))
- Improved framework regexes to be more specific and less vulnerable. ([#9332](https://github.com/wazuh/wazuh/pull/9332))
- Unified framework exceptions for non-active agents. ([#9423](https://github.com/wazuh/wazuh/pull/9423))
- Changed RBAC policies to case insensitive. ([#9433](https://github.com/wazuh/wazuh/pull/9433))
- Refactored framework stats module into SDK and core components to comply with Wazuh framework code standards. ([#9548](https://github.com/wazuh/wazuh/pull/9548))
- Changed the size of the agents chunks sent to the upgrade socket to make the upgrade endpoints faster. ([#10309](https://github.com/wazuh/wazuh/pull/10309))
- Refactored rootcheck and syscheck SDK code to make it clearer. ([#9408](https://github.com/wazuh/wazuh/pull/9408))
- Adapted Azure-logs module to use Microsoft Graph API instead of Active Directory Graph API. ([#9738](https://github.com/wazuh/wazuh/pull/9738))
- Analysisd now reconnects to Active Response if Remoted or Execd get restarted. ([#8060](https://github.com/wazuh/wazuh/pull/8060))
- Agent key polling now supports cluster environments. ([#10335](https://github.com/wazuh/wazuh/pull/10335))
- Extended support of Vulnerability Detector for Debian 11 (Bullseye). ([#10357](https://github.com/wazuh/wazuh/pull/10357))
- Improved Remoted performance with an agent TCP connection sending queue. ([#10326](https://github.com/wazuh/wazuh/pull/10326))
- Agent DB synchronization has been boosted by caching the last data checksum in Wazuh DB. ([#9093](https://github.com/wazuh/wazuh/pull/9093))
- Logtest now scans new ruleset files when loading a new session. ([#8892](https://github.com/wazuh/wazuh/pull/8892))
- CVE alerts by Vulnerability Detector now include the time of detection, severity, and score. ([#8237](https://github.com/wazuh/wazuh/pull/8237))
- Fixed manager startup when `<database_output>` is enabled. ([#10849](https://github.com/wazuh/wazuh/pull/10849))
- Improved cluster performance using multiprocessing.
  - Changed the cluster `local_integrity` task to run in a separate process to improve overall performance. ([#10767](https://github.com/wazuh/wazuh/pull/10767))
  - The cluster communication with the database for agent information synchronization runs in a parallel separate process. ([#10807](https://github.com/wazuh/wazuh/pull/10807))
  - The cluster processing of the extra-valid files in the master node is carried out in a parallel separate process. ([#10920](https://github.com/wazuh/wazuh/pull/10920))
  - The cluster's file compression task in the master node is carried out in a parallel separate process. ([#11328](https://github.com/wazuh/wazuh/pull/11328))
  - Now the processing of Integrity files in worker nodes is carried out in a parallel separate process ([#11364](https://github.com/wazuh/wazuh/pull/11364))
  - Use cluster and API single processing when the wazuh user doesn't have permissions to access `/dev/shm`. ([#11386](https://github.com/wazuh/wazuh/pull/11386))
- Changed the Ubuntu OVAL feed URL to security-metadata.canonical.com. ([#12491](https://github.com/wazuh/wazuh/pull/12491))
- Let Analysisd warn about missing rule dependencies instead of rejecting the ruleset. ([#12652](https://github.com/wazuh/wazuh/pull/12652))

#### Fixed

- Fixed a memory defect in Remoted when closing connection handles. ([#8223](https://github.com/wazuh/wazuh/pull/8223))
- Fixed a timing problem in the manager that might prevent Analysisd from sending Active responses to agents. ([#7625](https://github.com/wazuh/wazuh/pull/7625))
- Fixed a bug in Analysisd that did not apply field lookup in rules that overwrite other ones. ([#8210](https://github.com/wazuh/wazuh/pull/8210))
- Prevented the manager from leaving dangling agent database files. ([#8902](https://github.com/wazuh/wazuh/pull/8902))
- Corrected remediation message for error code 6004. ([#8254](https://github.com/wazuh/wazuh/pull/8254))
- Fixed a bug when deleting non-existing users or roles in the security SDK. ([#8157](https://github.com/wazuh/wazuh/pull/8157))
- Fixed a bug with `agent.conf` file permissions when creating an agent group. ([#8418](https://github.com/wazuh/wazuh/pull/8418))
- Fixed wrong exceptions with wdb pagination mechanism. ([#8422](https://github.com/wazuh/wazuh/pull/8422))
- Fixed error when loading some rules with the `\` character. ([#8747](https://github.com/wazuh/wazuh/pull/8747))
- Changed `WazuhDBQuery` class to properly close socket connections and prevent file descriptor leaks. ([#9216](https://github.com/wazuh/wazuh/pull/9216))
- Fixed error in the api configuration when using the `agent_upgrade` script. ([#10320](https://github.com/wazuh/wazuh/pull/10320))
- Handle `JSONDecodeError` in Distributed API class methods. ([#10341](https://github.com/wazuh/wazuh/pull/10341))
- Fixed an issue with duplicated logs in Azure-logs module and applied several improvements to it. ([#9738](https://github.com/wazuh/wazuh/pull/9738))
- Fixed the query parameter validation to allow usage of special chars in Azure module. ([#10680](https://github.com/wazuh/wazuh/pull/10680))
- Fix a bug running wazuh-clusterd process when it was already running. ([#8394](https://github.com/wazuh/wazuh/pull/8394))
- Allow cluster to send and receive messages with size higher than request_chunk. ([#8732](https://github.com/wazuh/wazuh/pull/8732))
- Fixed a bug that caused `wazuh-clusterd` process to not delete its pidfile when running in foreground mode and it is stopped. ([#9077](https://github.com/wazuh/wazuh/pull/9077))
- Fixed race condition due to lack of atomicity in the cluster synchronization mechanism. ([#10376](https://github.com/wazuh/wazuh/pull/10376))
- Fixed bug when displaying the dates of the cluster tasks that have not finished yet. Now `n/a` is displayed in these cases. ([#10492](https://github.com/wazuh/wazuh/pull/10492))
- Fixed missing field `value_type` in FIM alerts. ([#9196](https://github.com/wazuh/wazuh/pull/9196))
- Fixed a typo in the SSH Integrity Check script for Agentless. ([#9292](https://github.com/wazuh/wazuh/pull/9292))
- Fixed multiple race conditions in Remoted. ([#10421](https://github.com/wazuh/wazuh/pull/10421))
- The manager's agent database has been fixed to prevent dangling entries from removed agents. ([#10390](https://github.com/wazuh/wazuh/pull/10390))
- Fixed the alerts generated by FIM when a lookup operation on an SID fails. ([#9765](https://github.com/wazuh/wazuh/pull/9765))
- Fixed a bug that caused cluster agent-groups files to be synchronized multiple times unnecessarily. ([#10866](https://github.com/wazuh/wazuh/pull/10866))
- Fixed an issue in Wazuh DB that compiled the SQL statements multiple times unnecessarily. ([#10922](https://github.com/wazuh/wazuh/pull/10922))
- Fixed a crash in Analysisd when setting Active Response with agent_id = 0. ([#10948](https://github.com/wazuh/wazuh/pull/10948))
- Fixed an uninitialized Blowfish encryption structure warning. ([#11161](https://github.com/wazuh/wazuh/pull/11161))
- Fixed a memory overrun hazard in Vulnerability Detector. ([#11262](https://github.com/wazuh/wazuh/pull/11262))
- Fixed a bug when using a limit parameter higher than the total number of objects in the wazuh-db queries. ([#11282](https://github.com/wazuh/wazuh/pull/11282))
- Prevented a false positive for MySQL in Vulnerability Detector. ([#11440](https://github.com/wazuh/wazuh/pull/11440))
- Fixed segmentation fault in Analysisd when setting the number of queues to zero. ([#11448](https://github.com/wazuh/wazuh/pull/11448))
- Fixed false positives in Vulnerability Detector when scanning OVAl for Ubuntu Xenial and Bionic. ([#11440](https://github.com/wazuh/wazuh/pull/11440))
- Fixed an argument injection hazard in the Pagerduty integration script. Reported by Jose Maria Zaragoza (@JoseMariaZ). ([#11835](https://github.com/wazuh/wazuh/pull/11835))
- Fixed memory leaks in the feed parser at Vulnerability Detector. ([#11863](https://github.com/wazuh/wazuh/pull/11863))
  - Architecture data member from the RHEL 5 feed.
  - RHSA items containing no CVEs.
  - Unused RHSA data member when parsing Debian feeds.
- Prevented Authd from exiting due to a pipe signal if Wazuh DB gets closed. ([#12368](https://github.com/wazuh/wazuh/pull/12368))
- Fixed a buffer handling bug in Remoted that left the syslog TCP server stuck. ([#12415](https://github.com/wazuh/wazuh/pull/12415))
- Fixed a memory leak in Vulnerability Detector when discarding kernel packages. ([#12644](https://github.com/wazuh/wazuh/pull/12644))
- Fixed a memory leak at wazuh-logtest-legacy when matching a level-0 rule. ([#12655](https://github.com/wazuh/wazuh/pull/12655))
- Fixed a bug in the Vulnerability Detector CPE helper that may lead to produce false positives about Firefox ESR. ([#13067](https://github.com/wazuh/wazuh/pull/13067))

#### Removed

- The data reporting for Rootcheck scans in the agent_control tool has been deprecated. ([#8399](https://github.com/wazuh/wazuh/pull/8399))
- Removed old framework functions used to calculate agent status. ([#8846](https://github.com/wazuh/wazuh/pull/8846))

### Agent

#### Added

- Added an option to allow the agent to refresh the connection to the manager. ([#8016](https://github.com/wazuh/wazuh/pull/8016))
- Introduced a new module to collect audit logs from GitHub. ([#8532](https://github.com/wazuh/wazuh/pull/8532))
- FIM now expands wildcarded paths in the configuration on Windows agents. ([8461](https://github.com/wazuh/wazuh/pull/8461))
- FIM reloads wildcarded paths on full scans. ([8754](https://github.com/wazuh/wazuh/pull/8754))
- Added new `path_suffix` option to AWS module configuration. ([#8306](https://github.com/wazuh/wazuh/pull/8306))
- Added new `discard_regex` option to AWS module configuration. ([8331](https://github.com/wazuh/wazuh/pull/8331))
- Added support for the S3 Server Access bucket type in AWS module. ([#8482](https://github.com/wazuh/wazuh/pull/8442))
- Added support for Google Cloud Storage buckets using a new GCP module called `gcp-bucket`. ([#9119](https://github.com/wazuh/wazuh/pull/9119))
- Added support for VPC endpoints in AWS module. ([#9420](https://github.com/wazuh/wazuh/pull/9420))
- Added support for GCS access logs in the GCP module. ([#9279](https://github.com/wazuh/wazuh/pull/9279))
- Added an iam role session duration parameter to AWS module. ([#10198](https://github.com/wazuh/wazuh/pull/10198))
- Added support for variables in SCA policies. ([#8826](https://github.com/wazuh/wazuh/pull/8826))
- FIM now fills an audit rule file to support who-data although Audit is in immutable mode. ([#7721](https://github.com/wazuh/wazuh/pull/7721))
- Introduced an integration to collect audit logs from Office365. ([#8957](https://github.com/wazuh/wazuh/pull/8957))
- Added a new field `DisplayVersion` to Syscollector to help Vulnerability Detector match vulnerabilities for Windows. ([#10168](https://github.com/wazuh/wazuh/pull/10168))
- Added support for macOS agent upgrade via WPK. ([#10148](https://github.com/wazuh/wazuh/pull/10148))
- Added Logcollector support for macOS logs (Unified Logging System). ([#8632](https://github.com/wazuh/wazuh/pull/8632))

#### Changed

- The agent now reports the version of the running AIX operating system to the manager. ([#8381](https://github.com/wazuh/wazuh/pull/8381))
- Improved the reliability of the user ID parsing in FIM who-data mode on Linux. ([#8604](https://github.com/wazuh/wazuh/pull/8604))
- Extended support of Logcollector for MySQL 4.7 logs. Thanks to @YoyaYOSHIDA. ([#5047](https://github.com/wazuh/wazuh/pull/5047))
- Agents running on FreeBSD and OpenBSD now report their IP address. ([#9887](https://github.com/wazuh/wazuh/pull/9887))
- Reduced verbosity of FIM debugging logs. ([#8202](https://github.com/wazuh/wazuh/pull/8202))
- The agent's IP resolution frequency has been limited to prevent high CPU load. ([#9992](https://github.com/wazuh/wazuh/pull/9992))
- Syscollector has been optimized to use lees memory. ([#10236](https://github.com/wazuh/wazuh/pull/10236))
- Added support of ZscalerOS system information in the agent. ([#10337](https://github.com/wazuh/wazuh/pull/10337))
- Syscollector has been extended to collect missing Microsoft product hotfixes. ([#10259](https://github.com/wazuh/wazuh/pull/10259))
- Updated the osquery integration to find the new osqueryd location as of version 5.0. ([#10396](https://github.com/wazuh/wazuh/pull/10396))
- The internal FIM data handling has been simplified to find files by their path instead of their inode. ([#9123](https://github.com/wazuh/wazuh/pull/9123))
- Reimplemented the WPK installer rollback on Windows. ([#9764](https://github.com/wazuh/wazuh/pull/9764))
- Active responses for Windows agents now support native fields from Eventchannel. ([#10208](https://github.com/wazuh/wazuh/pull/10208))
- Error logs by Logcollector when a file is missing have been changed to info logs. ([#10651](https://github.com/wazuh/wazuh/pull/10651))
- The agent MSI installer for Windows now detects the platform version to install the default configuration. ([#8724](https://github.com/wazuh/wazuh/pull/8724))
- Agent logs for inability to resolve the manager hostname now have info level. ([#3659](https://github.com/wazuh/wazuh/pull/3659))
- Added ID number to connection enrollment logs. ([#11276](https://github.com/wazuh/wazuh/pull/11276))
- Standardized the use of the `only_logs_after` parameter in the external integration modules. ([#10838](https://github.com/wazuh/wazuh/pull/10838))
- Updated DockerListener integration shebang to python3 for Wazuh agents. ([#12150](https://github.com/wazuh/wazuh/pull/12150))
- Updated the Windows installer ico and png assets to the new logo. ([#12779](https://github.com/wazuh/wazuh/pull/12779))

#### Fixed

- Fixed a bug in FIM that did not allow monitoring new directories in real-time mode if the limit was reached at some point. ([#8784](https://github.com/wazuh/wazuh/pull/8784))
- Fixed a bug in FIM that threw an error when a query to the internal database returned no data. ([#8941](https://github.com/wazuh/wazuh/pull/8941))
- Fixed an error where the IP address was being returned along with the port for Amazon NLB service.([#8362](https://github.com/wazuh/wazuh/pull/8362))
- Fixed AWS module to properly handle the exception raised when processing a folder without logs. ([#8372](https://github.com/wazuh/wazuh/pull/8372)
- Fixed a bug with AWS module when pagination is needed in the bucket. ([#8433](https://github.com/wazuh/wazuh/pull/8433))
- Fixed an error with the ipGeoLocation field in AWS Macie logs. ([#8672](https://github.com/wazuh/wazuh/pull/8672))
- Changed an incorrect debug message in the GCloud integration module. ([#10333](https://github.com/wazuh/wazuh/pull/10333))
- Data race conditions have been fixed in FIM. ([#7848](https://github.com/wazuh/wazuh/pull/7848))
- Fixed wrong command line display in the Syscollector process report on Windows. ([#10011](https://github.com/wazuh/wazuh/pull/10011))
- Prevented Modulesd from freezing if Analysisd or Agentd get stopped before it. ([#10249](https://github.com/wazuh/wazuh/pull/10249))
- Fixed wrong keepalive message from the agent when file merged.mg is missing. ([#10405](https://github.com/wazuh/wazuh/pull/10405))
- Fixed missing logs from the Windows agent when it's getting stopped. ([#10381](https://github.com/wazuh/wazuh/pull/10381))
- Fixed missing packages reporting in Syscollector for macOS due to empty architecture data. ([#10524](https://github.com/wazuh/wazuh/pull/10524))
- Fixed FIM on Linux to parse audit rules with multiple keys for who-data. ([#7506](https://github.com/wazuh/wazuh/pull/7506))
- Fixed Windows 11 version collection in the agent. ([#10639](https://github.com/wazuh/wazuh/pull/10639))
- Fixed missing Eventchannel location in Logcollector configuration reporting. ([#10602](https://github.com/wazuh/wazuh/pull/10602))
- Updated CloudWatch Logs integration to avoid crashing when AWS raises Throttling errors. ([#10794](https://github.com/wazuh/wazuh/pull/10794))
- Fixed AWS modules' log file filtering when there are logs with and without a prefix mixed in a bucket. ([#10718](https://github.com/wazuh/wazuh/pull/10718))
- Fixed a bug on the installation script that made upgrades not to update the code of the external integration modules. ([#10884](https://github.com/wazuh/wazuh/pull/10884))
- Fixed issue with AWS integration module trying to parse manually created folders as if they were files. ([#10921](https://github.com/wazuh/wazuh/pull/10921))
- Fixed installation errors in OS with no subversion. ([#11086](https://github.com/wazuh/wazuh/pull/11086))
- Fixed a typo in an error log about enrollment SSL certificate. ([#11115](https://github.com/wazuh/wazuh/pull/11115))
- Fixed unit tests for Windows agent when built on MinGW 10. ([#11121](https://github.com/wazuh/wazuh/pull/11121))
- Fixed Windows agent compilation warnings. ([#10942](https://github.com/wazuh/wazuh/pull/10942))
- Fixed the OS version reported by the agent on OpenSUSE Tumbleweed. ([#11207](https://github.com/wazuh/wazuh/pull/11207))
- Prevented Syscollector from truncating the open port inode numbers on Linux. ([#11329](https://github.com/wazuh/wazuh/pull/11329))
- Fixed agent auto-restart on configuration changes when started via `wazuh-control` on a Systemd based Linux OS. ([#11365](https://github.com/wazuh/wazuh/pull/11365))
- Fixed a bug in the AWS module resulting in unnecessary API calls when trying to obtain the different Account IDs for the bucket. ([#10952](https://github.com/wazuh/wazuh/pull/10952))
- Fixed Azure integration's configuration parsing to allow omitting optional parameters. ([#11278](https://github.com/wazuh/wazuh/pull/11278))
- Fixed Azure Storage credentials validation bug. ([#11296](https://github.com/wazuh/wazuh/pull/11296))
- Fixed the read of the hostname in the installation process for openSUSE. ([#11455](https://github.com/wazuh/wazuh/pull/11455))
- Fixed the graceful shutdown when agent loses connection. ([#11425](https://github.com/wazuh/wazuh/pull/11425))
- Fixed error "Unable to set server IP address" on the Windows agent. ([#11736](https://github.com/wazuh/wazuh/pull/11736))
- Fixed reparse option in the AWS VPCFlow and Config integrations. ([#11608](https://github.com/wazuh/wazuh/pull/11608))
- Removed unnecessary calls to the AWS API made by the VPCFlow and Config integration modules. ([#11644](https://github.com/wazuh/wazuh/pull/11644))
- Fixed how the AWS Config module parses the dates used to request logs from AWS. ([#12324](https://github.com/wazuh/wazuh/pull/12324))
- Let Logcollector audit format parse logs with a custom name_format. ([#12676](https://github.com/wazuh/wazuh/pull/12676))
- Fixed Agent bootstrap issue that might lead to startup timeout when it cannot resolve a manager hostname. ([#12704](https://github.com/wazuh/wazuh/pull/12704))
- Fixed a bug in the agent's leaky bucket throughput regulator that could leave it stuck if the time is advanced on Windows. ([#13088](https://github.com/wazuh/wazuh/pull/13088))

#### Removed
- Removed oscap module files as it was already deprecated since v4.0.0. ([#10900](https://github.com/wazuh/wazuh/pull/10900))

### RESTful API

#### Added

- Added new `PUT /agents/reconnect` endpoint to force agents reconnection to the manager. ([#7988](https://github.com/wazuh/wazuh/pull/7988))
- Added `select` parameter to the `GET /security/users`, `GET /security/roles`, `GET /security/rules` and `GET /security/policies` endpoints. ([#6761](https://github.com/wazuh/wazuh/pull/6761))
- Added type and status filters to `GET /vulnerability/{agent_id}` endpoint. ([#8100](https://github.com/wazuh/wazuh/pull/8100))
- Added an option to configure SSL ciphers. ([#7490](https://github.com/wazuh/wazuh/pull/7490))
- Added an option to configure the maximum response time of the API. ([#8919](https://github.com/wazuh/wazuh/pull/8919))
- Added new `DELETE /rootcheck/{agent_id}` endpoint. ([#8945](https://github.com/wazuh/wazuh/pull/8945))
- Added new `GET /vulnerability/{agent_id}/last_scan` endpoint to check the latest vulnerability scan of an agent. ([#9028](https://github.com/wazuh/wazuh/pull/9028))
- Added new `cvss` and `severity` fields and filters to `GET /vulnerability/{agent_id}` endpoint. ([#9028](https://github.com/wazuh/wazuh/pull/9028))
- Added an option to configure the maximum allowed API upload size. ([#9100](https://github.com/wazuh/wazuh/pull/9100))
- Added new unit and integration tests for API models. ([#9142](https://github.com/wazuh/wazuh/pull/9142))
- Added message with the PID of `wazuh-apid` process when launched in foreground mode. ([#9077](https://github.com/wazuh/wazuh/pull/9077))
- Added `external id`, `source` and `url` to the MITRE endpoints responses. ([#9144](https://github.com/wazuh/wazuh/pull/9144))
- Added custom healthchecks for legacy agents in API integration tests, improving maintainability. ([#9297](https://github.com/wazuh/wazuh/pull/9297))
- Added new unit tests for the API python module to increase coverage. ([#9914](https://github.com/wazuh/wazuh/issues/9914))
- Added docker logs separately in API integration tests environment to get cleaner reports. ([#10238](https://github.com/wazuh/wazuh/pull/10238))
- Added new `disconnection_time` field to `GET /agents` response. ([#10437](https://github.com/wazuh/wazuh/pull/10437))
- Added new filters to agents upgrade endpoints. ([#10457](https://github.com/wazuh/wazuh/pull/10457))
- Added new API endpoints to access all the MITRE information. ([#8288](https://github.com/wazuh/wazuh/pull/8288))
- Show agent-info permissions flag when using cluster_control and in the `GET /cluster/healthcheck` API endpoint. ([#10947](https://github.com/wazuh/wazuh/pull/10947))
- Save agents' ossec.log if an API integration test fails. ([#11931](https://github.com/wazuh/wazuh/pull/11931))
- Added `POST /security/user/authenticate/run_as` endpoint to API bruteforce blocking system. ([#12085](https://github.com/wazuh/wazuh/pull/12085))
- Added new API endpoint to obtain summaries of agent vulnerabilities' inventory items. ([#12638](https://github.com/wazuh/wazuh/pull/12638))
- Added fields external_references, condition, title, published and updated to GET /vulnerability/{agent_id} API endpoint. ([#12727](https://github.com/wazuh/wazuh/pull/12727))
- Added the possibility to include strings in brackets in values of the `q` parameter. ([#13262](https://github.com/wazuh/wazuh/pull/13262]))

#### Changed

- Renamed SSL protocol configuration parameter. ([#7490](https://github.com/wazuh/wazuh/pull/7490))
- Reviewed and updated API spec examples and JSON body examples. ([#8827](https://github.com/wazuh/wazuh/pull/8827))
- Improved the performance of several API endpoints. This is specially appreciable in environments with a big number of agents.
  - Improved `PUT /agents/group` endpoint. ([#8937](https://github.com/wazuh/wazuh/pull/8937))
  - Improved `PUT /agents/restart` endpoint. ([#8938](https://github.com/wazuh/wazuh/pull/8938))
  - Improved `DELETE /agents` endpoint. ([#8950](https://github.com/wazuh/wazuh/pull/8950))
  - Improved `PUT /rootcheck` endpoint. ([#8959](https://github.com/wazuh/wazuh/pull/8959))
  - Improved `PUT /syscheck` endpoint. ([#8966](https://github.com/wazuh/wazuh/pull/8966))
  - Improved `DELETE /groups` endpoint and changed API response to be more consistent. ([#9046](https://github.com/wazuh/wazuh/pull/9046))
- Changed `DELETE /rootcheck` endpoint to `DELETE /experimental/rootcheck`. ([#8945](https://github.com/wazuh/wazuh/pull/8945))
- Reduced the time it takes for `wazuh-apid` process to check its configuration when using the `-t` parameter. ([#9012](https://github.com/wazuh/wazuh/pull/9012))
- Fixed malfunction in the `sort` parameter of syscollector endpoints. ([#9019](https://github.com/wazuh/wazuh/pull/9019))
- Improved API integration tests stability when failing in entrypoint. ([#9113](https://github.com/wazuh/wazuh/pull/9113))
- Made SCA API integration tests dynamic to validate responses coming from any agent version. ([#9228](https://github.com/wazuh/wazuh/pull/9228))
- Refactored and standardized all the date fields in the API responses to use ISO8601. ([#9227](https://github.com/wazuh/wazuh/pull/9227))
- Removed `Server` header from API HTTP responses. ([#9263](https://github.com/wazuh/wazuh/pull/9263))
- Improved JWT implementation by replacing HS256 signing algorithm with RS256. ([#9371](https://github.com/wazuh/wazuh/pull/9371))
- Removed limit of agents to upgrade using the API upgrade endpoints. ([#10009](https://github.com/wazuh/wazuh/pull/10009))
- Changed Windows agents FIM responses to return permissions as JSON. ([#10158](https://github.com/wazuh/wazuh/pull/10158))
- Adapted API endpoints to changes in `wazuh-authd` daemon `force` parameter. ([#10389](https://github.com/wazuh/wazuh/pull/10389))
- Deprecated `use_only_authd` API configuration option and related functionality. `wazuh-authd` will always be required for creating and removing agents. ([#10512](https://github.com/wazuh/wazuh/pull/10512))
- Improved API validators and related unit tests. ([#10745](https://github.com/wazuh/wazuh/pull/10745))
- Improved specific module healthchecks in API integration tests environment. ([#10905](https://github.com/wazuh/wazuh/pull/10905))
- Changed thread pool executors for process pool executors to improve API availability. ([#10916](https://github.com/wazuh/wazuh/pull/10916))
- Changed HTTPS options to use files instead of relative paths. ([#11410](https://github.com/wazuh/wazuh/pull/11410))

#### Fixed

- Fixed inconsistency in RBAC resources for `group:create`, `decoders:update`, and `rules:update` actions. ([#8196](https://github.com/wazuh/wazuh/pull/8196))
- Fixed the handling of an API error message occurring when Wazuh is started with a wrong `ossec.conf`. Now the execution continues and raises a warning. ([8378](https://github.com/wazuh/wazuh/pull/8378))
- Fixed a bug with `sort` parameter that caused a wrong response when sorting by several fields.([#8548](https://github.com/wazuh/wazuh/pull/8548))
- Fixed the description of `force_time` parameter in the API spec reference. ([#8597](https://github.com/wazuh/wazuh/issues/8597))
- Fixed API incorrect path in remediation message when maximum number of requests per minute is reached. ([#8537](https://github.com/wazuh/wazuh/pull/8537))
- Fixed agents' healthcheck error in the API integration test environment. ([#9071](https://github.com/wazuh/wazuh/pull/9071))
- Fixed a bug with `wazuh-apid` process handling of pidfiles when running in foreground mode. ([#9077](https://github.com/wazuh/wazuh/pull/9077))
- Fixed a bug with RBAC `group_id` matching. ([#9192](https://github.com/wazuh/wazuh/pull/9192))
- Removed temporal development keys and values from `GET /cluster/healthcheck` response. ([#9147](https://github.com/wazuh/wazuh/pull/9147))
- Fixed several errors when filtering by dates. ([#9227](https://github.com/wazuh/wazuh/pull/9227))
- Fixed limit in some endpoints like `PUT /agents/group/{group_id}/restart` and added a pagination method. ([#9262](https://github.com/wazuh/wazuh/pull/9262))
- Fixed bug with the `search` parameter resulting in invalid results. ([#9320](https://github.com/wazuh/wazuh/pull/9320))
- Fixed wrong values of `external_id` field in MITRE resources. ([#9368](https://github.com/wazuh/wazuh/pull/9368))
- Fixed how the API integration testing environment checks that `wazuh-apid` daemon is running before starting the tests. ([#9399](https://github.com/wazuh/wazuh/pull/9399))
- Add healthcheck to verify that `logcollector` stats are ready before starting the API integration test. ([#9777](https://github.com/wazuh/wazuh/pull/9777))
- Fixed API integration test healthcheck used in the `vulnerability` test cases. ([#10159](https://github.com/wazuh/wazuh/pull/10159))
- Fixed an error with `PUT /agents/node/{node_id}/restart` endpoint when no agents are present in selected node. ([#10179](https://github.com/wazuh/wazuh/pull/10179))
- Fixed RBAC experimental API integration tests expecting a 1760 code in implicit requests. ([#10322](https://github.com/wazuh/wazuh/pull/10322))
- Fixed cluster race condition that caused API integration test to randomly fail. ([#10289](https://github.com/wazuh/wazuh/pull/10289))
- Fixed `PUT /agents/node/{node_id}/restart` endpoint to exclude exception codes properly. ([#10619](https://github.com/wazuh/wazuh/pull/10619))
- Fixed `PUT /agents/group/{group_id}/restart` endpoint to exclude exception codes properly. ([#10666](https://github.com/wazuh/wazuh/pull/10666))
- Fixed agent endpoints `q` parameter to allow more operators when filtering by groups. ([#10656](https://github.com/wazuh/wazuh/pull/10656))
- Fixed API integration tests related to rule, decoder and task endpoints. ([#10830](https://github.com/wazuh/wazuh/pull/10830))
- Improved exceptions handling when starting the Wazuh API service. ([#11411](https://github.com/wazuh/wazuh/pull/11411))
- Fixed race condition while creating RBAC database. ([#11598](https://github.com/wazuh/wazuh/pull/11598))
- Fixed API integration tests failures caused by race conditions. ([#12102](https://github.com/wazuh/wazuh/pull/12102))

#### Removed

- Removed select parameter from GET /agents/stats/distinct endpoint. ([#8599](https://github.com/wazuh/wazuh/pull/8599))
- Removed `GET /mitre` endpoint. ([#8099](https://github.com/wazuh/wazuh/pull/8099))
- Deprecated the option to set log `path` in the configuration. ([#11410](https://github.com/wazuh/wazuh/pull/11410))

### Ruleset

#### Added

- Added Carbanak detection rules. ([#11306](https://github.com/wazuh/wazuh/pull/11306))
- Added Cisco FTD rules and decoders. ([#11309](https://github.com/wazuh/wazuh/pull/11309))
- Added decoders for AWS EKS service. ([#11284](https://github.com/wazuh/wazuh/pull/11284))
- Added F5 BIG IP ruleset. ([#11394](https://github.com/wazuh/wazuh/pull/11394))
- Added GCP VPC Storage, Firewall and Flow rules. ([#11191](https://github.com/wazuh/wazuh/pull/11191))
- Added Gitlab v12 ruleset. ([#11323](https://github.com/wazuh/wazuh/pull/11323))
- Added Microsoft Exchange Server rules and decoders. ([#11289](https://github.com/wazuh/wazuh/pull/11289))
- Added Microsoft Windows persistence by using registry keys detection. ([#11390](https://github.com/wazuh/wazuh/pull/11390))
- Added Oracle Database 12c rules and decoders. ([#11274](https://github.com/wazuh/wazuh/pull/11274))
- Added rules for Carbanak step 1.A - User Execution: Malicious File. ([#8476](https://github.com/wazuh/wazuh/pull/8476))
- Added rules for Carbanak step 2.A - Local Discovery. ([#11212](https://github.com/wazuh/wazuh/pull/11212))
- Added rules for Carbanak step 2.B - Screen Capture. ([#9075](https://github.com/wazuh/wazuh/pull/9075))
- Added rules for Carbanak step 5.B - Lateral Movement via SSH. ([#9097](https://github.com/wazuh/wazuh/pull/9097))
- Added rules for Carbanak step 9.A - User Monitoring. ([#11342](https://github.com/wazuh/wazuh/pull/11342))
- Added rules for Cloudflare WAF. ([#11373](https://github.com/wazuh/wazuh/pull/11373))
- Added ruleset for ESET Remote console. ([#11013](https://github.com/wazuh/wazuh/pull/11013))
- Added ruleset for GITHUB audit logs. ([#8532](https://github.com/wazuh/wazuh/pull/8532))
- Added ruleset for Palo Alto v8.X - v10.X. ([#11137](https://github.com/wazuh/wazuh/pull/11137))
- Added SCA policy for Amazon Linux 1. ([#11431](https://github.com/wazuh/wazuh/pull/11431))
- Added SCA policy for Amazon Linux 2. ([#11480](https://github.com/wazuh/wazuh/pull/11480))
- Added SCA policy for apple macOS 10.14 Mojave. ([#7035](https://github.com/wazuh/wazuh/pull/7035))
- Added SCA policy for apple macOS 10.15 Catalina. ([#7036](https://github.com/wazuh/wazuh/pull/7036))
- Added SCA policy for macOS Big Sur. ([#11454](https://github.com/wazuh/wazuh/pull/11454))
- Added SCA policy for Microsoft IIS 10. ([#11250](https://github.com/wazuh/wazuh/pull/11250))
- Added SCA policy for Microsoft SQL 2016. ([#11249](https://github.com/wazuh/wazuh/pull/11249))
- Added SCA policy for Mongo Database 3.6. ([#11247](https://github.com/wazuh/wazuh/pull/11247))
- Added SCA policy for NGINX. ([#11248](https://github.com/wazuh/wazuh/pull/11248))
- Added SCA policy for Oracle Database 19c. ([#11245](https://github.com/wazuh/wazuh/pull/11245))
- Added SCA policy for PostgreSQL 13. ([#11154](https://github.com/wazuh/wazuh/pull/11154))
- Added SCA policy for SUSE Linux Enterprise Server 15. ([#11223](https://github.com/wazuh/wazuh/pull/11223))
- Added SCA policy for Ubuntu 14. ([#11432](https://github.com/wazuh/wazuh/pull/11432))
- Added SCA policy for Ubuntu 16. ([#11452](https://github.com/wazuh/wazuh/pull/11452))
- Added SCA policy for Ubuntu 18. ([#11453](https://github.com/wazuh/wazuh/pull/11453))
- Added SCA policy for Ubuntu 20. ([#11430](https://github.com/wazuh/wazuh/pull/11430))
- Added SCA policy for. Solaris 11.4. ([#11286](https://github.com/wazuh/wazuh/pull/11286))
- Added Sophos UTM Firewall ruleset. ([#11122](https://github.com/wazuh/wazuh/pull/11122))
- Added Wazuh-api ruleset. ([#11357](https://github.com/wazuh/wazuh/pull/11357))

#### Changed

- Updated audit rules. ([#11016](https://github.com/wazuh/wazuh/pull/11016))
- Updated AWS s3 ruleset. ([#11177](https://github.com/wazuh/wazuh/pull/11177))
- Updated Exim 4 decoder and rules to latest format. ([#11344](https://github.com/wazuh/wazuh/pull/11344))
- Updated MITRE DB with latest MITRE JSON specification. ([#8738](https://github.com/wazuh/wazuh/pull/8738))
- Updated multiple rules to remove alert_by_email option. ([#11255](https://github.com/wazuh/wazuh/pull/11255))
- Updated NextCloud ruleset. ([#11795](https://github.com/wazuh/wazuh/pull/11795))
- Updated ProFTPD decoder. ([#11232](https://github.com/wazuh/wazuh/pull/11232))
- Updated RedHat Enterprise Linux 8 SCA up to version 1.0.1. ([#11242](https://github.com/wazuh/wazuh/pull/11242))
- Updated rules and decoders for FortiNet products. ([#11100](https://github.com/wazuh/wazuh/pull/11100))
- Updated SCA policy for CentOS 7. ([#11429](https://github.com/wazuh/wazuh/pull/11429))
- Updated SCA policy for CentOS 8. ([#8751](https://github.com/wazuh/wazuh/pull/8751))
- Updated SonicWall rules decoder. ([#11263](https://github.com/wazuh/wazuh/pull/11263))
- Updated SSHD ruleset. ([#11388](https://github.com/wazuh/wazuh/pull/11388))
- From file 0580-win-security_rules.xml, rules with id 60198 and 60199 are moved to file 0585-win-application_rules.xml, with rule ids 61071 and 61072 respectively. ([#8552](https://github.com/wazuh/wazuh/pull/8552))

#### Fixed

- Fixed bad character on rules 60908 and 60884 - win-application rules. ([#11117](https://github.com/wazuh/wazuh/pull/11117))
- Fixed Microsoft logs rules. ([#11369](https://github.com/wazuh/wazuh/pull/11369))
- Fixed PHP rules for MITRE and groups. ([#11405](https://github.com/wazuh/wazuh/pull/11405))
- Fixed rules id for Microsoft Windows Powershell. ([#11214](https://github.com/wazuh/wazuh/pull/11214))

### Other

#### Changed

- Upgraded external SQLite library dependency version to 3.36. ([#10247](https://github.com/wazuh/wazuh/pull/10247))
- Upgraded external BerkeleyDB library dependency version to 18.1.40. ([#10247](https://github.com/wazuh/wazuh/pull/10247))
- Upgraded external OpenSSL library dependency version to 1.1.1l. ([#10247](https://github.com/wazuh/wazuh/pull/10247))
- Upgraded external Google Test library dependency version to 1.11. ([#10927](https://github.com/wazuh/wazuh/pull/10927))
- Upgraded external Aiohttp library dependency version to 3.8.1. ([11436]([https://github.com/wazuh/wazuh/pull/11436))
- Upgraded external Werkzeug library dependency version to 2.0.2. ([11436]([https://github.com/wazuh/wazuh/pull/11436))
- Upgraded embedded Python version to 3.9.9. ([11436]([https://github.com/wazuh/wazuh/pull/11436))

#### Fixed

- Fixed error detection in the CURL helper library. ([#9168](https://github.com/wazuh/wazuh/pull/9168))
- Fixed external BerkeleyDB library support for GCC 11. ([#10899](https://github.com/wazuh/wazuh/pull/10899))
- Fixed an installation error due to missing OS minor version on CentOS Stream. ([#11086](https://github.com/wazuh/wazuh/pull/11086))
- Fixed an installation error due to missing command `hostname` on OpenSUSE Tumbleweed. ([#11455](https://github.com/wazuh/wazuh/pull/11455))


## [v4.2.7] - 2022-05-30

### Manager

#### Fixed

- Fixed a crash in Vuln Detector when scanning agents running on Windows (backport from 4.3.2). ([#13617](https://github.com/wazuh/wazuh/pull/13617))


## [v4.2.6] - 2022-03-29

### Manager

#### Fixed

- Fixed an integer overflow hazard in `wazuh-remoted` that caused it to drop incoming data after receiving 2^31 messages. ([#11974](https://github.com/wazuh/wazuh/pull/11974))


## [v4.2.5] - 2021-11-15

### Manager

#### Changed

- Active response requests for agents between v4.2.0 and v4.2.4 is now sanitized to prevent unauthorized code execution. ([#10809](https://github.com/wazuh/wazuh/pull/10809))

### Agent

#### Fixed

- A bug in the Active response tools that may allow unauthorized code execution has been mitigated. Reported by @rk700. ([#10809](https://github.com/wazuh/wazuh/pull/10809))


## [v4.2.4] - 2021-10-20

### Manager

#### Fixed

- Prevented files belonging to deleted agents from remaining in the manager. ([#9158](https://github.com/wazuh/wazuh/pull/9158))
- Fixed inaccurate agent group file cleanup in the database sync module. ([#10432](https://github.com/wazuh/wazuh/pull/10432))
- Prevented the manager from corrupting the agent data integrity when the disk gets full. ([#10479](https://github.com/wazuh/wazuh/pull/10479))
- Fixed a resource leak in Vulnerability Detector when scanning Windows agents. ([#10559](https://github.com/wazuh/wazuh/pull/10559))
- Stop deleting agent related files in cluster process when an agent is removed from `client.keys`. ([#9061](https://github.com/wazuh/wazuh/pull/9061))

## [v4.2.3] - 2021-10-06

### Manager

#### Fixed

- Fixed a bug in Remoted that might lead it to crash when retrieving an agent's group. ([#10388](https://github.com/wazuh/wazuh/pull/10388))


## [v4.2.2] - 2021-09-28

### Manager

#### Changed

- Clean up the agent's inventory data on the manager if Syscollector is disabled. ([#9133](https://github.com/wazuh/wazuh/pull/9133))
- Authd now refuses enrollment attempts if the agent already holds a valid key. ([#9779](https://github.com/wazuh/wazuh/pull/9779))

#### Fixed

- Fixed a false positive in Vulnerability Detector when packages have multiple conditions in the OVAL feed. ([#9647](https://github.com/wazuh/wazuh/pull/9647))
- Prevented pending agents from keeping their state indefinitely in the manager. ([#9042](https://github.com/wazuh/wazuh/pull/9042))
- Fixed Remoted to avoid agents in connected state with no group assignation. ([#9088](https://github.com/wazuh/wazuh/pull/9088))
- Fixed a bug in Analysisd that ignored the value of the rule option `noalert`. ([#9278](https://github.com/wazuh/wazuh/pull/9278))
- Fixed Authd's startup to set up the PID file before loading keys. ([#9378](https://github.com/wazuh/wazuh/pull/9378))
- Fixed a bug in Authd that delayed the agent timestamp update when removing agents. ([#9295](https://github.com/wazuh/wazuh/pull/9295))
- Fixed a bug in Wazuh DB that held wrong agent timestamp data. ([#9705](https://github.com/wazuh/wazuh/pull/9705))
- Fixed a bug in Remoted that kept deleted shared files in the multi-groups' merged.mg file. ([#9942](https://github.com/wazuh/wazuh/pull/9942))
- Fixed a bug in Analysisd that overwrote its queue socket when launched in test mode. ([#9987](https://github.com/wazuh/wazuh/pull/9987))
- Fixed a condition in the Windows Vulnerability Detector to prevent false positives when evaluating DU patches. ([#10016](https://github.com/wazuh/wazuh/pull/10016))
- Fixed a memory leak when generating the Windows report in Vulnerability Detector. ([#10214](https://github.com/wazuh/wazuh/pull/10214))
- Fixed a file descriptor leak in Analysisd when delivering an AR request to an agent. ([#10194](https://github.com/wazuh/wazuh/pull/10194))
- Fixed error with Wazuh path in Azure module. ([#10250](https://github.com/wazuh/wazuh/pull/10250))

### Agent

#### Changed

- Optimized Syscollector scan performance. ([#9907](https://github.com/wazuh/wazuh/pull/9907))
- Reworked the Google Cloud Pub/Sub integration module to increase the number of processed events per second allowing multithreading. Added new `num_threads` option to module configuration. ([#9927](https://github.com/wazuh/wazuh/pull/9927))
- Upgraded google-cloud-pubsub dependency to the latest stable version (2.7.1). ([#9964](https://github.com/wazuh/wazuh/pull/9964))
- Reimplemented the WPK installer rollback on Linux. ([#9443](https://github.com/wazuh/wazuh/pull/9443))
- Updated AWS WAF implementation to change `httpRequest.headers` field format. ([#10217](https://github.com/wazuh/wazuh/pull/10217))

#### Fixed

- Prevented the manager from hashing the shared configuration too often. ([#9710](https://github.com/wazuh/wazuh/pull/9710))
- Fixed a memory leak in Logcollector when re-subscribing to Windows Eventchannel. ([#9310](https://github.com/wazuh/wazuh/pull/9310))
- Fixed a memory leak in the agent when enrolling for the first time if it had no previous key. ([#9967](https://github.com/wazuh/wazuh/pull/9967))
- Removed CloudWatchLogs log stream limit when there are more than 50 log streams. ([#9934](https://github.com/wazuh/wazuh/pull/9934))
- Fixed a problem in the Windows installer that causes the agent to be unable to get uninstalled or upgraded. ([#9897](https://github.com/wazuh/wazuh/pull/9897))
- Fixed AWS WAF log parsing when there are multiple dicts in one line. ([#9775](https://github.com/wazuh/wazuh/pull/9775))
- Fixed a bug in AWS CloudWatch Logs module that caused already processed logs to be collected and reprocessed. ([#10024](https://github.com/wazuh/wazuh/pull/10024))
- Avoid duplicate alerts from case-insensitive 32-bit registry values in FIM configuration for Windows agents. ([#8256](https://github.com/wazuh/wazuh/pull/8256))
- Fixed a bug in the sources and WPK installer that made upgrade unable to detect the previous installation on CentOS 7. ([#10210](https://github.com/wazuh/wazuh/pull/10210))

### RESTful API

#### Changed

- Made SSL ciphers configurable and renamed SSL protocol option. ([#10219](https://github.com/wazuh/wazuh/pull/10219))

#### Fixed

- Fixed a bug with distributed API calls when the cluster is disabled. ([#9984](https://github.com/wazuh/wazuh/pull/9984))


## [v4.2.1] - 2021-09-03

### Fixed

- **Installer:**
  - Fixed a bug in the upgrade to 4.2.0 that disabled Eventchannel support on Windows agent. ([#9973](https://github.com/wazuh/wazuh/issues/9973))

- **Modules:**
  - Fixed a bug with Python-based integration modules causing the integrations to stop working in agents for Wazuh v4.2.0. ([#9975](https://github.com/wazuh/wazuh/issues/9975))


## [v4.2.0] - 2021-08-25

### Added

- **Core:**
  - Added support for bookmarks in Logcollector, allowing to follow the log file at the point where the agent stopped. ([#3368](https://github.com/wazuh/wazuh/issues/3368))
  - Improved support for multi-line logs with a variable number of lines in Logcollector. ([#5652](https://github.com/wazuh/wazuh/issues/5652))
  - Added an option to limit the number of files per second in FIM. ([#6830](https://github.com/wazuh/wazuh/pull/6830))
  - Added a statistics file to Logcollector. Such data is also available via API queries. ([#7109](https://github.com/wazuh/wazuh/pull/7109))
  - Allow statistical data queries to the agent. ([#7239](https://github.com/wazuh/wazuh/pull/7239))
  - Allowed quoting in commands to group arguments in the command wodle and SCA checks. ([#7307](https://github.com/wazuh/wazuh/pull/7307))
  - Let agents running on Solaris send their IP to the manager. ([#7408](https://github.com/wazuh/wazuh/pull/7408))
  - New option `<ip_update_interval>` to set how often the agent refresh its IP address. ([#7444](https://github.com/wazuh/wazuh/pull/7444))
  - Added support for testing location information in Wazuh Logtest. ([#7661](https://github.com/wazuh/wazuh/issues/7661))
  - Added Vulnerability Detector reports to Wazuh DB to know which CVE’s affect an agent. ([#7731](https://github.com/wazuh/wazuh/issues/7731))
  - Introduced an option to enable or disable listening Authd TLS port. ([#8755](https://github.com/wazuh/wazuh/pull/8755))

- **API:**
  - Added new endpoint to get agent stats from different components. ([#7200](https://github.com/wazuh/wazuh/pull/7200))
  - Added new endpoint to modify users' allow_run_as flag. ([#7588](https://github.com/wazuh/wazuh/pull/7588))
  - Added new endpoint to get vulnerabilities that affect an agent. ([#7647](https://github.com/wazuh/wazuh/pull/7647))
  - Added API configuration validator. ([#7803](https://github.com/wazuh/wazuh/pull/7803))
  - Added the capability to disable the max_request_per_minute API configuration option using 0 as value. ([#8115](https://github.com/wazuh/wazuh/pull/8115))

- **Ruleset:**
  - Decoders
    - Added support for UFW firewall to decoders. ([#7100](https://github.com/wazuh/wazuh/pull/7100))
    - Added Sophos firewall Decoders ([#7289](https://github.com/wazuh/wazuh/pull/7289))
    - Added Wazuh API Decoders ([#7289](https://github.com/wazuh/wazuh/pull/7289))
    - Added F5 BigIP Decoders. ([#7289](https://github.com/wazuh/wazuh/pull/7289))
  - Rules
    - Added Sophos firewall Rules ([#7289](https://github.com/wazuh/wazuh/pull/7289))
    - Added Wazuh API Rules ([#7289](https://github.com/wazuh/wazuh/pull/7289))
    - Added Firewall Rules
    - Added F5 BigIp Rules. ([#7289](https://github.com/wazuh/wazuh/pull/7289))
  - SCA
    - Added CIS policy "Ensure XD/NX support is enabled" back for SCA. ([#7316](https://github.com/wazuh/wazuh/pull/7316))
    - Added Apple MacOS 10.14 SCA ([#7035](https://github.com/wazuh/wazuh/pull/7035))
    - Added Apple MacOS 10.15 SCA ([#7036](https://github.com/wazuh/wazuh/pull/7036))
    - Added Apple MacOS 11.11 SCA ([#7037](https://github.com/wazuh/wazuh/pull/7037))

### Changed

- **Cluster:**
  - Improved the cluster nodes integrity calculation process. It only calculates the MD5 of the files that have been modified since the last integrity check. ([#8175](https://github.com/wazuh/wazuh/pull/8175))
  - Changed the synchronization of agent information between cluster nodes to complete the synchronization in a single task for each worker. ([#8182](https://github.com/wazuh/wazuh/pull/8182))
  - Changed cluster logs to show more useful information. ([#8002](https://github.com/wazuh/wazuh/pull/8002))

- **Core:**
  - Wazuh daemons have been renamed to a unified standard. ([#6912](https://github.com/wazuh/wazuh/pull/6912))
  - Wazuh CLIs have been renamed to a unified standard. ([#6903](https://github.com/wazuh/wazuh/pull/6903))
  - Wazuh internal directories have been renamed to a unified standard. ([#6920](https://github.com/wazuh/wazuh/pull/6920))
  - Prevent a condition in FIM that may lead to a memory error. ([#6759](https://github.com/wazuh/wazuh/pull/6759))
  - Let FIM switch to real-time mode for directories where who-data is not available (Audit in immutable mode). ([#6828](https://github.com/wazuh/wazuh/pull/6828))
  - Changed the Active Response protocol to receive messages in JSON format that include the full alert. ([#7317](https://github.com/wazuh/wazuh/pull/7317))
  - Changed references to the product name in logs. ([#7264](https://github.com/wazuh/wazuh/pull/7264))
  - Syscollector now synchronizes its database with the manager, avoiding full data delivery on each scan. ([#7379](https://github.com/wazuh/wazuh/pull/7379))
  - Remoted now supports both TCP and UDP protocols simultaneously. ([#7541](https://github.com/wazuh/wazuh/pull/7541))
  - Improved the unit tests for the os_net library. ([#7595](https://github.com/wazuh/wazuh/pull/7595))
  - FIM now removes the audit rules when their corresponding symbolic links change their target. ([#6999](https://github.com/wazuh/wazuh/pull/6999))
  - Compilation from sources now downloads the external dependencies prebuilt. ([#7797](https://github.com/wazuh/wazuh/pull/7797))
  - Added the old implementation of Logtest as `wazuh-logtest-legacy`. ([#7807](https://github.com/wazuh/wazuh/pull/7807))
  - Improved the performance of Analysisd when running on multi-core hosts. ([#7974](https://github.com/wazuh/wazuh/pull/7974))
  - Agents now report the manager when they stop. That allows the manager to log an alert and immediately set their state to "disconnected". ([#8021](https://github.com/wazuh/wazuh/pull/8021))
  - Wazuh building is now independent from the installation directory. ([#7327](https://github.com/wazuh/wazuh/pull/7327))
  - The embedded python interpreter is provided in a preinstalled, portable package. ([#7327](https://github.com/wazuh/wazuh/pull/7327))
  - Wazuh resources are now accessed by a relative path to the installation directory. ([#7327](https://github.com/wazuh/wazuh/pull/7327))
  - The error log that appeared when the agent cannot connect to SCA has been switched to warning. ([#8201](https://github.com/wazuh/wazuh/pull/8201))
  - The agent now validates the Audit connection configuration when enabling whodata for FIM on Linux. ([#8921](https://github.com/wazuh/wazuh/pull/8921))

- **API:**
  - Removed ruleset version from `GET /cluster/{node_id}/info` and `GET /manager/info` as it was deprecated. ([#6904](https://github.com/wazuh/wazuh/issues/6904))
  - Changed the `POST /groups` endpoint to specify the group name in a JSON body instead of in a query parameter. ([#6909](https://github.com/wazuh/wazuh/pull/6909))
  - Changed the `PUT /active-response` endpoint function to create messages with the new JSON format. ([#7312](https://github.com/wazuh/wazuh/pull/7312))
  - New parameters added to `DELETE /agents` endpoint and `older_than` field removed from response. ([#6366](https://github.com/wazuh/wazuh/issues/6366))
  - Changed login security controller to avoid errors in Restful API reference links. ([#7909](https://github.com/wazuh/wazuh/pull/7909))
  - Changed the PUT /agents/group/{group_id}/restart response format when there are no agents assigned to the group. ([#8123](https://github.com/wazuh/wazuh/pull/8123))
  - Agent keys used when adding agents are now obscured in the API log. ([#8149](https://github.com/wazuh/wazuh/pull/8149))
  - Improved all agent restart endpoints by removing active-response check. ([#8457](https://github.com/wazuh/wazuh/pull/8457))
  - Improved API requests processing time by applying cache to token RBAC permissions extraction. It will be invalidated if any resource related to the token is modified. ([#8615](https://github.com/wazuh/wazuh/pull/8615))
  - Increased to 100000 the maximum value accepted for `limit` API parameter, default value remains at 500. ([#8841](https://github.com/wazuh/wazuh/pull/8841))

- **Framework:**
  - Improved agent insertion algorithm when Authd is not available. ([#8682](https://github.com/wazuh/wazuh/pull/8682))

- **Ruleset:**
  - The ruleset was normalized according to the Wazuh standard. ([#6867](https://github.com/wazuh/wazuh/pull/6867))
  - Rules
    - Changed Ossec Rules. ([#7260](https://github.com/wazuh/wazuh/pull/7260))
    - Changed Cisco IOS Rules. ([#7289](https://github.com/wazuh/wazuh/pull/7289))
    - Changed ID from 51000 to 51003 in Dropbear Rules. ([#7289](https://github.com/wazuh/wazuh/pull/7289))
    - Changed 6 new rules for Sophos Rules. ([#7289](https://github.com/wazuh/wazuh/pull/7289))
  - Decoders
    - Changed Active Response Decoders. ([#7317](https://github.com/wazuh/wazuh/pull/7317))
    - Changed Auditd Decoders. ([#7289](https://github.com/wazuh/wazuh/pull/7289))
    - Changed Checkpoint Smart1 Decoders. ([#8676](https://github.com/wazuh/wazuh/pull/8676))
    - Changed Cisco ASA Decoders. ([#7289](https://github.com/wazuh/wazuh/pull/7289))
    - Changed Cisco IOS Decoders. ([#7289](https://github.com/wazuh/wazuh/pull/7289))
    - Changed Kernel Decoders. ([#7837](https://github.com/wazuh/wazuh/pull/7837))
    - Changed OpenLDAP Decoders. ([#7289](https://github.com/wazuh/wazuh/pull/7289))
    - Changed Ossec Decoders. ([#7260](https://github.com/wazuh/wazuh/pull/7260))
    - Changed Sophos Decoders. ([#7289](https://github.com/wazuh/wazuh/pull/7289))
    - Changed PFsense Decoders. ([#7289](https://github.com/wazuh/wazuh/pull/7289))
    - Changed Panda PAPS Decoders. ([#8676](https://github.com/wazuh/wazuh/pull/8676))


- **External dependencies:**
  - Upgrade boto3, botocore, requests, s3transfer and urllib3 Python dependencies to latest stable versions. ([#8886](https://github.com/wazuh/wazuh/pull/8886))
  - Update Python to latest stable version (3.9.6). ([#9389](https://github.com/wazuh/wazuh/pull/9389))
  - Upgrade GCP dependencies and pip to latest stable version.
  - Upgrade python-jose to 3.1.0.
  - Add tabulate dependency.

### Fixed

- **Cluster:**
  - Fixed memory usage when creating cluster messages. ([#6736](https://github.com/wazuh/wazuh/pull/6736))
  - Fixed a bug when unpacking incomplete headers in cluster messages. ([#8142](https://github.com/wazuh/wazuh/pull/8142))
  - Changed error message to debug when iterating a file listed that is already deleted. ([#8499](https://github.com/wazuh/wazuh/pull/8499))
  - Fixed cluster timeout exceptions. ([#8901](https://github.com/wazuh/wazuh/pull/8901))
  - Fixed unhandled KeyError when an error command is received in any cluster node. ([#8872](https://github.com/wazuh/wazuh/pull/8872))
  - Fixed unhandled cluster error in send_string() communication protocol. ([#8943](https://github.com/wazuh/wazuh/pull/8943))

- **Core:**
  - Fixed a bug in FIM when setting scan_time to "12am" or "12pm". ([#6934](https://github.com/wazuh/wazuh/pull/6934))
  - Fixed a bug in FIM that produced wrong alerts when the file limit was reached. ([#6802](https://github.com/wazuh/wazuh/pull/6802))
  - Fixed a bug in Analysisd that reserved the static decoder field name "command" but never used it. ([#7105](https://github.com/wazuh/wazuh/pull/7105))
  - Fixed evaluation of fields in the tag `<description>` of rules. ([#7073](https://github.com/wazuh/wazuh/pull/7073))
  - Fixed bugs in FIM that caused symbolic links to not work correctly. ([#6789](https://github.com/wazuh/wazuh/pull/6789))
  - Fixed path validation in FIM configuration. ([#7018](https://github.com/wazuh/wazuh/pull/7018))
  - Fixed a bug in the "ignore" option on FIM where relative paths were not resolved. ([#7018](https://github.com/wazuh/wazuh/pull/7018))
  - Fixed a bug in FIM that wrongly detected that the file limit had been reached. ([#7268](https://github.com/wazuh/wazuh/pull/7268))
  - Fixed a bug in FIM that did not produce alerts when a domain user deleted a file. ([#7265](https://github.com/wazuh/wazuh/pull/7265))
  - Fixed Windows agent compilation with GCC 10. ([#7359](https://github.com/wazuh/wazuh/pull/7359))
  - Fixed a bug in FIM that caused to wrongly expand environment variables. ([#7332](https://github.com/wazuh/wazuh/pull/7332))
  - Fixed the inclusion of the rule description in archives when matched a rule that would not produce an alert. ([#7476](https://github.com/wazuh/wazuh/pull/7476))
  - Fixed a bug in the regex parser that did not accept empty strings. ([#7495](https://github.com/wazuh/wazuh/pull/7495))
  - Fixed a bug in FIM that did not report deleted files set with real-time in agents on Solaris. ([#7414](https://github.com/wazuh/wazuh/pull/7414))
  - Fixed a bug in Remoted that wrongly included the priority header in syslog when using TCP. ([#7633](https://github.com/wazuh/wazuh/pull/7633))
  - Fixed a stack overflow in the XML parser by limiting 1024 levels of recursion. ([#7782](https://github.com/wazuh/wazuh/pull/7782))
  - Prevented Vulnerability Detector from scanning all the agents in the master node that are connected to another worker. ([#7795](https://github.com/wazuh/wazuh/pull/7795))
  - Fixed an issue in the database sync module that left dangling agent group files. ([#7858](https://github.com/wazuh/wazuh/pull/7858))
  - Fixed memory leaks in the regex parser in Analysisd. ([#7919](https://github.com/wazuh/wazuh/pull/7919))
  - Fixed a typo in the initial value for the hotfix scan ID in the agents' database schema. ([#7905](https://github.com/wazuh/wazuh/pull/7905))
  - Fixed a segmentation fault in Vulnerability Detector when parsing an unsupported package version format. ([#8003](https://github.com/wazuh/wazuh/pull/8003))
  - Fixed false positives in FIM when the inode of multiple files change, due to file inode collisions in the engine database. ([#7990](https://github.com/wazuh/wazuh/pull/7990))
  - Fixed the error handling when wildcarded Redhat feeds are not found. ([#6932](https://github.com/wazuh/wazuh/pull/6932))
  - Fixed the `equals` comparator for OVAL feeds in Vulnerability Detector. ([#7862](https://github.com/wazuh/wazuh/pull/7862))
  - Fixed a bug in FIM that made the Windows agent crash when synchronizing a Windows Registry value that starts with a colon (`:`). ([#8098](https://github.com/wazuh/wazuh/pull/8098) [#8143](https://github.com/wazuh/wazuh/pull/8143))
  - Fixed a starving hazard in Wazuh DB that might stall incoming requests during the database commitment. ([#8151](https://github.com/wazuh/wazuh/pull/8151))
  - Fixed a race condition in Remoted that might make it crash when closing RID files. ([#8224](https://github.com/wazuh/wazuh/pull/8224))
  - Fixed a descriptor leak in the agent when failed to connect to Authd. ([#8789](https://github.com/wazuh/wazuh/pull/8789))
  - Fixed a potential error when starting the manager due to a delay in the creation of Analysisd PID file. ([#8828](https://github.com/wazuh/wazuh/pull/8828))
  - Fixed an invalid memory access hazard in Vulnerability Detector. ([#8551](https://github.com/wazuh/wazuh/pull/8551))
  - Fixed an error in the FIM decoder at the manager when the agent reports a file with an empty ACE list. ([#8571](https://github.com/wazuh/wazuh/pull/8571))
  - Prevented the agent on macOS from getting corrupted after an operating system upgrade. ([#8620](https://github.com/wazuh/wazuh/pull/8620))
  - Fixed an error in the manager that could not check its configuration after a change by the API when Active response is disabled. ([#8357](https://github.com/wazuh/wazuh/pull/8357))
  - Fixed a problem in the manager that left remote counter and agent group files when removing an agent. ([#8630](https://github.com/wazuh/wazuh/pull/8630))
  - Fixed an error in the agent on Windows that could corrupt the internal FIM databas due to disabling the disk sync. ([#8905](https://github.com/wazuh/wazuh/pull/8905))
  - Fixed a crash in Logcollector on Windows when handling the position of the file. ([#9364](https://github.com/wazuh/wazuh/pull/9364))
  - Fixed a buffer underflow hazard in Remoted when handling input messages. Thanks to Johannes Segitz (@jsegitz). ([#9285](https://github.com/wazuh/wazuh/pull/9285))
  - Fixed a bug in the agent that tried to verify the WPK CA certificate even when verification was disabled. ([#9547](https://github.com/wazuh/wazuh/pull/9547))

- **API:**
  - Fixed wrong API messages returned when getting agents' upgrade results. ([#7587](https://github.com/wazuh/wazuh/pull/7587))
  - Fixed wrong `user` string in API logs when receiving responses with status codes 308 or 404. ([#7709](https://github.com/wazuh/wazuh/pull/7709))
  - Fixed API errors when cluster is disabled and node_type is worker. ([#7867](https://github.com/wazuh/wazuh/pull/7867))
  - Fixed redundant paths and duplicated tests in API integration test mapping script. ([#7798](https://github.com/wazuh/wazuh/pull/7798))
  - Fixed an API integration test case failing in test_rbac_white_all and added a test case for the enable/disable run_as endpoint.([8014](https://github.com/wazuh/wazuh/pull/8014))
  - Fixed a thread race condition when adding or deleting agents without authd ([8148](https://github.com/wazuh/wazuh/pull/8148))
  - Fixed CORS in API configuration. ([#8496](https://github.com/wazuh/wazuh/pull/8496))
  - Fixed api.log to avoid unhandled exceptions on API timeouts. ([#8887](https://github.com/wazuh/wazuh/pull/8887))

- **Ruleset:**
  - Fixed usb-storage-attached regex pattern to support blank spaces. ([#7837](https://github.com/wazuh/wazuh/issues/7837))
  - Fixed SCA checks for RHEL7 and CentOS 7. Thanks to J. Daniel Medeiros (@jdmedeiros). ([#7645](https://github.com/wazuh/wazuh/pull/7645))
  - Fixed the match criteria of the AWS WAF rules. ([#8111](https://github.com/wazuh/wazuh/pull/8111))
  - Fixed sample log in sudo decoders.
  - Fixed Pix Decoders match regex. ([#7485](https://github.com/wazuh/wazuh/pull/7495))
  - Fixed regex in Syslog Rules. ([#7289](https://github.com/wazuh/wazuh/pull/7289))
  - Fixed category in PIX Rules. ([#7289](https://github.com/wazuh/wazuh/pull/7289))
  - Fixed authentication tag in group for MSauth Rules. ([#7289](https://github.com/wazuh/wazuh/pull/7289))
  - Fixed match on Nginx Rules. ([#7122](https://github.com/wazuh/wazuh/pull/7122))
  - Fixed sample log on Netscaler Rules. ([#7783](https://github.com/wazuh/wazuh/pull/7783))
  - Fixed match field for rules 80441 and 80442 in Amazon Rules. ([#8111](https://github.com/wazuh/wazuh/pull/8111))
  - Fixed sample logs in Owncloud Rules. ([#7122](https://github.com/wazuh/wazuh/pull/7122))
  - Fixed authentication tag in group for Win Security Rules. ([#7289](https://github.com/wazuh/wazuh/pull/7289))
  - Fixed sample log in Win Security Rules. ([#7783](https://github.com/wazuh/wazuh/pull/7783))
  - Fixed sample log in Win Application Rules. ([#7783](https://github.com/wazuh/wazuh/pull/7783))
  - Fixed mitre block in Paloalto Rules. ([#7783](https://github.com/wazuh/wazuh/pull/7783))

- **Modules:**
  - Fixed an error when trying to use a non-default aws profile with CloudWatchLogs ([#9331](https://github.com/wazuh/wazuh/pull/9331))

### Removed

- **Core:**
  - File /etc/ossec-init.conf does not exist anymore. ([#7175](https://github.com/wazuh/wazuh/pull/7175))
  - Unused files have been removed from the repository, including TAP tests. ([#7398](https://github.com/wazuh/wazuh/issues/7398))

- **API:**
  - Removed the `allow_run_as` parameter from endpoints `POST /security/users` and `PUT /security/users/{user_id}`. ([#7588](https://github.com/wazuh/wazuh/pull/7588))
  - Removed `behind_proxy_server` option from configuration. ([#7006](https://github.com/wazuh/wazuh/issues/7006))

- **Framework:**
  - Deprecated `update_ruleset` script. ([#6904](https://github.com/wazuh/wazuh/issues/6904))

- **Ruleset**
  - Removed rule 51004 from Dropbear Rules. ([#7289](https://github.com/wazuh/wazuh/pull/7289))
  - Remuved rules 23508, 23509 and 23510 from Vulnerability Detector Rules.

## [v4.1.5] - 2021-04-22

### Fixed

- **Core:**
  - Fixed a bug in Vulnerability Detector that made Modulesd crash while updating the NVD feed due to a missing CPE entry. ([4cbd1e8](https://github.com/wazuh/wazuh/commit/4cbd1e85eeee0eb0d8247fa7228f590a9dd24153))


## [v4.1.4] - 2021-03-25

### Fixed

- **Cluster:**
  - Fixed workers reconnection after restarting master node. Updated `asyncio.Task.all_tasks` method removed in Python 3.9. ([#8017](https://github.com/wazuh/wazuh/pull/8017))


## [v4.1.3] - 2021-03-23

### Changed

- **External dependencies:**
  - Upgraded Python version from 3.8.6 to 3.9.2 and several Python dependencies. ([#7943](https://github.com/wazuh/wazuh/pull/7943))

### Fixed

- **Core:**
  - Fixed an error in FIM when getting the files' modification time on Windows due to wrong permission flags. ([#7870](https://github.com/wazuh/wazuh/pull/7870))
  - Fixed a bug in Wazuh DB that truncated the output of the agents' status query towards the cluster. ([#7873](https://github.com/wazuh/wazuh/pull/7873))

- **API:**
  - Fixed validation for absolute and relative paths. ([#7906](https://github.com/wazuh/wazuh/pull/7906))


## [v4.1.2] - 2021-03-08

### Changed

- **Core:**
  - The default value of the agent disconnection time option has been increased to 10 minutes. ([#7744](https://github.com/wazuh/wazuh/pull/7744))
  - The warning log from Remoted about sending messages to disconnected agents has been changed to level-1 debug log. ([#7755](https://github.com/wazuh/wazuh/pull/7755))

- **API:**
  - API logs showing request parameters and body will be generated with API log level `info` instead of `debug`. ([#7735](https://github.com/wazuh/wazuh/issues/7735))

- **External dependencies:**
  - Upgraded aiohttp version from 3.6.2 to 3.7.4. ([#7734](https://github.com/wazuh/wazuh/pull/7734))

### Fixed

- **Core:**
  - Fix a bug in the unit tests that randomly caused false failures. ([#7723](https://github.com/wazuh/wazuh/pull/7723))
  - Fixed a bug in the Analysisd configuration that did not apply the setting `json_null_fields`. ([#7711](https://github.com/wazuh/wazuh/pull/7711))
  - Fixed the checking of the option `ipv6` in Remoted. ([#7737](https://github.com/wazuh/wazuh/pull/7737))
  - Fixed the checking of the option `rids_closing_time` in Remoted. ([#7746](https://github.com/wazuh/wazuh/pull/7746))


## [v4.1.1] - 2021-02-25

### Added

- **External dependencies:**
  - Added cython (0.29.21) library to Python dependencies. ([#7451](https://github.com/wazuh/wazuh/pull/7451))
  - Added xmltodict (0.12.0) library to Python dependencies. ([#7303](https://github.com/wazuh/wazuh/pull/7303))

- **API:**
  - Added new endpoints to manage rules files. ([#7178](https://github.com/wazuh/wazuh/issues/7178))
  - Added new endpoints to manage CDB lists files. ([#7180](https://github.com/wazuh/wazuh/issues/7180))
  - Added new endpoints to manage decoder files. ([#7179](https://github.com/wazuh/wazuh/issues/7179))
  - Added new manager and cluster endpoints to update Wazuh configuration (ossec.conf). ([#7181](https://github.com/wazuh/wazuh/issues/7181))

### Changed

- **External dependencies:**
  - Upgraded Python version from 3.8.2 to 3.8.6. ([#7451](https://github.com/wazuh/wazuh/pull/7451))
  - Upgraded Cryptography python library from 3.2.1 to 3.3.2. ([#7451](https://github.com/wazuh/wazuh/pull/7451))
  - Upgraded cffi python library from 1.14.0 to 1.14.4. ([#7451](https://github.com/wazuh/wazuh/pull/7451))

- **API:**
  - Added raw parameter to GET /manager/configuration and GET cluster/{node_id}/configuration to load ossec.conf in xml format. ([#7565](https://github.com/wazuh/wazuh/issues/7565))

### Fixed

- **API:**
  - Fixed an error with the RBAC permissions in the `GET /groups` endpoint. ([#7328](https://github.com/wazuh/wazuh/issues/7328))
  - Fixed a bug with Windows registries when parsing backslashes. ([#7309](https://github.com/wazuh/wazuh/pull/7309))
  - Fixed an error with the RBAC permissions when assigning multiple `agent:group` resources to a policy. ([#7393](https://github.com/wazuh/wazuh/pull/7393))
  - Fixed an error with search parameter when using special characters. ([#7301](https://github.com/wazuh/wazuh/pull/7301))
- **AWS Module:**
  - Fixed a bug that caused an error when attempting to use an IAM Role with **CloudWatchLogs** service. ([#7330](https://github.com/wazuh/wazuh/pull/7330))
- **Framework:**
  - Fixed a race condition bug when using RBAC expand_group function. ([#7353](https://github.com/wazuh/wazuh/pull/7353))
  - Fix migration process to overwrite default RBAC policies. ([#7594](https://github.com/wazuh/wazuh/pull/7594))
- **Core:**
  - Fixed a bug in Windows agent that did not honor the buffer's EPS limit. ([#7333](https://github.com/wazuh/wazuh/pull/7333))
  - Fixed a bug in Integratord that might lose alerts from Analysisd due to a race condition. ([#7338](https://github.com/wazuh/wazuh/pull/7338))
  - Silence the error message when the Syslog forwarder reads an alert with no rule object. ([#7539](https://github.com/wazuh/wazuh/pull/7539))
  - Fixed a memory leak in Vulnerability Detector when updating NVD feeds. ([#7559](https://github.com/wazuh/wazuh/pull/7559))
  - Prevent FIM from raising false positives about group name changes due to a thread unsafe function. ([#7589](https://github.com/wazuh/wazuh/pull/7589))

### Removed

- **API:**
  - Deprecated /manager/files and /cluster/{node_id}/files endpoints. ([#7209](https://github.com/wazuh/wazuh/issues/7209))


## [v4.1.0] - 2021-02-15

### Added

- **Core:**
  - Allow negation of expressions in rules. ([#6258](https://github.com/wazuh/wazuh/pull/6258))
  - Support for PCRE2 regular expressions in rules and decoders. ([#6480](https://github.com/wazuh/wazuh/pull/6480))
  - Added new **ruleset test module**. Allow testing and verification of rules and decoders using Wazuh User Interface. ([#5337](https://github.com/wazuh/wazuh/issues/5337))
  - Added new **upgrade module**. WPK upgrade feature has been moved to this module, which offers support for cluster architecture and simultaneous upgrades. ([#5387](https://github.com/wazuh/wazuh/issues/5387))
  - Added new **task module**. This module stores and manages all the tasks that are executed in the agents or managers. ([#5386](https://github.com/wazuh/wazuh/issues/5386))
  - Let the time interval to detect that an agent got disconnected configurable. Deprecate parameter `DISCON_TIME`. ([#6396](https://github.com/wazuh/wazuh/pull/6396))
  - Added support to macOS in Vulnerability Detector. ([#6532](https://github.com/wazuh/wazuh/pull/6532))
  - Added the capability to perform FIM on values in the Windows Registry. ([#6735](https://github.com/wazuh/wazuh/pull/6735))
- **API:**
  - Added endpoints to query and manage Rootcheck data. ([#6496](https://github.com/wazuh/wazuh/pull/6496))
  - Added new endpoint to check status of tasks. ([#6029](https://github.com/wazuh/wazuh/issues/6029))
  - Added new endpoints to run the logtest tool and delete a logtest session. ([#5984](https://github.com/wazuh/wazuh/pull/5984))
  - Added debug2 mode for API log and improved debug mode. ([#6822](https://github.com/wazuh/wazuh/pull/6822))
  - Added missing secure headers for API responses. ([#7024](https://github.com/wazuh/wazuh/issues/7024))
  - Added new config option to disable uploading configurations containing remote commands. ([#7016](https://github.com/wazuh/wazuh/issues/7016))
- **AWS Module:**
  - Added support for AWS load balancers (Application Load Balancer, Classic Load Balancer and Network Load Balancer). ([#6034](https://github.com/wazuh/wazuh/issues/6034))
- **Framework:**
  - Added new framework modules to use the logtest tool. ([#5870](https://github.com/wazuh/wazuh/pull/5870))
  - Improved `q` parameter on rules, decoders and cdb-lists modules to allow multiple nested fields. ([#6560](https://github.com/wazuh/wazuh/pull/6560))

### Changed

- **Core:**
  - Removed the limit of agents that a manager can support. ([#6097](https://github.com/wazuh/wazuh/issues/6097))
    - Migration of rootcheck results to Wazuh DB to remove the files with the results of each agent. ([#6096](https://github.com/wazuh/wazuh/issues/6096))
    - Designed new mechanism to close RIDS files when agents are disconnected. ([#6112](https://github.com/wazuh/wazuh/issues/6112))
  - Moved CA configuration section to verify WPK signatures from `active-response` section to `agent-upgrade` section. ([#5929](https://github.com/wazuh/wazuh/issues/5929))
  - The tool ossec-logtest has been renamed to wazuh-logtest, and it uses a new testing service integrated in Analysisd. ([#6103](https://github.com/wazuh/wazuh/pull/6103))
  - Changed error message to debug when multiple daemons attempt to remove an agent simultaneously ([#6185](https://github.com/wazuh/wazuh/pull/6185))
  - Changed error message to warning when the agent fails to reach a module. ([#5817](https://github.com/wazuh/wazuh/pull/5817))
- **API:**
  - Changed the `status` parameter behavior in the `DELETE /agents` endpoint to enhance security. ([#6829](https://github.com/wazuh/wazuh/pull/6829))
  - Changed upgrade endpoints to accept a list of agents, maximum 100 agents per request. ([#5336](https://github.com/wazuh/wazuh/issues/5536))
  - Improved input validation regexes for `names` and `array_names`. ([#7015](https://github.com/wazuh/wazuh/issues/7015))
- **Framework:**
  - Refactored framework to work with new upgrade module. ([#5537](https://github.com/wazuh/wazuh/issues/5537))
  - Refactored agent upgrade CLI to work with new ugprade module. It distributes petitions in a clustered environment. ([#5675](https://github.com/wazuh/wazuh/issues/5675))
  - Changed rule and decoder details structure to support PCRE2. ([#6318](https://github.com/wazuh/wazuh/issues/6318))
  - Changed access to agent's status. ([#6326](https://github.com/wazuh/wazuh/issues/6326))
  - Improved AWS Config integration to avoid performance issues by removing alert fields with variables such as Instance ID in its name. ([#6537](https://github.com/wazuh/wazuh/issues/6537))

### Fixed

- **Core:**
  - Fixed error in Analysisd when getting the ossec group ID. ([#6688](https://github.com/wazuh/wazuh/pull/6688))
  - Prevented FIM from reporting configuration error when setting patterns that match no files. ([#6187](https://github.com/wazuh/wazuh/pull/6187))
  - Fixed the array parsing when building JSON alerts. ([#6687](https://github.com/wazuh/wazuh/pull/6687))
  - Added Firefox ESR to the CPE helper to distinguish it from Firefox when looking for vulnerabilities. ([#6610](https://github.com/wazuh/wazuh/pull/6610))
  - Fixed the evaluation of packages from external sources with the official vendor feeds in Vulnerability Detector. ([#6611](https://github.com/wazuh/wazuh/pull/6611))
  - Fixed the handling of duplicated tags in the Vulnerability Detector configuration. ([#6683](https://github.com/wazuh/wazuh/pull/6683))
  - Fixed the validation of hotfixes gathered by Syscollector. ([#6706](https://github.com/wazuh/wazuh/pull/6706))
  - Fixed the reading of the Linux OS version when `/etc/os-release` doesn't provide it. ([#6674](https://github.com/wazuh/wazuh/pull/6674))
  - Fixed a false positive when comparing the minor target of CentOS packages in Vulnerability Detector. ([#6709](https://github.com/wazuh/wazuh/pull/6709))
  - Fixed a zombie process leak in Modulesd when using commands without a timeout. ([#6719](https://github.com/wazuh/wazuh/pull/6719))
  - Fixed a race condition in Remoted that might create agent-group files with wrong permissions. ([#6833](https://github.com/wazuh/wazuh/pull/6833))
  - Fixed a warning log in Wazuh DB when upgrading the global database. ([#6697](https://github.com/wazuh/wazuh/pull/6697))
  - Fixed a bug in FIM on Windows that caused false positive due to changes in the host timezone or the daylight saving time when monitoring files in a FAT32 filesystem. ([#6801](https://github.com/wazuh/wazuh/pull/6801))
  - Fixed the purge of the Redhat vulnerabilities database before updating it. ([#7050](https://github.com/wazuh/wazuh/pull/7050))
  - Fixed a condition race hazard in Authd that may prevent the daemon from updating client.keys after adding an agent. ([#7271](https://github.com/wazuh/wazuh/pull/7271))
- **API:**
  - Fixed an error with `/groups/{group_id}/config` endpoints (GET and PUT) when using complex `localfile` configurations. ([#6276](https://github.com/wazuh/wazuh/pull/6383))
- **Framework:**
  - Fixed a `cluster_control` bug that caused an error message when running `wazuh-clusterd` in foreground. ([#6724](https://github.com/wazuh/wazuh/pull/6724))
  - Fixed a bug with add_manual(agents) function when authd is disabled. ([#7062](https://github.com/wazuh/wazuh/pull/7062))


## [v4.0.4] - 2021-01-14

### Added

- **API:**
  - Added missing secure headers for API responses. ([#7138](https://github.com/wazuh/wazuh/issues/7138))
  - Added new config option to disable uploading configurations containing remote commands. ([#7134](https://github.com/wazuh/wazuh/issues/7134))
  - Added new config option to choose the SSL ciphers. Default value `TLSv1.2`. ([#7164](https://github.com/wazuh/wazuh/issues/7164))

### Changed

- **API:**
  - Deprecated endpoints to restore and update API configuration file. ([#7132](https://github.com/wazuh/wazuh/issues/7132))
  - Default expiration time of the JWT token set to 15 minutes. ([#7167](https://github.com/wazuh/wazuh/pull/7167))

### Fixed

- **API:**
  - Fixed a path traversal flaw ([CVE-2021-26814](https://nvd.nist.gov/vuln/detail/CVE-2021-26814)) affecting 4.0.0 to 4.0.3 at `/manager/files` and `/cluster/{node_id}/files` endpoints. ([#7131](https://github.com/wazuh/wazuh/issues/7131))
- **Framework:**
  - Fixed a bug with add_manual(agents) function when authd is disabled. ([#7135](https://github.com/wazuh/wazuh/issues/7135))
- **Core:**
  - Fixed the purge of the Redhat vulnerabilities database before updating it. ([#7133](https://github.com/wazuh/wazuh/pull/7133))

## [v4.0.3] - 2020-11-30

### Fixed

- **API:**
  - Fixed a problem with certain API calls exceeding timeout in highly loaded cluster environments. ([#6753](https://github.com/wazuh/wazuh/pull/6753))


## [v4.0.2] - 2020-11-24

### Added

- **Core:**
  - Added macOS Big Sur version detection in the agent. ([#6603](https://github.com/wazuh/wazuh/pull/6603))

### Changed

- **API:**
  - `GET /agents/summary/os`, `GET /agents/summary/status` and `GET /overview/agents` will no longer consider `000` as an agent. ([#6574](https://github.com/wazuh/wazuh/pull/6574))
  - Increased to 64 the maximum number of characters that can be used in security users, roles, rules, and policies names. ([#6657](https://github.com/wazuh/wazuh/issues/6657))

### Fixed

- **API:**
  - Fixed an error with `POST /security/roles/{role_id}/rules` when removing role-rule relationships with admin resources. ([#6594](https://github.com/wazuh/wazuh/issues/6594))
  - Fixed a timeout error with `GET /manager/configuration/validation` when using it in a slow environment. ([#6530](https://github.com/wazuh/wazuh/issues/6530))
- **Framework:**
  - Fixed an error with some distributed requests when the cluster configuration is empty. ([#6612](https://github.com/wazuh/wazuh/pull/6612))
  - Fixed special characters in default policies. ([#6575](https://github.com/wazuh/wazuh/pull/6575))
- **Core:**
  - Fixed a bug in Remoted that limited the maximum agent number to `MAX_AGENTS-3` instead of `MAX_AGENTS-2`. ([#4560](https://github.com/wazuh/wazuh/pull/4560))
  - Fixed an error in the network library when handling disconnected sockets. ([#6444](https://github.com/wazuh/wazuh/pull/6444))
  - Fixed an error in FIM when handling temporary files and registry keys exceeding the path size limit. ([#6538](https://github.com/wazuh/wazuh/pull/6538))
  - Fixed a bug in FIM that stopped monitoring folders pointed by a symbolic link. ([#6613](https://github.com/wazuh/wazuh/pull/6613))
  - Fixed a race condition in FIM that could cause Syscheckd to stop unexpectedly. ([#6696](https://github.com/wazuh/wazuh/pull/6696))


## [v4.0.1] - 2020-11-11

### Changed

- **Framework:**
  - Updated Python's cryptography library to version 3.2.1 ([#6442](https://github.com/wazuh/wazuh/issues/6442))

### Fixed

- **API:**
  - Added missing agent:group resource to RBAC's catalog. ([6427](https://github.com/wazuh/wazuh/issues/6427))
  - Changed `limit` parameter behaviour in `GET sca/{agent_id}/checks/{policy_id}` endpoint and fixed some loss of information when paginating `wdb`. ([#6464](https://github.com/wazuh/wazuh/pull/6464))
  - Fixed an error with `GET /security/users/me` when logged in with `run_as`. ([#6506](https://github.com/wazuh/wazuh/pull/6506))
- **Framework:**
  - Fixed zip files compression and handling in cluster integrity synchronization. ([#6367](https://github.com/wazuh/wazuh/issues/6367))
- **Core**
  - Fixed version matching when assigning feed in Vulnerability Detector. ([#6505](https://github.com/wazuh/wazuh/pull/6505))
  - Prevent unprivileged users from accessing the Wazuh Agent folder in Windows. ([#3593](https://github.com/wazuh/wazuh/pull/3593))
  - Fix a bug that may lead the agent to crash when reading an invalid Logcollector configuration. ([#6463](https://github.com/wazuh/wazuh/pull/6463))


## [v4.0.0] - 2020-10-23

### Added

- Added **enrollment capability**. Agents are now able to request a key from the manager if current key is missing or wrong. ([#5609](https://github.com/wazuh/wazuh/pull/5609))
- Migrated the agent-info data to Wazuh DB. ([#5541](https://github.com/wazuh/wazuh/pull/5541))
- **API:**
  - Embedded Wazuh API with Wazuh Manager, there is no need to install Wazuh API. ([9860823](https://github.com/wazuh/wazuh/commit/9860823d568f5e6d93550d9b139507c04d2c2eb9))
  - Migrated Wazuh API server from nodejs to python. ([#2640](https://github.com/wazuh/wazuh/pull/2640))
  - Added asynchronous aiohttp server for the Wazuh API. ([#4474](https://github.com/wazuh/wazuh/issues/4474))
  - New Wazuh API is approximately 5 times faster on average. ([#5834](https://github.com/wazuh/wazuh/issues/5834))
  - Added OpenAPI based Wazuh API specification. ([#2413](https://github.com/wazuh/wazuh/issues/2413))
  - Improved Wazuh API reference documentation based on OpenAPI spec using redoc. ([#4967](https://github.com/wazuh/wazuh/issues/4967))
  - Added new yaml Wazuh API configuration file. ([#2570](https://github.com/wazuh/wazuh/issues/2570))
  - Added new endpoints to manage API configuration and deprecated configure_api.sh. ([#2570](https://github.com/wazuh/wazuh/issues/4822))
  - Added RBAC support to Wazuh API. ([#3287](https://github.com/wazuh/wazuh/issues/3287))
  - Added new endpoints for Wazuh API security management. ([#3410](https://github.com/wazuh/wazuh/issues/3410))
  - Added SQLAlchemy ORM based database for RBAC. ([#3375](https://github.com/wazuh/wazuh/issues/3375))
  - Added new JWT authentication method. ([7080ac3](https://github.com/wazuh/wazuh/commit/7080ac352774bb0feaf07cab76df58ea5503ff4b))
  - Wazuh API up and running by default in all nodes for a clustered environment.
  - Added new and improved error handling. ([#2843](https://github.com/wazuh/wazuh/issues/2843) ([#5345](https://github.com/wazuh/wazuh/issues/5345))
  - Added tavern and docker based Wazuh API integration tests. ([#3612](https://github.com/wazuh/wazuh/issues/3612))
  - Added new and unified Wazuh API responses structure. ([3421015](https://github.com/wazuh/wazuh/commit/34210154016f0a63211a81707744dce0ec0a54f9))
  - Added new endpoints for Wazuh API users management. ([#3280](https://github.com/wazuh/wazuh/issues/3280))
  - Added new endpoint to restart agents which belong to a node. ([#5381](https://github.com/wazuh/wazuh/issues/5381))
  - Added and improved q filter in several endpoints. ([#5431](https://github.com/wazuh/wazuh/pull/5431))
  - Tested and improved Wazuh API security. ([#5318](https://github.com/wazuh/wazuh/issues/5318))
    - Added DDOS blocking system. ([#5318](https://github.com/wazuh/wazuh/issues/5318#issuecomment-654303933))
    - Added brute force attack blocking system. ([#5318](https://github.com/wazuh/wazuh/issues/5318#issuecomment-652892858))
    - Added content-type validation. ([#5318](https://github.com/wazuh/wazuh/issues/5318#issuecomment-654807980))
- **Vulnerability Detector:**
  - Redhat vulnerabilities are now fetched from OVAL benchmarks. ([#5352](https://github.com/wazuh/wazuh/pull/5352))
  - Debian vulnerable packages are now fetched from the Security Tracker. ([#5304](https://github.com/wazuh/wazuh/pull/5304))
  - The Debian Security Tracker feed can be loaded from a custom location. ([#5449](https://github.com/wazuh/wazuh/pull/5449))
  - The package vendor is used to discard vulnerabilities. ([#5330](https://github.com/wazuh/wazuh/pull/5330))
  - Allow compressed feeds for offline updates. ([#5745](https://github.com/wazuh/wazuh/pull/5745))
  - The manager now updates the MSU feed automatically. ([#5678](https://github.com/wazuh/wazuh/pull/5678))
  - CVEs with no affected version defined in all the feeds are now reported. ([#5284](https://github.com/wazuh/wazuh/pull/5284))
  - CVEs vulnerable for the vendor and missing in the NVD are now reported. ([#5305](https://github.com/wazuh/wazuh/pull/5305))
- **File Integrity Monitoring:**
  - Added options to limit disk usage using report changes option in the FIM module. ([#5157](https://github.com/wazuh/wazuh/pull/5157))
- Added and updated framework unit tests to increase coverage. ([#3287](https://github.com/wazuh/wazuh/issues/3287))
- Added improved support for monitoring paths from environment variables. ([#4961](https://github.com/wazuh/wazuh/pull/4961))
- Added `base64_log` format to the log builder for Logcollector. ([#5273](https://github.com/wazuh/wazuh/pull/5273))

### Changed

- Changed the default manager-agent connection protocol to **TCP**. ([#5696](https://github.com/wazuh/wazuh/pull/5696))
- Disable perpetual connection attempts to modules. ([#5622](https://github.com/wazuh/wazuh/pull/5622))
- Unified the behaviour of Wazuh daemons when reconnecting with unix sockets. ([#4510](https://github.com/wazuh/wazuh/pull/4510))
- Changed multiple Wazuh API endpoints. ([#2640](https://github.com/wazuh/wazuh/pull/2640)) ([#2413](https://github.com/wazuh/wazuh-documentation/issues/2413))
- Refactored framework module in SDK and core. ([#5263](https://github.com/wazuh/wazuh/issues/5263))
- Refactored FIM Windows events handling. ([#5144](https://github.com/wazuh/wazuh/pull/5144))
- Changed framework to access global.db using wazuh-db. ([#6095](https://github.com/wazuh/wazuh/pull/6095))
- Changed agent-info synchronization task in Wazuh cluster. ([#5585](https://github.com/wazuh/wazuh/issues/5585))
- Use the proper algorithm name for SHA-256 inside Prelude output. Thanks to François Poirotte (@fpoirotte). ([#5004](https://github.com/wazuh/wazuh/pull/5004))
- Elastic Stack configuration files have been adapted to Wazuh v4.x. ([#5796](https://github.com/wazuh/wazuh/pull/5796))
- Explicitly use Bash for the Pagerduty integration. Thanks to Chris Kruger (@montdidier). ([#4641](https://github.com/wazuh/wazuh/pull/4641))

### Fixed

- **Vulnerability Detector:**
  - Vulnerabilities of Windows Server 2019 which not affects to Windows 10 were not being reported. ([#5524](https://github.com/wazuh/wazuh/pull/5524))
  - Vulnerabilities patched by a Microsoft update with no supersedence were not being reported. ([#5524](https://github.com/wazuh/wazuh/pull/5524))
  - Vulnerabilities patched by more than one Microsoft update were not being evaluated agains all the patches. ([#5717](https://github.com/wazuh/wazuh/pull/5717))
  - Duplicated alerts in Windows 10. ([#5600](https://github.com/wazuh/wazuh/pull/5600))
  - Syscollector now discards hotfixes that are not fully installed. ([#5792](https://github.com/wazuh/wazuh/pull/5792))
  - Syscollector now collects hotfixes that were not being parsed. ([#5792](https://github.com/wazuh/wazuh/pull/5792))
  - Update Windows databases when `run_on_start` is disabled. ([#5335](https://github.com/wazuh/wazuh/pull/5335))
  - Fixed the NVD version comparator to remove undesired suffixes. ([#5362](https://github.com/wazuh/wazuh/pull/5362))
  - Fixed not escaped single quote in vuln detector SQL query. ([#5570](https://github.com/wazuh/wazuh/pull/5570))
  - Unified alerts title. ([#5826](https://github.com/wazuh/wazuh/pull/5826))
  - Fixed potential error in the GZlib when uncompressing NVD feeds. ([#5989](https://github.com/wazuh/wazuh/pull/5989))
- **File Integrity Monitoring:**
  - Fixed an error with last scan time in Syscheck API endpoints. ([a9acd3a](https://github.com/wazuh/wazuh/commit/a9acd3a216a7e0075a8efa5a91b2587659782fd8))
  - Fixed support for monitoring directories which contain commas. ([#4961](https://github.com/wazuh/wazuh/pull/4961))
  - Fixed a bug where configuring a directory to be monitored as real-time and whodata resulted in real-time prevailing. ([#4961](https://github.com/wazuh/wazuh/pull/4961))
  - Fixed using an incorrect mutex while deleting inotify watches. ([#5126](https://github.com/wazuh/wazuh/pull/5126))
  - Fixed a bug which could cause multiple FIM threads to request the same temporary file. ([#5213](https://github.com/wazuh/wazuh/issues/5213))
  - Fixed a bug where deleting a file permanently in Windows would not trigger an alert. ([#5144](https://github.com/wazuh/wazuh/pull/5144))
  - Fixed a typo in the file monitoring options log entry. ([#5591](https://github.com/wazuh/wazuh/pull/5591))
  - Fixed an error where monitoring a drive in Windows under scheduled or realtime mode would generate alerts from the recycle bin. ([#4771](https://github.com/wazuh/wazuh/pull/4771))
  - When monitoring a drive in Windows in the format `U:`, it will monitor `U:\` instead of the agent's working directory. ([#5259](https://github.com/wazuh/wazuh/pull/5259))
  - Fixed a bug where monitoring a drive in Windows with `recursion_level` set to 0 would trigger alerts from files inside its subdirectories. ([#5235](https://github.com/wazuh/wazuh/pull/5235))
- Fixed an Azure wodle dependency error. The package azure-storage-blob>12.0.0 does not include a component used. ([#6109](https://github.com/wazuh/wazuh/pull/6109))
- Fixed bugs reported by GCC 10.1.0. ([#5119](https://github.com/wazuh/wazuh/pull/5119))
- Fixed compilation errors with `USE_PRELUDE` enabled. Thanks to François Poirotte (@fpoirotte). ([#5003](https://github.com/wazuh/wazuh/pull/5003))
- Fixed default gateway data gathering in Syscollector on Linux 2.6. ([#5548](https://github.com/wazuh/wazuh/pull/5548))
- Fixed the Eventchannel collector to keep working when the Eventlog service is restarted. ([#5496](https://github.com/wazuh/wazuh/pull/5496))
- Fixed the OpenSCAP script to work over Python 3. ([#5317](https://github.com/wazuh/wazuh/pull/5317))
- Fixed the launcher.sh generation in macOS source installation. ([#5922](https://github.com/wazuh/wazuh/pull/5922))

### Removed

- Removed Wazuh API cache endpoints. ([#3042](https://github.com/wazuh/wazuh/pull/3042))
- Removed Wazuh API rootcheck endpoints. ([#5246](https://github.com/wazuh/wazuh/issues/5246))
- Deprecated Debian Jessie and Wheezy for Vulnerability Detector (EOL). ([#5660](https://github.com/wazuh/wazuh/pull/5660))
- Removed references to `manage_agents` in the installation process. ([#5840](https://github.com/wazuh/wazuh/pull/5840))
- Removed compatibility with deprecated configuration at Vulnerability Detector. ([#5879](https://github.com/wazuh/wazuh/pull/5879))


## [v3.13.4]

### Fixed

- Fixed a crash in Vuln Detector when scanning agents running on Windows (backport from 4.3.2). ([#13624](https://github.com/wazuh/wazuh/pull/13624))


## [v3.13.3] - 2021-04-28

### Fixed

- Fixed a bug in Vulnerability Detector that made Modulesd crash while updating the NVD feed due to a missing CPE entry. ([#8346](https://github.com/wazuh/wazuh/pull/8346))


## [v3.13.2] - 2020-09-21

### Fixed

- Updated the default NVD feed URL from 1.0 to 1.1 in Vulnerability Detector. ([#6056](https://github.com/wazuh/wazuh/pull/6056))


## [v3.13.1] - 2020-07-14

### Added

- Added two new settings <max_retries> and <retry_interval> to adjust the agent failover interval. ([#5433](https://github.com/wazuh/wazuh/pull/5433))

### Fixed

- Fixed a crash in Modulesd caused by Vulnerability Detector when skipping a kernel package if the agent has OS info disabled. ([#5467](https://github.com/wazuh/wazuh/pull/5467))


## [v3.13.0] - 2020-06-29

### Added

- Vulnerability Detector improvements. ([#5097](https://github.com/wazuh/wazuh/pull/5097))
  - Include the NVD as feed for Linux agents in Vulnerability Detector.
  - Improve the Vulnerability Detector engine to correlate alerts between different feeds.
  - Add Vulnerability Detector module unit testing for Unix source code.
  - A timeout has been added to the updates of the vulnerability detector feeds to prevent them from getting hung up. ([#5153](https://github.com/wazuh/wazuh/pull/5153))
- New option for the JSON decoder to choose the treatment of Array structures. ([#4836](https://github.com/wazuh/wazuh/pull/4836))
- Added mode value (real-time, Who-data, or scheduled) as a dynamic field in FIM alerts. ([#5051](https://github.com/wazuh/wazuh/pull/5051))
- Set a configurable maximum limit of files to be monitored by FIM. ([#4717](https://github.com/wazuh/wazuh/pull/4717))
- New integration for pull logs from Google Cloud Pub/Sub. ([#4078](https://github.com/wazuh/wazuh/pull/4078))
- Added support for MITRE ATT&CK knowledge base. ([#3746](https://github.com/wazuh/wazuh/pull/3746))
- Microsoft Software Update Catalog used by vulnerability detector added as a dependency. ([#5101](https://github.com/wazuh/wazuh/pull/5101))
- Added support for `aarch64` and `armhf` architectures. ([#5030](https://github.com/wazuh/wazuh/pull/5030))

### Changed

- Internal variable rt_delay configuration changes to 5 milliseconds. ([#4760](https://github.com/wazuh/wazuh/pull/4760))
- Who-data includes new fields: process CWD, parent process id, and CWD of parent process. ([#4782](https://github.com/wazuh/wazuh/pull/4782))
- FIM opens files with shared deletion permission. ([#5018](https://github.com/wazuh/wazuh/pull/5018))
- Extended the statics fields comparison in the ruleset options. ([#4416](https://github.com/wazuh/wazuh/pull/4416))
- The state field was removed from vulnerability alerts. ([#5211](https://github.com/wazuh/wazuh/pull/5211))
- The NVD is now the primary feed for the vulnerability detector in Linux. ([#5097](https://github.com/wazuh/wazuh/pull/5097))
- Removed OpenSCAP policies installation and configuration block. ([#5061](https://github.com/wazuh/wazuh/pull/5061))
- Changed the internal configuration of Analysisd to be able to register by default a number of agents higher than 65536. ([#4332](https://github.com/wazuh/wazuh/pull/4332))
- Changed `same/different_systemname` for `same/different_system_name` in Analysisd static filters. ([#5131](https://github.com/wazuh/wazuh/pull/5131))
- Updated the internal Python interpreter from v3.7.2 to v3.8.2. ([#5030](https://github.com/wazuh/wazuh/pull/5030))

### Fixed

- Fixed a bug that, in some cases, kept the memory reserved when deleting monitored directories in FIM. ([#5115](https://github.com/wazuh/wazuh/issues/5115))
- Freed Inotify watches moving directories in the real-time mode of FIM. ([#4794](https://github.com/wazuh/wazuh/pull/4794))
- Fixed an error that caused deletion alerts with a wrong path in Who-data mode. ([#4831](https://github.com/wazuh/wazuh/pull/4831))
- Fixed generating alerts in Who-data mode when moving directories to the folder being monitored in Windows. ([#4762](https://github.com/wazuh/wazuh/pull/4762))
- Avoid truncating the full log field of the alert when the path is too long. ([#4792](https://github.com/wazuh/wazuh/pull/4792))
- Fixed the change of monitoring from Who-data to real-time when there is a failure to set policies in Windows. ([#4753](https://github.com/wazuh/wazuh/pull/4753))
- Fixed an error that prevents restarting Windows agents from the manager. ([#5212](https://github.com/wazuh/wazuh/pull/5212))
- Fixed an error that impedes the use of the tag URL by configuring the NVD in a vulnerability detector module. ([#5165](https://github.com/wazuh/wazuh/pull/5165))
- Fixed TOCTOU condition in Clusterd when merging agent-info files. ([#5159](https://github.com/wazuh/wazuh/pull/5159))
- Fixed race condition in Analysisd when handling accumulated events. ([#5091](https://github.com/wazuh/wazuh/pull/5091))
- Avoided to count links when generating alerts for ignored directories in Rootcheck. Thanks to Artur Molchanov (@Hexta). ([#4603](https://github.com/wazuh/wazuh/pull/4603))
- Fixed typo in the path used for logging when disabling an account. Thanks to Fontaine Pierre (@PierreFontaine). ([#4839](https://github.com/wazuh/wazuh/pull/4839))
- Fixed an error when receiving different Syslog events in the same TCP packet. ([#5087](https://github.com/wazuh/wazuh/pull/5087))
- Fixed a bug in Vulnerability Detector on Modulesd when comparing Windows software versions. ([#5168](https://github.com/wazuh/wazuh/pull/5168))
- Fixed a bug that caused an agent's disconnection time not to be displayed correctly. ([#5142](https://github.com/wazuh/wazuh/pull/5142))
- Optimized the function to obtain the default gateway. Thanks to @WojRep
- Fixed host verification when signing a certificate for the manager. ([#4963](https://github.com/wazuh/wazuh/pull/4963))
- Fixed possible duplicated ID on 'client.keys' adding new agent through the API with a specific ID. ([#4982](https://github.com/wazuh/wazuh/pull/4982))
- Avoid duplicate descriptors using wildcards in 'localfile' configuration. ([#4977](https://github.com/wazuh/wazuh/pull/4977))
- Added guarantee that all processes are killed when service stops. ([#4975](https://github.com/wazuh/wazuh/pull/4975))
- Fixed mismatch in integration scripts when the debug flag is set to active. ([#4800](https://github.com/wazuh/wazuh/pull/4800))


## [v3.12.3] - 2020-04-30

### Changed

- Disable WAL in databases handled by Wazuh DB to save disk space. ([#4949](https://github.com/wazuh/wazuh/pull/4949))

### Fixed

- Fixed a bug in Remoted that could prevent agents from connecting in UDP mode. ([#4897](https://github.com/wazuh/wazuh/pull/4897))
- Fixed a bug in the shared library that caused daemons to not find the ossec group. ([#4873](https://github.com/wazuh/wazuh/pull/4873))
- Prevent Syscollector from falling into an infinite loop when failed to collect the Windows hotfixes. ([#4878](https://github.com/wazuh/wazuh/pull/4878))
- Fixed a memory leak in the system scan by Rootcheck on Windows. ([#4948](https://github.com/wazuh/wazuh/pull/4948))
- Fixed a bug in Logcollector that caused the out_format option not to apply for the agent target. ([#4942](https://github.com/wazuh/wazuh/pull/4942))
- Fixed a bug that caused FIM to not handle large inode numbers correctly. ([#4914](https://github.com/wazuh/wazuh/pull/4914))
- Fixed a bug that made ossec-dbd crash due to a bad mutex initialization. ([#4552](https://github.com/wazuh/wazuh/pull/4552))


## [v3.12.2] - 2020-04-09

### Fixed

- Fixed a bug in Vulnerability Detector that made wazuh-modulesd crash when parsing the version of a package from a RHEL feed. ([#4885](https://github.com/wazuh/wazuh/pull/4885))


## [v3.12.1] - 2020-04-08

### Changed

- Updated MSU catalog on 31/03/2020. ([#4819](https://github.com/wazuh/wazuh/pull/4819))

### Fixed

- Fixed compatibility with the Vulnerability Detector feeds for Ubuntu from Canonical, that are available in a compressed format. ([#4834](https://github.com/wazuh/wazuh/pull/4834))
- Added missing field ‘database’ to the FIM on-demand configuration report. ([#4785](https://github.com/wazuh/wazuh/pull/4785))
- Fixed a bug in Logcollector that made it forward a log to an external socket infinite times. ([#4802](https://github.com/wazuh/wazuh/pull/4802))
- Fixed a buffer overflow when receiving large messages from Syslog over TCP connections. ([#4778](https://github.com/wazuh/wazuh/pull/4778))
- Fixed a malfunction in the Integrator module when analyzing events without a certain field. ([#4851](https://github.com/wazuh/wazuh/pull/4851))
- Fix XML validation with paths ending in `\`. ([#4783](https://github.com/wazuh/wazuh/pull/4783))

### Removed

- Removed support for Ubuntu 12.04 (Precise) in Vulneratiliby Detector as its feed is no longer available.


## [v3.12.0] - 2020-03-24

### Added

- Add synchronization capabilities for FIM. ([#3319](https://github.com/wazuh/wazuh/issues/3319))
- Add SQL database for the FIM module. Its storage can be switched between disk and memory. ([#3319](https://github.com/wazuh/wazuh/issues/3319))
- Add support for monitoring AWS S3 buckets in GovCloud regions. ([#3953](https://github.com/wazuh/wazuh/issues/3953))
- Add support for monitoring Cisco Umbrella S3 buckets. ([#3890](https://github.com/wazuh/wazuh/issues/3890))
- Add automatic reconnection with the Eventchannel service when it is restarted. ([#3836](https://github.com/wazuh/wazuh/pull/3836))
- Add a status validation when starting Wazuh. ([#4237](https://github.com/wazuh/wazuh/pull/4237))
- Add FIM module unit testing for Unix source code. ([#4688](https://github.com/wazuh/wazuh/pull/4688))
- Add multi-target support for unit testing. ([#4564](https://github.com/wazuh/wazuh/pull/4564))
- Add FIM module unit testing for Windows source code. ([#4633](https://github.com/wazuh/wazuh/pull/4633))

### Changed

- Move the FIM logic engine to the agent. ([#3319](https://github.com/wazuh/wazuh/issues/3319))
- Make Logcollector continuously attempt to reconnect with the agent daemon. ([#4435](https://github.com/wazuh/wazuh/pull/4435))
- Make Windows agents to send the keep-alive independently. ([#4077](https://github.com/wazuh/wazuh/pull/4077))
- Do not enforce source IP checking by default in the registration process. ([#4083](https://github.com/wazuh/wazuh/pull/4083))
- Updated API manager/configuration endpoint to also return the new synchronization and whodata syscheck fields ([#4241](https://github.com/wazuh/wazuh/pull/4241))
- Disabled the chroot jail in Agentd on UNIX.

### Fixed

- Avoid reopening the current socket when Logcollector fails to send a event. ([#4696](https://github.com/wazuh/wazuh/pull/4696))
- Prevent Logcollector from starving when has to reload files. ([#4730](https://github.com/wazuh/wazuh/pull/4730))
- Fix a small memory leak in clusterd. ([#4465](https://github.com/wazuh/wazuh/pull/4465))
- Fix a crash in the fluent forwarder when SSL is not enabled. ([#4675](https://github.com/wazuh/wazuh/pull/4675))
- Replace non-reentrant functions to avoid race condition hazards. ([#4081](https://github.com/wazuh/wazuh/pull/4081))
- Fixed the registration of more than one agent as `any` when forcing to use the source IP. ([#2533](https://github.com/wazuh/wazuh/pull/2533))
- Fix Windows upgrades in custom directories. ([#2534](https://github.com/wazuh/wazuh/pull/2534))
- Fix the format of the alert payload passed to the Slack integration. ([#3978](https://github.com/wazuh/wazuh/pull/3978))


## [v3.11.4] - 2020-02-25

### Changed

- Remove chroot in Agentd to allow it resolve DNS at any time. ([#4652](https://github.com/wazuh/wazuh/issues/4652))


## [v3.11.3] - 2020-01-28

### Fixed

- Fixed a bug in the Windows agent that made Rootcheck report false positives about file size mismatch. ([#4493](https://github.com/wazuh/wazuh/pull/4493))


## [v3.11.2] - 2020-01-22

### Changed

- Optimized memory usage in Vulnerability Detector when fetching the NVD feed. ([#4427](https://github.com/wazuh/wazuh/pull/4427))

### Fixed

- Rootcheck scan produced a 100% CPU peak in Syscheckd because it applied `<readall>` option even when disabled. ([#4415](https://github.com/wazuh/wazuh/pull/4415))
- Fixed a handler leak in Rootcheck and SCA on Windows agents. ([#4456](https://github.com/wazuh/wazuh/pull/4456))
- Prevent Remoted from exiting when a client closes a connection prematurely. ([#4390](https://github.com/wazuh/wazuh/pull/4390))
- Fixed crash in Slack integration when handling an alert with no description. ([#4426](https://github.com/wazuh/wazuh/pull/4426))
- Fixed Makefile to allow running scan-build for Windows agents. ([#4314](https://github.com/wazuh/wazuh/pull/4314))
- Fixed a memory leak in Clusterd. ([#4448](https://github.com/wazuh/wazuh/pull/4448))
- Disable TCP keepalive options at os_net library to allow building Wazuh on OpenBSD. ([#4462](https://github.com/wazuh/wazuh/pull/4462))


## [v3.11.1] - 2020-01-03

### Fixed

- The Windows Eventchannel log decoder in Analysisd maxed out CPU usage due to an infinite loop. ([#4412](https://github.com/wazuh/wazuh/pull/4412))


## [v3.11.0] - 2019-12-23

### Added

- Add support to Windows agents for vulnerability detector. ([#2787](https://github.com/wazuh/wazuh/pull/2787))
- Add support to Debian 10 Buster for vulnerability detector (by @aderumier). ([#4151](https://github.com/wazuh/wazuh/pull/4151))
- Make the Wazuh service to start after the network systemd unit (by @VAdamec). ([#1106](https://github.com/wazuh/wazuh/pull/1106))
- Add process inventory support for Mac OS X agents. ([#3322](https://github.com/wazuh/wazuh/pull/3322))
- Add port inventory support for MAC OS X agents. ([#3349](https://github.com/wazuh/wazuh/pull/3349))
- Make Analysisd compile the CDB list upon start. ([#3488](https://github.com/wazuh/wazuh/pull/3488))
- New rules option `global_frequency` to make frequency rules independent from the event source. ([#3931](https://github.com/wazuh/wazuh/pull/3931))
- Add a validation for avoiding agents to keep trying to connect to an invalid address indefinitely. ([#3951](https://github.com/wazuh/wazuh/pull/3951))
- Add the condition field of SCA checks to the agent databases. ([#3631](https://github.com/wazuh/wazuh/pull/3631))
- Display a warning message when registering to an unverified manager. ([#4207](https://github.com/wazuh/wazuh/pull/4207))
- Allow JSON escaping for logs on Logcollector's output format. ([#4273](https://github.com/wazuh/wazuh/pull/4273))
- Add TCP keepalive support for Fluent Forwarder. ([#4274](https://github.com/wazuh/wazuh/pull/4274))
- Add the host's primary IP to Logcollector's output format. ([#4380](https://github.com/wazuh/wazuh/pull/4380))

### Changed

- Now EventChannel alerts include the full message with the translation of coded fields. ([#3320](https://github.com/wazuh/wazuh/pull/3320))
- Changed `-G` agent-auth description in help message. ([#3856](https://github.com/wazuh/wazuh/pull/3856))
- Unified the Makefile flags allowed values. ([#4034](https://github.com/wazuh/wazuh/pull/4034))
- Let Logcollector queue file rotation and keepalive messages. ([#4222](https://github.com/wazuh/wazuh/pull/4222))
- Changed default paths for the OSQuery module in Windows agents. ([#4148](https://github.com/wazuh/wazuh/pull/4148))
- Fluent Forward now packs the content towards Fluentd into an object. ([#4334](https://github.com/wazuh/wazuh/pull/4334))

### Fixed

- Fix frequency rules to be increased for the same agent by default. ([#3931](https://github.com/wazuh/wazuh/pull/3931))
- Fix `protocol`, `system_name`, `data` and `extra_data` static fields detection. ([#3591](https://github.com/wazuh/wazuh/pull/3591))
- Fix overwriting agents by `Authd` when `force` option is less than 0. ([#3527](https://github.com/wazuh/wazuh/pull/3527))
- Fix Syscheck `nodiff` option for substring paths. ([#3015](https://github.com/wazuh/wazuh/pull/3015))
- Fix Logcollector wildcards to not detect directories as log files. ([#3788](https://github.com/wazuh/wazuh/pull/3788))
- Make Slack integration work with agentless alerts (by @dmitryax). ([#3971](https://github.com/wazuh/wazuh/pull/3971))
- Fix bugs reported by Clang analyzer. ([#3887](https://github.com/wazuh/wazuh/pull/3887))
- Fix compilation errors on OpenBSD platform. ([#3105](https://github.com/wazuh/wazuh/pull/3105))
- Fix on-demand configuration labels section to obtain labels attributes. ([#3490](https://github.com/wazuh/wazuh/pull/3490))
- Fixed race condition between `wazuh-clusterd` and `wazuh-modulesd` showing a 'No such file or directory' in `cluster.log` when synchronizing agent-info files in a cluster environment ([#4007](https://github.com/wazuh/wazuh/issues/4007))
- Fixed 'ConnectionError object has no attribute code' error when package repository is not available ([#3441](https://github.com/wazuh/wazuh/issues/3441))
- Fix the blocking of files monitored by Who-data in Windows agents. ([#3872](https://github.com/wazuh/wazuh/pull/3872))
- Fix the processing of EventChannel logs with unexpected characters. ([#3320](https://github.com/wazuh/wazuh/pull/3320))
- Active response Kaspersky script now logs the action request in _active-responses.log_ ([#2748](https://github.com/wazuh/wazuh/pull/2748))
- Fix service's installation path for CentOS 8. ([#4060](https://github.com/wazuh/wazuh/pull/4060))
- Add macOS Catalina to the list of detected versions. ([#4061](https://github.com/wazuh/wazuh/pull/4061))
- Prevent FIM from producing false negatives due to wrong checksum comparison. ([#4066](https://github.com/wazuh/wazuh/pull/4066))
- Fix `previous_output` count for alerts when matching by group. ([#4097](https://github.com/wazuh/wazuh/pull/4097))
- Fix event iteration when evaluating contextual rules. ([#4106](https://github.com/wazuh/wazuh/pull/4106))
- Fix the use of `prefilter_cmd` remotely by a new local option `allow_remote_prefilter_cmd`. ([#4178](https://github.com/wazuh/wazuh/pull/4178) & [4194](https://github.com/wazuh/wazuh/pull/4194))
- Fix restarting agents by group using the API when some of them are in a worker node. ([#4226](https://github.com/wazuh/wazuh/pull/4226))
- Fix error in Fluent Forwarder that requests an user and pass although the server does not need it. ([#3910](https://github.com/wazuh/wazuh/pull/3910))
- Fix FTS data length bound mishandling in Analysisd. ([#4278](https://github.com/wazuh/wazuh/pull/4278))
- Fix a memory leak in Modulesd and Agentd when Fluent Forward parses duplicate options. ([#4334](https://github.com/wazuh/wazuh/pull/4334))
- Fix an invalid memory read in Agentd when checking a remote configuration containing an invalid stanza inside `<labels>`. ([#4334](https://github.com/wazuh/wazuh/pull/4334))
- Fix error using force_reload and the eventchannel format in UNIX systems. ([#4294](https://github.com/wazuh/wazuh/pull/4294))


## [v3.10.2] - 2019-09-23

### Fixed

- Fix error in Logcollector when reloading localfiles with timestamp wildcards. ([#3995](https://github.com/wazuh/wazuh/pull/3995))


## [v3.10.1] - 2019-09-19

### Fixed

- Fix error after removing a high volume of agents from a group using the Wazuh API. ([#3907](https://github.com/wazuh/wazuh/issues/3907))
- Fix error in Remoted when reloading agent keys (busy resource). ([#3988](https://github.com/wazuh/wazuh/issues/3988))
- Fix invalid read in Remoted counters. ([#3989](https://github.com/wazuh/wazuh/issues/3989))


## [v3.10.0] - 2019-09-16

### Added

- Add framework function to obtain full summary of agents. ([#3842](https://github.com/wazuh/wazuh/pull/3842))
- SCA improvements. ([#3286](https://github.com/wazuh/wazuh/pull/3286))
  - Refactor de SCA internal logic and policy syntax. ([#3249](https://github.com/wazuh/wazuh/issues/3249))
  - Support to follow symbolic links. ([#3228](https://github.com/wazuh/wazuh/issues/3228))
  - Add numerical comparator for SCA rules. ([#3374](https://github.com/wazuh/wazuh/issues/3374))
  - Add SCA decoded events count to global stats. ([#3623](https://github.com/wazuh/wazuh/issues/3623))
- Extend duplicate file detection for LogCollector. ([#3867](https://github.com/wazuh/wazuh/pull/3867))
- Add HIPAA and NIST 800 53 compliance mapping as rule groups.([#3411](https://github.com/wazuh/wazuh/pull/3411) & [#3420](https://github.com/wazuh/wazuh/pull/3420))
- Add SCA compliance groups to rule groups in alerts. ([#3427](https://github.com/wazuh/wazuh/pull/3427))
- Add IPv6 loopback address to localhost list in DB output module (by @aquerubin). ([#3140](https://github.com/wazuh/wazuh/pull/3140))
- Accept `]` and `>` as terminal prompt characters for Agentless. ([#3209](https://github.com/wazuh/wazuh/pull/3209))

### Changed

- Modify logs for agent authentication issues by Remoted. ([#3662](https://github.com/wazuh/wazuh/pull/3662))
- Make Syscollector logging messages more user-friendly. ([#3397](https://github.com/wazuh/wazuh/pull/3397))
- Make SCA load by default all present policies at the default location. ([#3607](https://github.com/wazuh/wazuh/pull/3607))
- Increase IPSIZE definition for IPv6 compatibility (by @aquerubin). ([#3259](https://github.com/wazuh/wazuh/pull/3259))
- Replace local protocol definitions with Socket API definitions (by @aquerubin). ([#3260](https://github.com/wazuh/wazuh/pull/3260))
- Improved error message when some of required Wazuh daemons are down. Allow restarting cluster nodes except when `ossec-execd` is down. ([#3496](https://github.com/wazuh/wazuh/pull/3496))
- Allow existing aws_profile argument to work with vpcflowlogs in AWS wodle configuration. Thanks to Adam Williams (@awill1988). ([#3729](https://github.com/wazuh/wazuh/pull/3729))

### Fixed

- Fix exception handling when using an invalid bucket in AWS wodle ([#3652](https://github.com/wazuh/wazuh/pull/3652))
- Fix error message when an AWS bucket is empty ([#3743](https://github.com/wazuh/wazuh/pull/3743))
- Fix error when getting profiles in custom AWS buckets ([#3786](https://github.com/wazuh/wazuh/pull/3786))
- Fix SCA integrity check when switching between manager nodes. ([#3884](https://github.com/wazuh/wazuh/pull/3884))
- Fix alert email sending when no_full_log option is set in a rule. ([#3174](https://github.com/wazuh/wazuh/pull/3174))
- Fix error in Windows who-data when handling the directories list. ([#3883](https://github.com/wazuh/wazuh/pull/3883))
- Fix error in the hardware inventory collector for PowerPC architectures. ([#3624](https://github.com/wazuh/wazuh/pull/3624))
- Fix the use of mutexes in the `OS_Regex` library. ([#3533](https://github.com/wazuh/wazuh/pull/3533))
- Fix invalid read in the `OS_Regex` library. ([#3815](https://github.com/wazuh/wazuh/pull/3815))
- Fix compilation error on FreeBSD 13 and macOS 10.14. ([#3832](https://github.com/wazuh/wazuh/pull/3832))
- Fix typo in the license of the files. ([#3779](https://github.com/wazuh/wazuh/pull/3779))
- Fix error in `execd` when upgrading agents remotely while auto-restarting. ([#3437](https://github.com/wazuh/wazuh/pull/3437))
- Prevent integrations from inheriting descriptors. ([#3514](https://github.com/wazuh/wazuh/pull/3514))
- Overwrite rules label fix and rules features tests. ([#3414](https://github.com/wazuh/wazuh/pull/3414))
- Fix typo: replace `readed` with `read`. ([#3328](https://github.com/wazuh/wazuh/pull/3328))
- Introduce global mutex for Rootcheck decoder. ([#3530](https://github.com/wazuh/wazuh/pull/3530))
- Fix errors reported by scan-build. ([#3452](https://github.com/wazuh/wazuh/pull/3452) & [#3785](https://github.com/wazuh/wazuh/pull/3785))
- Fix the handling of `wm_exec()` output.([#3486](https://github.com/wazuh/wazuh/pull/3486))
- Fix FIM duplicated entries in Windows. ([#3504](https://github.com/wazuh/wazuh/pull/3504))
- Remove socket deletion from epoll. ([#3432](https://github.com/wazuh/wazuh/pull/3432))
- Let the sources installer support NetBSD. ([#3444](https://github.com/wazuh/wazuh/pull/3444))
- Fix error message from openssl v1.1.1. ([#3413](https://github.com/wazuh/wazuh/pull/3413))
- Fix compilation issue for local installation. ([#3339](https://github.com/wazuh/wazuh/pull/3339))
- Fix exception handling when /tmp have no permissions and tell the user the problem. ([#3401](https://github.com/wazuh/wazuh/pull/3401))
- Fix who-data alerts when audit logs contain hex fields. ([#3909](https://github.com/wazuh/wazuh/pull/3909))
- Remove useless `select()` calls in Analysisd decoders. ([#3964](https://github.com/wazuh/wazuh/pull/3964))


## [v3.9.5] - 2019-08-08

### Fixed

- Fixed a bug in the Framework that prevented Cluster and API from handling the file _client.keys_ if it's mounted as a volume on Docker.
- Fixed a bug in Analysisd that printed the millisecond part of the alerts' timestamp without zero-padding. That prevented Elasticsearch 7 from indexing those alerts. ([#3814](https://github.com/wazuh/wazuh/issues/3814))


## [v3.9.4] - 2019-08-07

### Changed

- Prevent agent on Windows from including who-data on FIM events for child directories without who-data enabled, even if it's available. ([#3601](https://github.com/wazuh/wazuh/issues/3601))
- Prevent Rootcheck configuration from including the `<ignore>` settings if they are empty. ([#3634](https://github.com/wazuh/wazuh/issues/3634))
- Wazuh DB will delete the agent DB-related files immediately when removing an agent. ([#3691](https://github.com/wazuh/wazuh/issues/3691))

### Fixed

- Fixed bug in Remoted when correlating agents and their sockets in TCP mode. ([#3602](https://github.com/wazuh/wazuh/issues/3602))
- Fix bug in the agent that truncated its IP address if it occupies 15 characters. ([#3615](https://github.com/wazuh/wazuh/issues/3615))
- Logcollector failed to overwrite duplicate `<localfile>` stanzas. ([#3616](https://github.com/wazuh/wazuh/issues/3616))
- Analysisd could produce a double free if an Eventchannel message contains an invalid XML member. ([#3626](https://github.com/wazuh/wazuh/issues/3626))
- Fixed defects in the code reported by Coverity. ([#3627](https://github.com/wazuh/wazuh/issues/3627))
- Fixed bug in Analysisd when handling invalid JSON input strings. ([#3648](https://github.com/wazuh/wazuh/issues/3648))
- Fix handling of SCA policies with duplicate ID in Wazuh DB. ([#3668](https://github.com/wazuh/wazuh/issues/3668))
- Cluster could fail synchronizing some files located in Docker volumes. ([#3669](https://github.com/wazuh/wazuh/issues/3669))
- Fix a handler leak in the FIM whodata engine for Windows. ([#3690](https://github.com/wazuh/wazuh/issues/3690))
- The Docker listener module was storing and ignoring the output of the integration. ([#3768](https://github.com/wazuh/wazuh/issues/3768))
- Fixed memory leaks in Syscollector for macOS agents. ([#3795](https://github.com/wazuh/wazuh/pull/3795))
- Fix dangerous mutex initialization in Windows hosts. ([#3805](https://github.com/wazuh/wazuh/issues/3805))


## [v3.9.3] - 2019-07-08

### Changed

- Windows Eventchannel log collector will no longer report bookmarked events by default (those that happened while the agent was stopped). ([#3485](https://github.com/wazuh/wazuh/pull/3485))
- Remoted will discard agent-info data not in UTF-8 format. ([#3581](https://github.com/wazuh/wazuh/pull/3581))

### Fixed

- Osquery integration did not follow the osquery results file (*osqueryd.results.log*) as of libc 2.28. ([#3494](https://github.com/wazuh/wazuh/pull/3494))
- Windows Eventchannnel log collector did not update the bookmarks so it reported old events repeatedly. ([#3485](https://github.com/wazuh/wazuh/pull/3485))
- The agent sent invalid info data in the heartbeat message if it failed to get the host IP address. ([#3555](https://github.com/wazuh/wazuh/pull/3555))
- Modulesd produced a memory leak when being queried for its running configuration. ([#3564](https://github.com/wazuh/wazuh/pull/3564))
- Analysisd and Logtest crashed when trying rules having `<different_geoip>` and no `<not_same_field>` stanza. ([#3587](https://github.com/wazuh/wazuh/pull/3587))
- Vulnerability Detector failed to parse the Canonical's OVAL feed due to a syntax change. ([#3563](https://github.com/wazuh/wazuh/pull/3563))
- AWS Macie events produced erros in Elasticsearch. ([#3608](https://github.com/wazuh/wazuh/pull/3608))
- Rules with `<list lookup="address_match_key" />` produced a false match if the CDB list file is missing. ([#3609](https://github.com/wazuh/wazuh/pull/3609))
- Remote configuration was missing the `<ignore>` stanzas for Syscheck and Rootcheck when defined as sregex. ([#3617](https://github.com/wazuh/wazuh/pull/3617))


## [v3.9.2] - 2019-06-10

### Added

- Added support for Ubuntu 12.04 to the SCA configuration template. ([#3361](https://github.com/wazuh/wazuh/pull/3361))

### Changed

- Prevent the agent from stopping if it fails to resolve the manager's hostname on startup. ([#3405](https://github.com/wazuh/wazuh/pull/3405))
- Prevent Remoted from logging agent connection timeout as an error, now it's a debugging log. ([#3426](https://github.com/wazuh/wazuh/pull/3426))

### Fixed

- A configuration request to Analysisd made it crash if the option `<white_list>` is empty. ([#3383](https://github.com/wazuh/wazuh/pull/3383))
- Fixed error when uploading some configuration files through API in wazuh-docker environments. ([#3335](https://github.com/wazuh/wazuh/issues/3335))
- Fixed error deleting temporary files during cluster synchronization. ([#3379](https://github.com/wazuh/wazuh/issues/3379))
- Fixed bad permissions on agent-groups files synchronized via wazuh-clusterd. ([#3438](https://github.com/wazuh/wazuh/issues/3438))
- Fixed bug in the database module that ignored agents registered with a network mask. ([#3351](https://github.com/wazuh/wazuh/pull/3351))
- Fixed a memory bug in the CIS-CAT module. ([#3406](https://github.com/wazuh/wazuh/pull/3406))
- Fixed a bug in the agent upgrade tool when checking the version number. ([#3391](https://github.com/wazuh/wazuh/pull/3391))
- Fixed error checking in the Windows Eventchannel log collector. ([#3393](https://github.com/wazuh/wazuh/pull/3393))
- Prevent Analysisd from crashing at SCA decoder due to a race condition calling a thread-unsafe function. ([#3466](https://github.com/wazuh/wazuh/pull/3466))
- Fix a file descriptor leak in Modulesd on timeout when running a subprocess. ([#3470](https://github.com/wazuh/wazuh/pull/3470))
  - OpenSCAP.
  - CIS-CAT.
  - Command.
  - Azure.
  - SCA.
  - AWS.
  - Docker.
- Prevent Modulesd from crashing at Vulnerability Detector when updating a RedHat feed. ([3458](https://github.com/wazuh/wazuh/pull/3458))


## [v3.9.1] - 2019-05-21

### Added

- Added directory existence checking for SCA rules. ([#3246](https://github.com/wazuh/wazuh/pull/3246))
- Added line number to error messages when parsing YAML files. ([#3325](https://github.com/wazuh/wazuh/pull/3325))
- Enhanced wildcard support for Windows Logcollector. ([#3236](https://github.com/wazuh/wazuh/pull/3236))

### Changed

- Changed the extraction point of the package name in the Vulnerability Detector OVALs. ([#3245](https://github.com/wazuh/wazuh/pull/3245))

### Fixed

- Fixed SCA request interval option limit. ([#3254](https://github.com/wazuh/wazuh/pull/3254))
- Fixed SCA directory checking. ([#3235](https://github.com/wazuh/wazuh/pull/3235))
- Fixed potential out of bounds memory access. ([#3285](https://github.com/wazuh/wazuh/pull/3285))
- Fixed CIS-CAT XML report parser. ([#3261](https://github.com/wazuh/wazuh/pull/3261))
- Fixed .ssh folder permissions for Agentless. ([#2660](https://github.com/wazuh/wazuh/pull/2660))
- Fixed repeated fields in SCA summary events. ([#3278](https://github.com/wazuh/wazuh/pull/3278))
- Fixed command output treatment for the SCA module. ([#3297](https://github.com/wazuh/wazuh/pull/3297))
- Fixed _agent_upgrade_ tool to set the manager version as the default one. ([#2721](https://github.com/wazuh/wazuh/pull/2721))
- Fixed execd crash when timeout list is not initialized. ([#3316](https://github.com/wazuh/wazuh/pull/3316))
- Fixed support for reading large files on Windows Logcollector. ([#3248](https://github.com/wazuh/wazuh/pull/3248))
- Fixed the manager restarting process via API on Docker. ([#3273](https://github.com/wazuh/wazuh/pull/3273))
- Fixed the _agent_info_ files synchronization between cluster nodes. ([#3272](https://github.com/wazuh/wazuh/pull/3272))

### Removed

- Removed 5-second reading timeout for File Integrity Monitoring scan. ([#3366](https://github.com/wazuh/wazuh/pull/3366))


## [v3.9.0] - 2019-05-02

### Added

- New module to perform **Security Configuration Assessment** scans. ([#2598](https://github.com/wazuh/wazuh/pull/2598))
- New **Logcollector** features. ([#2929](https://github.com/wazuh/wazuh/pull/2929))
  - Let Logcollector filter files by content. ([#2796](https://github.com/wazuh/wazuh/issues/2796))
  - Added a pattern exclusion option to Logcollector. ([#2797](https://github.com/wazuh/wazuh/issues/2797))
  - Let Logcollector filter files by date. ([#2799](https://github.com/wazuh/wazuh/issues/2799))
  - Let logcollector support wildcards on Windows. ([#2898](https://github.com/wazuh/wazuh/issues/2898))
- **Fluent forwarder** for agents. ([#2828](https://github.com/wazuh/wazuh/issues/2828))
- Collect network and port inventory for Windows XP/Server 2003. ([#2464](https://github.com/wazuh/wazuh/pull/2464))
- Included inventory fields as dynamic fields in events to use them in rules. ([#2441](https://github.com/wazuh/wazuh/pull/2441))
- Added an option _startup_healthcheck_ in FIM so that the the who-data health-check is optional. ([#2323](https://github.com/wazuh/wazuh/pull/2323))
- The real agent IP is reported by the agent and shown in alerts and the App interface. ([#2577](https://github.com/wazuh/wazuh/pull/2577))
- Added support for organizations in AWS wodle. ([#2627](https://github.com/wazuh/wazuh/pull/2627))
- Added support for hot added symbolic links in _Whodata_. ([#2466](https://github.com/wazuh/wazuh/pull/2466))
- Added `-t` option to `wazuh-clusterd` binary ([#2691](https://github.com/wazuh/wazuh/pull/2691)).
- Added options `same_field` and `not_same_field` in rules to correlate dynamic fields between events. ([#2689](https://github.com/wazuh/wazuh/pull/2689))
- Added optional daemons start by default. ([#2769](https://github.com/wazuh/wazuh/pull/2769))
- Make the Windows installer to choose the appropriate `ossec.conf` file based on the System version. ([#2773](https://github.com/wazuh/wazuh/pull/2773))
- Added writer thread preference for Logcollector. ([#2783](https://github.com/wazuh/wazuh/pull/2783))
- Added database deletion from Wazuh-DB for removed agents. ([#3123](https://github.com/wazuh/wazuh/pull/3123))

### Changed

- Introduced a network buffer in Remoted to cache incomplete messages from agents. This improves the performance by preventing Remoted from waiting for complete messages. ([#2528](https://github.com/wazuh/wazuh/pull/2528))
- Improved alerts about disconnected agents: they will contain the data about the disconnected agent, although the alert is actually produced by the manager. ([#2379](https://github.com/wazuh/wazuh/pull/2379))
- PagerDuty integration plain text alert support (by @spartantri). ([#2403](https://github.com/wazuh/wazuh/pull/2403))
- Improved Remoted start-up logging messages. ([#2460](https://github.com/wazuh/wazuh/pull/2460))
- Let _agent_auth_ warn when it receives extra input arguments. ([#2489](https://github.com/wazuh/wazuh/pull/2489))
- Update the who-data related SELinux rules for Audit 3.0. This lets who-data work on Fedora 29. ([#2419](https://github.com/wazuh/wazuh/pull/2419))
- Changed data source for network interface's MAC address in Syscollector so that it will be able to get bonded interfaces' MAC. ([#2550](https://github.com/wazuh/wazuh/pull/2550))
- Migrated unit tests from Check to TAP (Test Anything Protocol). ([#2572](https://github.com/wazuh/wazuh/pull/2572))
- Now labels starting with `_` are reserved for internal use. ([#2577](https://github.com/wazuh/wazuh/pull/2577))
- Now AWS wodle fetches aws.requestParameters.disableApiTermination with an unified format ([#2614](https://github.com/wazuh/wazuh/pull/2614))
- Improved overall performance in cluster ([#2575](https://github.com/wazuh/wazuh/pull/2575))
- Some improvements has been made in the _vulnerability-detector_ module. ([#2603](https://github.com/wazuh/wazuh/pull/2603))
- Refactor of decoded fields from the Windows eventchannel decoder. ([#2684](https://github.com/wazuh/wazuh/pull/2684))
- Deprecate global option `<queue_size>` for Analysisd. ([#2729](https://github.com/wazuh/wazuh/pull/2729))
- Excluded noisy events from Windows Eventchannel. ([#2763](https://github.com/wazuh/wazuh/pull/2763))
- Replaced `printf` functions in `agent-authd`. ([#2830](https://github.com/wazuh/wazuh/pull/2830))
- Replaced `strtoul()` using NULL arguments with `atol()` in wodles config files. ([#2801](https://github.com/wazuh/wazuh/pull/2801))
- Added a more descriptive message for SSL error when agent-auth fails. ([#2941](https://github.com/wazuh/wazuh/pull/2941))
- Changed the starting Analysisd messages about loaded rules from `info` to `debug` level. ([#2881](https://github.com/wazuh/wazuh/pull/2881))
- Re-structured messages for FIM module. ([#2926](https://github.com/wazuh/wazuh/pull/2926))
- Changed `diff` output in Syscheck for Windows. ([#2969](https://github.com/wazuh/wazuh/pull/2969))
- Replaced OSSEC e-mail subject with Wazuh in `ossec-maild`. ([#2975](https://github.com/wazuh/wazuh/pull/2975))
- Added keepalive in TCP to manage broken connections in `ossec-remoted`. ([#3069](https://github.com/wazuh/wazuh/pull/3069))
- Change default restart interval for Docker listener module to one minute. ([#2679](https://github.com/wazuh/wazuh/pull/2679))

### Fixed

- Fixed error in Syscollector for Windows older than Vista when gathering the hardware inventory. ([#2326](https://github.com/wazuh/wazuh/pull/2326))
- Fixed an error in the OSQuery configuration validation. ([#2446](https://github.com/wazuh/wazuh/pull/2446))
- Prevent Integrator, Syslog Client and Mail forwarded from getting stuck while reading _alerts.json_. ([#2498](https://github.com/wazuh/wazuh/pull/2498))
- Fixed a bug that could make an Agent running on Windows XP close unexpectedly while receiving a WPK file. ([#2486](https://github.com/wazuh/wazuh/pull/2486))
- Fixed _ossec-control_ script in Solaris. ([#2495](https://github.com/wazuh/wazuh/pull/2495))
- Fixed a compilation error when building Wazuh in static linking mode with the Audit library enabled. ([#2523](https://github.com/wazuh/wazuh/pull/2523))
- Fixed a memory hazard in Analysisd on log pre-decoding for short logs (less than 5 bytes). ([#2391](https://github.com/wazuh/wazuh/pull/2391))
- Fixed defects reported by Cppcheck. ([#2521](https://github.com/wazuh/wazuh/pull/2521))
  - Double free in GeoIP data handling with IPv6.
  - Buffer overlay when getting OS information.
  - Check for successful memory allocation in Syscollector.
- Fix out-of-memory error in Remoted when upgrading an agent with a big data chunk. ([#2594](https://github.com/wazuh/wazuh/pull/2594))
- Re-registered agent are reassigned to correct groups when the multigroup is empty. ([#2440](https://github.com/wazuh/wazuh/pull/2440))
- Wazuh manager starts regardless of the contents of _local_decoder.xml_. ([#2465](https://github.com/wazuh/wazuh/pull/2465))
- Let _Remoted_ wait for download module availability. ([#2517](https://github.com/wazuh/wazuh/pull/2517))
- Fix duplicate field names at some events for Windows eventchannel. ([#2500](https://github.com/wazuh/wazuh/pull/2500))
- Delete empty fields from Windows Eventchannel alerts. ([#2492](https://github.com/wazuh/wazuh/pull/2492))
- Fixed memory leak and crash in Vulnerability Detector. ([#2620](https://github.com/wazuh/wazuh/pull/2620))
- Prevent Analysisd from crashing when receiving an invalid Syscollector event. ([#2621](https://github.com/wazuh/wazuh/pull/2621))
- Fix a bug in the database synchronization module that left broken references of removed agents to groups. ([#2628](https://github.com/wazuh/wazuh/pull/2628))
- Fixed restart service in AIX. ([#2674](https://github.com/wazuh/wazuh/pull/2674))
- Prevent Execd from becoming defunct when Active Response disabled. ([#2692](https://github.com/wazuh/wazuh/pull/2692))
- Fix error in Syscollector when unable to read the CPU frequency on agents. ([#2740](https://github.com/wazuh/wazuh/pull/2740))
- Fix Windows escape format affecting non-format messages. ([#2725](https://github.com/wazuh/wazuh/pull/2725))
- Avoid a segfault in mail daemon due to the XML tags order in the `ossec.conf`. ([#2711](https://github.com/wazuh/wazuh/pull/2711))
- Prevent the key updating thread from starving in Remoted. ([#2761](https://github.com/wazuh/wazuh/pull/2761))
- Fixed error logging on Windows agent. ([#2791](https://github.com/wazuh/wazuh/pull/2791))
- Let CIS-CAT decoder reuse the Wazuh DB connection socket. ([#2800](https://github.com/wazuh/wazuh/pull/2800))
- Fixed issue with `agent-auth` options without argument. ([#2808](https://github.com/wazuh/wazuh/pull/2808))
- Fixed control of the frequency counter in alerts. ([#2854](https://github.com/wazuh/wazuh/pull/2854))
- Ignore invalid files for agent groups. ([#2895](https://github.com/wazuh/wazuh/pull/2895))
- Fixed invalid behaviour when moving files in Whodata mode. ([#2888](https://github.com/wazuh/wazuh/pull/2888))
- Fixed deadlock in Remoted when updating the `keyentries` structure. ([#2956](https://github.com/wazuh/wazuh/pull/2956))
- Fixed error in Whodata when one of the file permissions cannot be extracted. ([#2940](https://github.com/wazuh/wazuh/pull/2940))
- Fixed System32 and SysWOW64 event processing in Whodata. ([#2935](https://github.com/wazuh/wazuh/pull/2935))
- Fixed Syscheck hang when monitoring system directories. ([#3059](https://github.com/wazuh/wazuh/pull/3059))
- Fixed the package inventory for MAC OS X. ([#3035](https://github.com/wazuh/wazuh/pull/3035))
- Translated the Audit Policy fields from IDs for Windows events. ([#2950](https://github.com/wazuh/wazuh/pull/2950))
- Fixed broken pipe error when Wazuh-manager closes TCP connection. ([#2965](https://github.com/wazuh/wazuh/pull/2965))
- Fixed whodata mode on drives other than the main one. ([#2989](https://github.com/wazuh/wazuh/pull/2989))
- Fixed bug occurred in the database while removing an agent. ([#2997](https://github.com/wazuh/wazuh/pull/2997))
- Fixed duplicated alerts for Red Hat feed in `vulnerability-detector`. ([#3000](https://github.com/wazuh/wazuh/pull/3000))
- Fixed bug when processing symbolic links in Whodata. ([#3025](https://github.com/wazuh/wazuh/pull/3025))
- Fixed option for ignoring paths in rootcheck. ([#3058](https://github.com/wazuh/wazuh/pull/3058))
- Allow Wazuh service on MacOSX to be available without restart. ([#3119](https://github.com/wazuh/wazuh/pull/3119))
- Ensure `internal_options.conf` file is overwritten on Windows upgrades. ([#3153](https://github.com/wazuh/wazuh/pull/3153))
- Fixed the reading of the setting `attempts` of the Docker module. ([#3067](https://github.com/wazuh/wazuh/pull/3067))
- Fix a memory leak in Docker listener module. ([#2679](https://github.com/wazuh/wazuh/pull/2679))


## [v3.8.2] - 2019-01-30

### Fixed

- Analysisd crashed when parsing a log from OpenLDAP due to a bug in the option `<accumulate>`. ([#2456](https://github.com/wazuh/wazuh/pull/2456))
- Modulesd closed unexpectedly if a command was defined without a `<tag>` option. ([#2470](https://github.com/wazuh/wazuh/pull/2470))
- The Eventchannel decoder was not being escaping backslashes correctly. ([#2483](https://github.com/wazuh/wazuh/pull/2483))
- The Eventchannel decoder was leaving spurious trailing spaces in some fields. ([#2484](https://github.com/wazuh/wazuh/pull/2484))


## [v3.8.1] - 2019-01-25

### Fixed

- Fixed memory leak in Logcollector when reading Windows eventchannel. ([#2450](https://github.com/wazuh/wazuh/pull/2450))
- Fixed script parsing error in Solaris 10. ([#2449](https://github.com/wazuh/wazuh/pull/2449))
- Fixed version comparisons on Red Hat systems. (By @orlando-jamie) ([#2445](https://github.com/wazuh/wazuh/pull/2445))


## [v3.8.0] - 2019-01-19

### Added

- Logcollector **extension for Windows eventchannel logs in JSON format.** ([#2142](https://github.com/wazuh/wazuh/pull/2142))
- Add options to detect **attribute and file permission changes** for Windows. ([#1918](https://github.com/wazuh/wazuh/pull/1918))
- Added **Audit health-check** in the Whodata initialization. ([#2180](https://github.com/wazuh/wazuh/pull/2180))
- Added **Audit rules auto-reload** in Whodata. ([#2180](https://github.com/wazuh/wazuh/pull/2180))
- Support for **new AWS services** in the AWS wodle ([#2242](https://github.com/wazuh/wazuh/pull/2242)):
    - AWS Config
    - AWS Trusted Advisor
    - AWS KMS
    - AWS Inspector
    - Add support for IAM roles authentication in EC2 instances.
- New module "Agent Key Polling" to integrate agent key request to external data sources. ([#2127](https://github.com/wazuh/wazuh/pull/2127))
  - Look for missing or old agent keys when Remoted detects an authorization failure.
  - Request agent keys by calling a defined executable or connecting to a local socket.
- Get process inventory for Windows natively. ([#1760](https://github.com/wazuh/wazuh/pull/1760))
- Improved vulnerability detection in Red Hat systems. ([#2137](https://github.com/wazuh/wazuh/pull/2137))
- Add retries to download the OVAL files in vulnerability-detector. ([#1832](https://github.com/wazuh/wazuh/pull/1832))
- Auto-upgrade FIM databases in Wazuh-DB. ([#2147](https://github.com/wazuh/wazuh/pull/2147))
- New dedicated thread for AR command running on Windows agent. ([#1725](https://github.com/wazuh/wazuh/pull/1725))
  -  This will prevent the agent from delaying due to an AR execution.
- New internal option to clean residual files of agent groups. ([#1985](https://github.com/wazuh/wazuh/pull/1985))
- Add a manifest to run `agent-auth.exe` with elevated privileges. ([#1998](https://github.com/wazuh/wazuh/pull/1998))
- Compress `last-entry` files to check differences by FIM. ([#2034](https://github.com/wazuh/wazuh/pull/2034))
- Add error messages to integration scripts. ([#2143](https://github.com/wazuh/wazuh/pull/2143))
- Add CDB lists building on install. ([#2167](https://github.com/wazuh/wazuh/pull/2167))
- Update Wazuh copyright for internal files. ([#2343](https://github.com/wazuh/wazuh/pull/2343))
- Added option to allow maild select the log file to read from. ([#977](https://github.com/wazuh/wazuh/pull/977))
- Add table to control the metadata of the vuln-detector DB. ([#2402](https://github.com/wazuh/wazuh/pull/2402))

### Changed

- Now Wazuh manager can be started with an empty configuration in ossec.conf. ([#2086](https://github.com/wazuh/wazuh/pull/2086))
- The Authentication daemon is now enabled by default. ([#2129](https://github.com/wazuh/wazuh/pull/2129))
- Make FIM show alerts for new files by default. ([#2213](https://github.com/wazuh/wazuh/pull/2213))
- Reduce the length of the query results from Vulnerability Detector to Wazuh DB. ([#1798](https://github.com/wazuh/wazuh/pull/1798))
- Improved the build system to automatically detect a big-endian platform. ([#2031](https://github.com/wazuh/wazuh/pull/2031))
  - Building option `USE_BIG_ENDIAN` is not already needed on Solaris (SPARC) or HP-UX.
- Expanded the regex pattern maximum size from 2048 to 20480 bytes. ([#2036](https://github.com/wazuh/wazuh/pull/2036))
- Improved IP address validation in the option `<white_list>` (by @pillarsdotnet). ([#1497](https://github.com/wazuh/wazuh/pull/1497))
- Improved rule option `<info>` validation (by @pillarsdotnet). ([#1541](https://github.com/wazuh/wazuh/pull/1541))
- Deprecated the Syscheck option `<remove_old_diff>` by making it mandatory. ([#1915](https://github.com/wazuh/wazuh/pull/1915))
- Fix invalid error "Unable to verity server certificate" in _ossec-authd_ (server). ([#2045](https://github.com/wazuh/wazuh/pull/2045))
- Remove deprecated flag `REUSE_ID` from the Makefile options. ([#2107](https://github.com/wazuh/wazuh/pull/2107))
- Syscheck first queue error message changed into a warning. ([#2146](https://github.com/wazuh/wazuh/pull/2146))
- Do the DEB and RPM package scan regardless of Linux distribution. ([#2168](https://github.com/wazuh/wazuh/pull/2168))
- AWS VPC configuration in the AWS wodle ([#2242](https://github.com/wazuh/wazuh/pull/2242)).
- Hide warning log by FIM when cannot open a file that has just been removed. ([#2201](https://github.com/wazuh/wazuh/pull/2201))
- The default FIM configuration will ignore some temporary files. ([#2202](https://github.com/wazuh/wazuh/pull/2202))

### Fixed

- Fixed error description in the osquery configuration parser (by @pillarsdotnet). ([#1499](https://github.com/wazuh/wazuh/pull/1499))
- The FTS comment option `<ftscomment>` was not being read (by @pillarsdotnet). ([#1536](https://github.com/wazuh/wazuh/pull/1536))
- Fixed error when multigroup files are not found. ([#1792](https://github.com/wazuh/wazuh/pull/1792))
- Fix error when assigning multiple groups whose names add up to more than 4096 characters. ([#1792](https://github.com/wazuh/wazuh/pull/1792))
- Replaced "getline" function with "fgets" in vulnerability-detector to avoid compilation errors with older versions of libC. ([#1822](https://github.com/wazuh/wazuh/pull/1822))
- Fix bug in Wazuh DB when trying to store multiple network interfaces with the same IP from Syscollector. ([#1928](https://github.com/wazuh/wazuh/pull/1928))
- Improved consistency of multigroups. ([#1985](https://github.com/wazuh/wazuh/pull/1985))
- Fixed the reading of the OS name and version in HP-UX systems. ([#1990](https://github.com/wazuh/wazuh/pull/1990))
- Prevent the agent from producing an error on platforms that don't support network timeout. ([#2001](https://github.com/wazuh/wazuh/pull/2001))
- Logcollector could not set the maximum file limit on HP-UX platform. ([2030](https://github.com/wazuh/wazuh/pull/2030))
- Allow strings up to 64KB long for log difference analysis. ([#2032](https://github.com/wazuh/wazuh/pull/2032))
- Now agents keep their registration date when upgrading the manager. ([#2033](https://github.com/wazuh/wazuh/pull/2033))
- Create an empty `client.keys` file on a fresh installation of a Windows agent. ([2040](https://github.com/wazuh/wazuh/pull/2040))
- Allow CDB list keys and values to have double quotes surrounding. ([#2046](https://github.com/wazuh/wazuh/pull/2046))
- Remove file `queue/db/.template.db` on upgrade / restart. ([2073](https://github.com/wazuh/wazuh/pull/2073))
- Fix error on Analysisd when `check_value` doesn't exist. ([2080](https://github.com/wazuh/wazuh/pull/2080))
- Prevent Rootcheck from looking for invalid link count in agents running on Solaris (by @ecsc-georgew). ([2087](https://github.com/wazuh/wazuh/pull/2087))
- Fixed the warning messages when compiling the agent on AIX. ([2099](https://github.com/wazuh/wazuh/pull/2099))
- Fix missing library when building Wazuh with MySQL support. ([#2108](https://github.com/wazuh/wazuh/pull/2108))
- Fix compile warnings for the Solaris platform. ([#2121](https://github.com/wazuh/wazuh/pull/2121))
- Fixed regular expression for audit.key in audit decoder. ([#2134](https://github.com/wazuh/wazuh/pull/2134))
- Agent's ossec-control stop should wait a bit after killing a process. ([#2149](https://github.com/wazuh/wazuh/pull/2149))
- Fixed error ocurred while monitoring symbolic links in Linux. ([#2152](https://github.com/wazuh/wazuh/pull/2152))
- Fixed some bugs in Logcollector: ([#2154](https://github.com/wazuh/wazuh/pull/2154))
  - If Logcollector picks up a log exceeding 65279 bytes, that log may lose the null-termination.
  - Logcollector crashes if multiple wildcard stanzas resolve the same file.
  - An error getting the internal file position may lead to an undefined condition.
- Execd daemon now runs even if active response is disabled ([#2177](https://github.com/wazuh/wazuh/pull/2177))
- Fix high precision timestamp truncation in rsyslog messages. ([#2128](https://github.com/wazuh/wazuh/pull/2128))
- Fix missing Whodata section to the remote configuration query. ([#2173](https://github.com/wazuh/wazuh/pull/2173))
- Bugfixes in AWS wodle ([#2242](https://github.com/wazuh/wazuh/pull/2242)):
    - Fixed bug in AWS Guard Duty alerts when there were multiple remote IPs.
    - Fixed bug when using flag `remove_from_bucket`.
    - Fixed bug when reading buckets generating more than 1000 logs in the same day.
    - Increase `qty` of `aws.eventNames` and remove usage of `aws.eventSources`.
- Fix bug in cluster configuration when using Kubernetes ([#2227](https://github.com/wazuh/wazuh/pull/2227)).
- Fix network timeout setup in agent running on Windows. ([#2185](https://github.com/wazuh/wazuh/pull/2185))
- Fix default values for the `<auto_ignore>` option. ([#2210](https://github.com/wazuh/wazuh/pull/2210))
- Fix bug that made Modulesd and Remoted crash on ARM architecture. ([#2214](https://github.com/wazuh/wazuh/pull/2214))
- The regex parser included the next character after a group:
  - If the input string just ends after that character. ([#2216](https://github.com/wazuh/wazuh/pull/2216))
  - The regex parser did not accept a group terminated with an escaped byte or a class. ([#2224](https://github.com/wazuh/wazuh/pull/2224))
- Fixed buffer overflow hazard in FIM when performing change report on long paths on macOS platform. ([#2285](https://github.com/wazuh/wazuh/pull/2285))
- Fix sending of the owner attribute when a file is created in Windows. ([#2292](https://github.com/wazuh/wazuh/pull/2292))
- Fix audit reconnection to the Whodata socket ([#2305](https://github.com/wazu2305h/wazuh/pull/2305))
- Fixed agent connection in TCP mode on Windows XP. ([#2329](https://github.com/wazuh/wazuh/pull/2329))
- Fix log shown when a command reaches its timeout and `ignore_output` is enabled. ([#2316](https://github.com/wazuh/wazuh/pull/2316))
- Analysisd and Syscollector did not detect the number of cores on Raspberry Pi. ([#2304](https://github.com/wazuh/wazuh/pull/2304))
- Analysisd and Syscollector did not detect the number of cores on CentOS 5. ([#2340](https://github.com/wazuh/wazuh/pull/2340))


## [v3.7.2] - 2018-12-17

### Changed

- Logcollector will fully read a log file if it reappears after being deleted. ([#2041](https://github.com/wazuh/wazuh/pull/2041))

### Fixed

- Fix some bugs in Logcollector: ([#2041](https://github.com/wazuh/wazuh/pull/2041))
  - Logcollector ceases monitoring any log file containing a binary zero-byte.
  - If a local file defined with wildcards disappears, Logcollector incorrectly shows a negative number of remaining open attempts.
  - Fixed end-of-file detection for text-based file formats.
- Fixed a bug in Analysisd that made it crash when decoding a malformed FIM message. ([#2089](https://github.com/wazuh/wazuh/pull/2089))


## [v3.7.1] - 2018-12-05

### Added

- New internal option `remoted.guess_agent_group` allowing agent group guessing by Remoted to be optional. ([#1890](https://github.com/wazuh/wazuh/pull/1890))
- Added option to configure another audit keys to monitor. ([#1882](https://github.com/wazuh/wazuh/pull/1882))
- Added option to create the SSL certificate and key with the install.sh script. ([#1856](https://github.com/wazuh/wazuh/pull/1856))
- Add IPv6 support to `host-deny.sh` script. (by @iasdeoupxe). ([#1583](https://github.com/wazuh/wazuh/pull/1583))
- Added tracing information (PID, function, file and line number) to logs when debugging is enabled. ([#1866](https://github.com/wazuh/wazuh/pull/1866))

### Changed

- Change errors messages to descriptive warnings in Syscheck when a files is not reachable. ([#1730](https://github.com/wazuh/wazuh/pull/1730))
- Add default values to global options to let the manager start. ([#1894](https://github.com/wazuh/wazuh/pull/1894))
- Improve Remoted performance by reducing interaction between threads. ([#1902](https://github.com/wazuh/wazuh/pull/1902))

### Fixed

- Prevent duplicates entries for denied IP addresses by `host-deny.sh`. (by @iasdeoupxe). ([#1583](https://github.com/wazuh/wazuh/pull/1583))
- Fix issue in Logcollector when reaching the file end before getting a full line. ([#1744](https://github.com/wazuh/wazuh/pull/1744))
- Throw an error when a nonexistent CDB file is added in the ossec.conf file. ([#1783](https://github.com/wazuh/wazuh/pull/1783))
- Fix bug in Remoted that truncated control messages to 1024 bytes. ([#1847](https://github.com/wazuh/wazuh/pull/1847))
- Avoid that the attribute `ignore` of rules silence alerts. ([#1874](https://github.com/wazuh/wazuh/pull/1874))
- Fix race condition when decoding file permissions. ([#1879](https://github.com/wazuh/wazuh/pull/1879)
- Fix to overwrite FIM configuration when directories come in the same tag separated by commas. ([#1886](https://github.com/wazuh/wazuh/pull/1886))
- Fixed issue with hash table handling in FTS and label management. ([#1889](https://github.com/wazuh/wazuh/pull/1889))
- Fixed id's and description of FIM alerts. ([#1891](https://github.com/wazuh/wazuh/pull/1891))
- Fix log flooding by Logcollector when monitored files disappear. ([#1893](https://github.com/wazuh/wazuh/pull/1893))
- Fix bug configuring empty blocks in FIM. ([#1897](https://github.com/wazuh/wazuh/pull/1897))
- Let the Windows agent reset the random generator context if it's corrupt. ([#1898](https://github.com/wazuh/wazuh/pull/1898))
- Prevent Remoted from logging errors if the cluster configuration is missing or invalid. ([#1900](https://github.com/wazuh/wazuh/pull/1900))
- Fix race condition hazard in Remoted when handling control messages. ([#1902](https://github.com/wazuh/wazuh/pull/1902))
- Fix uncontrolled condition in the vulnerability-detector version checker. ([#1932](https://github.com/wazuh/wazuh/pull/1932))
- Restore support for Amazon Linux in vulnerability-detector. ([#1932](https://github.com/wazuh/wazuh/pull/1932))
- Fixed starting wodles after a delay specified in `interval` when `run_on_start` is set to `no`, on the first run of the agent. ([#1906](https://github.com/wazuh/wazuh/pull/1906))
- Prevent `agent-auth` tool from creating the file _client.keys_ outside the agent's installation folder. ([#1924](https://github.com/wazuh/wazuh/pull/1924))
- Fix symbolic links attributes reported by `syscheck` in the alerts. ([#1926](https://github.com/wazuh/wazuh/pull/1926))
- Added some improvements and fixes in Whodata. ([#1929](https://github.com/wazuh/wazuh/pull/1929))
- Fix FIM decoder to accept Windows user containing spaces. ([#1930](https://github.com/wazuh/wazuh/pull/1930))
- Add missing field `restrict` when querying the FIM configuration remotely. ([#1931](https://github.com/wazuh/wazuh/pull/1931))
- Fix values of FIM scan showed in agent_control info. ([#1940](https://github.com/wazuh/wazuh/pull/1940))
- Fix agent group updating in database module. ([#2004](https://github.com/wazuh/wazuh/pull/2004))
- Logcollector prevents vmhgfs from synchronizing the inode. ([#2022](https://github.com/wazuh/wazuh/pull/2022))
- File descriptor leak that may impact agents running on UNIX platforms. ([#2021](https://github.com/wazuh/wazuh/pull/2021))
- CIS-CAT events were being processed by a wrong decoder. ([#2014](https://github.com/wazuh/wazuh/pull/2014))


## [v3.7.0] - 2018-11-10

### Added

- Adding feature to **remotely query agent configuration on demand.** ([#548](https://github.com/wazuh/wazuh/pull/548))
- **Boost Analysisd performance with multithreading.** ([#1039](https://github.com/wazuh/wazuh/pull/1039))
- Adding feature to **let agents belong to multiple groups.** ([#1135](https://github.com/wazuh/wazuh/pull/1135))
  - API support for multiple groups. ([#1300](https://github.com/wazuh/wazuh/pull/1300) [#1135](https://github.com/wazuh/wazuh/pull/1135))
- **Boost FIM decoding performance** by storing data into Wazuh DB using SQLite databases. ([#1333](https://github.com/wazuh/wazuh/pull/1333))
  - FIM database is cleaned after restarting agent 3 times, deleting all entries that left being monitored.
  - Added script to migrate older Syscheck databases to WazuhDB. ([#1504](https://github.com/wazuh/wazuh/pull/1504)) ([#1333](https://github.com/wazuh/wazuh/pull/1333))
- Added rule testing output when restarting manager. ([#1196](https://github.com/wazuh/wazuh/pull/1196))
- New wodle for **Azure environment log and process collection.** ([#1306](https://github.com/wazuh/wazuh/pull/1306))
- New wodle for **Docker container monitoring.** ([#1368](https://github.com/wazuh/wazuh/pull/1368))
- Disconnect manager nodes in cluster if no keep alive is received or sent during two minutes. ([#1482](https://github.com/wazuh/wazuh/pull/1482))
- API requests are forwarded to the proper manager node in cluster. ([#885](https://github.com/wazuh/wazuh/pull/885))
- Centralized configuration pushed from manager overwrite the configuration of directories that exist with the same path in ossec.conf. ([#1740](https://github.com/wazuh/wazuh/pull/1740))

### Changed

- Refactor Python framework code to standardize database requests and support queries. ([#921](https://github.com/wazuh/wazuh/pull/921))
- Replaced the `execvpe` function by `execvp` for the Wazuh modules. ([#1207](https://github.com/wazuh/wazuh/pull/1207))
- Avoid the use of reference ID in Syscollector network tables. ([#1315](https://github.com/wazuh/wazuh/pull/1315))
- Make Syscheck case insensitive on Windows agent. ([#1349](https://github.com/wazuh/wazuh/pull/1349))
- Avoid conflicts with the size of time_t variable in wazuh-db. ([#1366](https://github.com/wazuh/wazuh/pull/1366))
- Osquery integration updated: ([#1369](https://github.com/wazuh/wazuh/pull/1369))
  - Nest the result data into a "osquery" object.
  - Extract the pack name into a new field.
  - Include the query name in the alert description.
  - Minor fixes.
- Increased AWS S3 database entry limit to 5000 to prevent reprocessing repeated events. ([#1391](https://github.com/wazuh/wazuh/pull/1391))
- Increased the limit of concurrent agent requests: 1024 by default, configurable up to 4096. ([#1473](https://github.com/wazuh/wazuh/pull/1473))
- Change the default vulnerability-detector interval from 1 to 5 minutes. ([#1729](https://github.com/wazuh/wazuh/pull/1729))
- Port the UNIX version of Auth client (_agent_auth_) to the Windows agent. ([#1790](https://github.com/wazuh/wazuh/pull/1790))
  - Support of TLSv1.2 through embedded OpenSSL library.
  - Support of SSL certificates for agent and manager validation.
  - Unify Auth client option set.

### Fixed

- Fixed email_alerts configuration for multiple recipients. ([#1193](https://github.com/wazuh/wazuh/pull/1193))
- Fixed manager stopping when no command timeout is allowed. ([#1194](https://github.com/wazuh/wazuh/pull/1194))
- Fixed getting RAM memory information from mac OS X and FreeBSD agents. ([#1203](https://github.com/wazuh/wazuh/pull/1203))
- Fixed mandatory configuration labels check. ([#1208](https://github.com/wazuh/wazuh/pull/1208))
- Fix 0 value at check options from Syscheck. ([1209](https://github.com/wazuh/wazuh/pull/1209))
- Fix bug in whodata field extraction for Windows. ([#1233](https://github.com/wazuh/wazuh/issues/1233))
- Fix stack overflow when monitoring deep files. ([#1239](https://github.com/wazuh/wazuh/pull/1239))
- Fix typo in whodata alerts. ([#1242](https://github.com/wazuh/wazuh/issues/1242))
- Fix bug when running quick commands with timeout of 1 second. ([#1259](https://github.com/wazuh/wazuh/pull/1259))
- Prevent offline agents from generating vulnerability-detector alerts. ([#1292](https://github.com/wazuh/wazuh/pull/1292))
- Fix empty SHA256 of rotated alerts and log files. ([#1308](https://github.com/wazuh/wazuh/pull/1308))
- Fixed service startup on error. ([#1324](https://github.com/wazuh/wazuh/pull/1324))
- Set connection timeout for Auth server ([#1336](https://github.com/wazuh/wazuh/pull/1336))
- Fix the cleaning of the temporary folder. ([#1361](https://github.com/wazuh/wazuh/pull/1361))
- Fix check_mtime and check_inode views in Syscheck alerts. ([#1364](https://github.com/wazuh/wazuh/pull/1364))
- Fixed the reading of the destination address and type for PPP interfaces. ([#1405](https://github.com/wazuh/wazuh/pull/1405))
- Fixed a memory bug in regex when getting empty strings. ([#1430](https://github.com/wazuh/wazuh/pull/1430))
- Fixed report_changes with a big ammount of files. ([#1465](https://github.com/wazuh/wazuh/pull/1465))
- Prevent Logcollector from null-terminating socket output messages. ([#1547](https://github.com/wazuh/wazuh/pull/1547))
- Fix timeout overtaken message using infinite timeout. ([#1604](https://github.com/wazuh/wazuh/pull/1604))
- Prevent service from crashing if _global.db_ is not created. ([#1485](https://github.com/wazuh/wazuh/pull/1485))
- Set new agent.conf template when creating new groups. ([#1647](https://github.com/wazuh/wazuh/pull/1647))
- Fix bug in Wazuh Modules that tried to delete PID folders if a subprocess call failed. ([#1836](https://github.com/wazuh/wazuh/pull/1836))


## [v3.6.1] - 2018-09-07

### Fixed

- Fixed ID field length limit in JSON alerts, by @gandalfn. ([#1052](https://github.com/wazuh/wazuh/pull/1052))
- Fix segmentation fault when the agent version is empty in Vulnerability Detector. ([#1191](https://github.com/wazuh/wazuh/pull/1191))
- Fix bug that removes file extensions in rootcheck. ([#1197](https://github.com/wazuh/wazuh/pull/1197))
- Fixed incoherence in Client Syslog between plain-text and JSON alert input in `<location>` filter option. ([#1204](https://github.com/wazuh/wazuh/pull/1204))
- Fixed missing agent name and invalid predecoded hostname in JSON alerts. ([#1213](https://github.com/wazuh/wazuh/pull/1213))
- Fixed invalid location string in plain-text alerts. ([#1213](https://github.com/wazuh/wazuh/pull/1213))
- Fixed default stack size in threads on AIX and HP-UX. ([#1215](https://github.com/wazuh/wazuh/pull/1215))
- Fix socket error during agent restart due to daemon start/stop order. ([#1221](https://github.com/wazuh/wazuh/issues/1221))
- Fix bug when checking agent configuration in logcollector. ([#1225](https://github.com/wazuh/wazuh/issues/1225))
- Fix bug in folder recursion limit count in FIM real-time mode. ([#1226](https://github.com/wazuh/wazuh/issues/1226))
- Fixed errors when parsing AWS events in Elasticsearch. ([#1229](https://github.com/wazuh/wazuh/issues/1229))
- Fix bug when launching osquery from Wazuh. ([#1230](https://github.com/wazuh/wazuh/issues/1230))


## [v3.6.0] - 2018-08-29

### Added

- Add rescanning of expanded files with wildcards in logcollector ([#332](https://github.com/wazuh/wazuh/pull/332))
- Parallelization of logcollector ([#627](https://github.com/wazuh/wazuh/pull/672))
  - Now the input of logcollector is multithreaded, reading logs in parallel.
  - A thread is created for each type of output socket.
  - Periodically rescan of new files.
  - New options have been added to internal_options.conf file.
- Added statistical functions to remoted. ([#682](https://github.com/wazuh/wazuh/pull/682))
- Rootcheck and Syscheck (FIM) will run independently. ([#991](https://github.com/wazuh/wazuh/pull/991))
- Add hash validation for binaries executed by the wodle `command`. ([#1027](https://github.com/wazuh/wazuh/pull/1027))
- Added a recursion level option to Syscheck to set the directory scanning depth. ([#1081](https://github.com/wazuh/wazuh/pull/1081))
- Added inactive agent filtering option to agent_control, syscheck_control and rootcheck control_tools. ([#1088](https://github.com/wazuh/wazuh/pull/1088))
- Added custom tags to FIM directories and registries. ([#1096](https://github.com/wazuh/wazuh/pull/1096))
- Improved AWS CloudTrail wodle by @UranusBytes ([#913](https://github.com/wazuh/wazuh/pull/913) & [#1105](https://github.com/wazuh/wazuh/pull/1105)).
- Added support to process logs from more AWS services: Guard Duty, IAM, Inspector, Macie and VPC. ([#1131](https://github.com/wazuh/wazuh/pull/1131)).
- Create script for blocking IP's using netsh-advfirewall. ([#1172](https://github.com/wazuh/wazuh/pull/1172)).

### Changed

- The maximum log length has been extended up to 64 KiB. ([#411](https://github.com/wazuh/wazuh/pull/411))
- Changed logcollector analysis message order. ([#675](https://github.com/wazuh/wazuh/pull/675))
- Let hostname field be the name of the agent, without the location part. ([#1080](https://github.com/wazuh/wazuh/pull/1080))
- The internal option `syscheck.max_depth` has been renamed to `syscheck.default_max_depth`. ([#1081](https://github.com/wazuh/wazuh/pull/1081))
- Show warning message when configuring vulnerability-detector for an agent. ([#1130](https://github.com/wazuh/wazuh/pull/1130))
- Increase the minimum waiting time from 0 to 1 seconds in Vulnerability-Detector. ([#1132](https://github.com/wazuh/wazuh/pull/1132))
- Prevent Windows agent from not loading the configuration if an AWS module block is found. ([#1143](https://github.com/wazuh/wazuh/pull/1143))
- Set the timeout to consider an agent disconnected to 1800 seconds in the framework. ([#1155](https://github.com/wazuh/wazuh/pull/1155))

### Fixed

- Fix agent ID zero-padding in alerts coming from Vulnerability Detector. ([#1083](https://github.com/wazuh/wazuh/pull/1083))
- Fix multiple warnings when agent is offline. ([#1086](https://github.com/wazuh/wazuh/pull/1086))
- Fixed minor issues in the Makefile and the sources installer on HP-UX, Solaris on SPARC and AIX systems. ([#1089](https://github.com/wazuh/wazuh/pull/1089))
- Fixed SHA256 changes messages in alerts when it is disabled. ([#1100](https://github.com/wazuh/wazuh/pull/1100))
- Fixed empty configuration blocks for Wazuh modules. ([#1101](https://github.com/wazuh/wazuh/pull/1101))
- Fix broken pipe error in Wazuh DB by Vulnerability Detector. ([#1111](https://github.com/wazuh/wazuh/pull/1111))
- Restored firewall-drop AR script for Linux. ([#1114](https://github.com/wazuh/wazuh/pull/1114))
- Fix unknown severity in Red Hat systems. ([#1118](https://github.com/wazuh/wazuh/pull/1118))
- Added a building flag to compile the SQLite library externally for the API. ([#1119](https://github.com/wazuh/wazuh/issues/1119))
- Fixed variables length when storing RAM information by Syscollector. ([#1124](https://github.com/wazuh/wazuh/pull/1124))
- Fix Red Hat vulnerability database update. ([#1127](https://github.com/wazuh/wazuh/pull/1127))
- Fix allowing more than one wodle command. ([#1128](https://github.com/wazuh/wazuh/pull/1128))
- Fixed `after_regex` offset for the decoding algorithm. ([#1129](https://github.com/wazuh/wazuh/pull/1129))
- Prevents some vulnerabilities from not being checked for Debian. ([#1166](https://github.com/wazuh/wazuh/pull/1166))
- Fixed legacy configuration for `vulnerability-detector`. ([#1174](https://github.com/wazuh/wazuh/pull/1174))
- Fix active-response scripts installation for Windows. ([#1182](https://github.com/wazuh/wazuh/pull/1182)).
- Fixed `open-scap` deadlock when opening large files. ([#1206](https://github.com/wazuh/wazuh/pull/1206)). Thanks to @juergenc for detecting this issue.


### Removed

- The 'T' multiplier has been removed from option `max_output_size`. ([#1089](https://github.com/wazuh/wazuh/pull/1089))


## [v3.5.0] - 2018-08-10

### Added

- Improved configuration of OVAL updates. ([#416](https://github.com/wazuh/wazuh/pull/416))
- Added selective agent software request in vulnerability-detector. ([#404](https://github.com/wazuh/wazuh/pull/404))
- Get Linux packages inventory natively. ([#441](https://github.com/wazuh/wazuh/pull/441))
- Get Windows packages inventory natively. ([#471](https://github.com/wazuh/wazuh/pull/471))
- Supporting AES encryption for manager and agent. ([#448](https://github.com/wazuh/wazuh/pull/448))
- Added Debian and Ubuntu 18 support in vulnerability-detector. ([#470](https://github.com/wazuh/wazuh/pull/470))
- Added Rids Synchronization. ([#459](https://github.com/wazuh/wazuh/pull/459))
- Added option for setting the group that the agent belongs to when registering it with authd ([#460](https://github.com/wazuh/wazuh/pull/460))
- Added option for setting the source IP when the agent registers with authd ([#460](https://github.com/wazuh/wazuh/pull/460))
- Added option to force the vulnerability detection in unsupported OS. ([#462](https://github.com/wazuh/wazuh/pull/462))
- Get network inventory natively. ([#546](https://github.com/wazuh/wazuh/pull/546))
- Add arch check for Red Hat's OVAL in vulnerability-detector. ([#625](https://github.com/wazuh/wazuh/pull/625))
- Integration with Osquery. ([#627](https://github.com/wazuh/wazuh/pull/627))
    - Enrich osquery configuration with pack files aggregation and agent labels as decorators.
    - Launch osquery daemon in background.
    - Monitor results file and send them to the manager.
    - New option in rules `<location>` to filter events by osquery.
    - Support folders in shared configuration. This makes easy to send pack folders to agents.
    - Basic ruleset for osquery events and daemon logs.
- Boost Remoted performance with multithreading. ([#649](https://github.com/wazuh/wazuh/pull/649))
    - Up to 16 parallel threads to decrypt messages from agents.
    - Limit the frequency of agent keys reloading.
    - Message input buffer in Analysisd to prevent control messages starvation in Remoted.
- Module to download shared files for agent groups dinamically. ([#519](https://github.com/wazuh/wazuh/pull/519))
    - Added group creation for files.yml if the group does not exist. ([#1010](https://github.com/wazuh/wazuh/pull/1010))
- Added scheduling options to CIS-CAT integration. ([#586](https://github.com/wazuh/wazuh/pull/586))
- Option to download the wpk using http in `agent_upgrade`. ([#798](https://github.com/wazuh/wazuh/pull/798))
- Add `172.0.0.1` as manager IP when creating `global.db`. ([#970](https://github.com/wazuh/wazuh/pull/970))
- New requests for Syscollector. ([#728](https://github.com/wazuh/wazuh/pull/728))
- `cluster_control` shows an error if the status does not exist. ([#1002](https://github.com/wazuh/wazuh/pull/1002))
- Get Windows hardware inventory natively. ([#831](https://github.com/wazuh/wazuh/pull/831))
- Get processes and ports inventory by the Syscollector module.
- Added an integration with Kaspersky Endpoint Security for Linux via Active Response. ([#1056](https://github.com/wazuh/wazuh/pull/1056))

### Changed

- Add default value for option -x in agent_control tool.
- External libraries moved to an external repository.
- Ignore OverlayFS directories on Rootcheck system scan.
- Extracts agent's OS from the database instead of the agent-info.
- Increases the maximum size of XML parser to 20KB.
- Extract CVE instead of RHSA codes into vulnerability-detector. ([#549](https://github.com/wazuh/wazuh/pull/549))
- Store CIS-CAT results into Wazuh DB. ([#568](https://github.com/wazuh/wazuh/pull/568))
- Add profile information to CIS-CAT reports. ([#658](https://github.com/wazuh/wazuh/pull/658))
- Merge external libraries into a unique shared library. ([#620](https://github.com/wazuh/wazuh/pull/620))
- Cluster log rotation: set correct permissions and store rotations in /logs/ossec. ([#667](https://github.com/wazuh/wazuh/pull/667))
- `Distinct` requests don't allow `limit=0` or `limit>maximun_limit`. ([#1007](https://github.com/wazuh/wazuh/pull/1007))
- Deprecated arguments -i, -F and -r for Authd. ([#1013](https://github.com/wazuh/wazuh/pull/1013))
- Increase the internal memory for real-time from 12 KiB to 64 KiB. ([#1062](https://github.com/wazuh/wazuh/pull/1062))

### Fixed

- Fixed invalid alerts reported by Syscollector when the event contains the word "error". ([#461](https://github.com/wazuh/wazuh/pull/461))
- Silenced Vuls integration starting and ending alerts. ([#541](https://github.com/wazuh/wazuh/pull/541))
- Fix problem comparing releases of ubuntu packages. ([#556](https://github.com/wazuh/wazuh/pull/556))
- Windows delete pending active-responses before reset agent. ([#563](https://github.com/wazuh/wazuh/pull/563))
- Fix bug in Rootcheck for Windows that searches for keys in 32-bit mode only. ([#566](https://github.com/wazuh/wazuh/pull/566))
- Alert when unmerge files fails on agent. ([#731](https://github.com/wazuh/wazuh/pull/731))
- Fixed bugs reading logs in framework. ([#856](https://github.com/wazuh/wazuh/pull/856))
- Ignore uppercase and lowercase sorting an array in framework. ([#814](https://github.com/wazuh/wazuh/pull/814))
- Cluster: reject connection if the client node has a different cluster name. ([#892](https://github.com/wazuh/wazuh/pull/892))
- Prevent `the JSON object must be str, not 'bytes'` error. ([#997](https://github.com/wazuh/wazuh/pull/997))
- Fix long sleep times in vulnerability detector.
- Fix inconsistency in the alerts format for the manager in vulnerability-detector.
- Fix bug when processing the packages in vulnerability-detector.
- Prevent to process Syscollector events by the JSON decoder. ([#674](https://github.com/wazuh/wazuh/pull/674))
- Stop Syscollector data storage into Wazuh DB when an error appears. ([#674](https://github.com/wazuh/wazuh/pull/674))
- Fix bug in Syscheck that reported false positive about removed files. ([#1044](https://github.com/wazuh/wazuh/pull/1044))
- Fix bug in Syscheck that misinterpreted no_diff option. ([#1046](https://github.com/wazuh/wazuh/pull/1046))
- Fixes in file integrity monitoring for Windows. ([#1062](https://github.com/wazuh/wazuh/pull/1062))
  - Fix Windows agent crash if FIM fails to extract the file owner.
  - Prevent FIM real-time mode on Windows from stopping if the internal buffer gets overflowed.
- Prevent large logs from flooding the log file by Logcollector. ([#1067](https://github.com/wazuh/wazuh/pull/1067))
- Fix allowing more than one wodle command and compute command timeout when ignore_output is enabled. ([#1102](https://github.com/wazuh/wazuh/pull/1102))

### Removed

- Deleted Lua language support.
- Deleted integration with Vuls. ([#879](https://github.com/wazuh/wazuh/issues/879))
- Deleted agent_list tool, replaced by agent_control. ([ba0265b](https://github.com/wazuh/wazuh/commit/ba0265b6e9e3fed133d60ef2df3450fdf26f7da4#diff-f57f2991a6aa25fe45d8036c51bf8b4d))

## [v3.4.0] - 2018-07-24

### Added

- Support for SHA256 checksum in Syscheck (by @arshad01). ([#410](https://github.com/wazuh/wazuh/pull/410))
- Added an internal option for Syscheck to tune the RT alerting delay. ([#434](https://github.com/wazuh/wazuh/pull/434))
- Added two options in the tag <auto_ignore> `frequency` and `timeframe` to hide alerts when they are played several times in a given period of time. ([#857](https://github.com/wazuh/wazuh/pull/857))
- Include who-data in Syscheck for file integrity monitoring. ([#756](https://github.com/wazuh/wazuh/pull/756))
  - Linux Audit setup and monitoring to watch directories configured with who-data.
  - Direct communication with Auditd on Linux to catch who-data related events.
  - Setup of SACL for monitored directories on Windows.
  - Windows Audit events monitoring through Windows Event Channel.
  - Auto setup of audit configuration and reset when the agent quits.
- Syscheck in frequency time show alerts from deleted files. ([#857](https://github.com/wazuh/wazuh/pull/857))
- Added an option `target` to customize output format per-target in Logcollector. ([#863](https://github.com/wazuh/wazuh/pull/863))
- New option for the JSON decoder to choose the treatment of NULL values. ([#677](https://github.com/wazuh/wazuh/pull/677))
- Remove old snapshot files for FIM. ([#872](https://github.com/wazuh/wazuh/pull/872))
- Distinct operation in agents. ([#920](https://github.com/wazuh/wazuh/pull/920))
- Added support for unified WPK. ([#865](https://github.com/wazuh/wazuh/pull/865))
- Added missing debug options for modules in the internal options file. ([#901](https://github.com/wazuh/wazuh/pull/901))
- Added recursion limits when reading directories. ([#947](https://github.com/wazuh/wazuh/pull/947))

### Changed

- Renamed cluster _client_ node type to ___worker___ ([#850](https://github.com/wazuh/wazuh/pull/850)).
- Changed a descriptive message in the alert showing what attributes changed. ([#857](https://github.com/wazuh/wazuh/pull/857))
- Change visualization of Syscheck alerts. ([#857](https://github.com/wazuh/wazuh/pull/857))
- Add all the available fields in the Syscheck messages from the Wazuh configuration files. ([#857](https://github.com/wazuh/wazuh/pull/857))
- Now the no_full_log option only affects JSON alerts. ([#881](https://github.com/wazuh/wazuh/pull/881))
- Delete temporary files when stopping Wazuh. ([#732](https://github.com/wazuh/wazuh/pull/732))
- Send OpenSCAP checks results to a FIFO queue instead of temporary files. ([#732](https://github.com/wazuh/wazuh/pull/732))
- Default behavior when starting Syscheck and Rootcheck components. ([#829](https://github.com/wazuh/wazuh/pull/829))
  - They are disabled if not appear in the configuration.
  - They can be set up as empty blocks in the configuration, applying their default values.
  - Improvements of error and information messages when they start.
- Improve output of `DELETE/agents` when no agents were removed. ([#868](https://github.com/wazuh/wazuh/pull/868))
- Include the file owner SID in Syscheck alerts.
- Change no previous checksum error message to information log. ([#897](https://github.com/wazuh/wazuh/pull/897))
- Changed default Syscheck scan speed: 100 files per second. ([#975](https://github.com/wazuh/wazuh/pull/975))
- Show network protocol used by the agent when connecting to the manager. ([#980](https://github.com/wazuh/wazuh/pull/980))

### Fixed

- Syscheck RT process granularized to make frequency option more accurate. ([#434](https://github.com/wazuh/wazuh/pull/434))
- Fixed registry_ignore problem on Syscheck for Windows when arch="both" was used. ([#525](https://github.com/wazuh/wazuh/pull/525))
- Allow more than 256 directories in real-time for Windows agent using recursive watchers. ([#540](https://github.com/wazuh/wazuh/pull/540))
- Fix weird behavior in Syscheck when a modified file returns back to its first state. ([#434](https://github.com/wazuh/wazuh/pull/434))
- Replace hash value xxx (not enabled) for n/a if the hash couldn't be calculated. ([#857](https://github.com/wazuh/wazuh/pull/857))
- Do not report uid, gid or gname on Windows (avoid user=0). ([#857](https://github.com/wazuh/wazuh/pull/857))
- Several fixes generating sha256 hash. ([#857](https://github.com/wazuh/wazuh/pull/857))
- Fixed the option report_changes configuration. ([#857](https://github.com/wazuh/wazuh/pull/857))
- Fixed the 'report_changes' configuration when 'sha1' option is not set. ([#857](https://github.com/wazuh/wazuh/pull/857))
- Fix memory leak reading logcollector config. ([#884](https://github.com/wazuh/wazuh/pull/884))
- Fixed crash in Slack integration for alerts that don't have full log. ([#880](https://github.com/wazuh/wazuh/pull/880))
- Fixed active-responses.log definition path on Windows configuration. ([#739](https://github.com/wazuh/wazuh/pull/739))
- Added warning message when updating Syscheck/Rootcheck database to restart the manager. ([#817](https://github.com/wazuh/wazuh/pull/817))
- Fix PID file creation checking. ([#822](https://github.com/wazuh/wazuh/pull/822))
  - Check that the PID file was created and written.
  - This would prevent service from running multiple processes of the same daemon.
- Fix reading of Windows platform for 64 bits systems. ([#832](https://github.com/wazuh/wazuh/pull/832))
- Fixed Syslog output parser when reading the timestamp from the alerts in JSON format. ([#843](https://github.com/wazuh/wazuh/pull/843))
- Fixed filter for `gpg-pubkey` packages in Syscollector. ([#847](https://github.com/wazuh/wazuh/pull/847))
- Fixed bug in configuration when reading the `repeated_offenders` option in Active Response. ([#873](https://github.com/wazuh/wazuh/pull/873))
- Fixed variables parser when loading rules. ([#855](https://github.com/wazuh/wazuh/pull/855))
- Fixed parser files names in the Rootcheck scan. ([#840](https://github.com/wazuh/wazuh/pull/840))
- Removed frequency offset in rules. ([#827](https://github.com/wazuh/wazuh/pull/827)).
- Fix memory leak reading logcollector config. ([#884](https://github.com/wazuh/wazuh/pull/884))
- Fixed sort agents by status in `GET/agents` API request. ([#810](https://github.com/wazuh/wazuh/pull/810))
- Added exception when no agents are selected to restart. ([#870](https://github.com/wazuh/wazuh/pull/870))
- Prevent files from remaining open in the cluster. ([#874](https://github.com/wazuh/wazuh/pull/874))
- Fix network unreachable error when cluster starts. ([#800](https://github.com/wazuh/wazuh/pull/800))
- Fix empty rules and decoders file check. ([#887](https://github.com/wazuh/wazuh/pull/887))
- Prevent to access an unexisting hash table from 'whodata' thread. ([#911](https://github.com/wazuh/wazuh/pull/911))
- Fix CA verification with more than one 'ca_store' definitions. ([#927](https://github.com/wazuh/wazuh/pull/927))
- Fix error in syscollector API calls when Wazuh is installed in a directory different than `/var/ossec`. ([#942](https://github.com/wazuh/wazuh/pull/942)).
- Fix error in CentOS 6 when `wazuh-cluster` is disabled. ([#944](https://github.com/wazuh/wazuh/pull/944)).
- Fix Remoted connection failed warning in TCP mode due to timeout. ([#958](https://github.com/wazuh/wazuh/pull/958))
- Fix option 'rule_id' in syslog client. ([#979](https://github.com/wazuh/wazuh/pull/979))
- Fixed bug in legacy agent's server options that prevented it from setting port and protocol.

## [v3.3.1] - 2018-06-18

### Added

- Added `total_affected_agents` and `total_failed_ids` to the `DELETE/agents` API request. ([#795](https://github.com/wazuh/wazuh/pull/795))

### Changed

- Management of empty blocks in the configuration files. ([#781](https://github.com/wazuh/wazuh/pull/781))
- Verify WPK with Wazuh CA by default. ([#799](https://github.com/wazuh/wazuh/pull/799))

### Fixed

- Windows prevents agent from renaming file. ([#773](https://github.com/wazuh/wazuh/pull/773))
- Fix manager-agent version comparison in remote upgrades. ([#765](https://github.com/wazuh/wazuh/pull/765))
- Fix log flooding when restarting agent while the merged file is being receiving. ([#788](https://github.com/wazuh/wazuh/pull/788))
- Fix issue when overwriting rotated logs in Windows agents. ([#776](https://github.com/wazuh/wazuh/pull/776))
- Prevent OpenSCAP module from running on Windows agents (incompatible). ([#777](https://github.com/wazuh/wazuh/pull/777))
- Fix issue in file changes report for FIM on Linux when a directory contains a backslash. ([#775](https://github.com/wazuh/wazuh/pull/775))
- Fixed missing `minor` field in agent data managed by the framework. ([#771](https://github.com/wazuh/wazuh/pull/771))
- Fixed missing `build` and `key` fields in agent data managed by the framework. ([#802](https://github.com/wazuh/wazuh/pull/802))
- Fixed several bugs in upgrade agents ([#784](https://github.com/wazuh/wazuh/pull/784)):
    - Error upgrading an agent with status `Never Connected`.
    - Fixed API support.
    - Sockets were not closing properly.
- Cluster exits showing an error when an error occurs. ([#790](https://github.com/wazuh/wazuh/pull/790))
- Fixed bug when cluster control or API cannot request the list of nodes to the master. ([#762](https://github.com/wazuh/wazuh/pull/762))
- Fixed bug when the `agent.conf` contains an unrecognized module. ([#796](https://github.com/wazuh/wazuh/pull/796))
- Alert when unmerge files fails on agent. ([#731](https://github.com/wazuh/wazuh/pull/731))
- Fix invalid memory access when parsing ruleset configuration. ([#787](https://github.com/wazuh/wazuh/pull/787))
- Check version of python in cluster control. ([#760](https://github.com/wazuh/wazuh/pull/760))
- Removed duplicated log message when Rootcheck is disabled. ([#783](https://github.com/wazuh/wazuh/pull/783))
- Avoid infinite attempts to download CVE databases when it fails. ([#792](https://github.com/wazuh/wazuh/pull/792))


## [v3.3.0] - 2018-06-06

### Added

- Supporting multiple socket output in Logcollector. ([#395](https://github.com/wazuh/wazuh/pull/395))
- Allow inserting static field parameters in rule comments. ([#397](https://github.com/wazuh/wazuh/pull/397))
- Added an output format option for Logcollector to build custom logs. ([#423](https://github.com/wazuh/wazuh/pull/423))
- Included millisecond timing in timestamp to JSON events. ([#467](https://github.com/wazuh/wazuh/pull/467))
- Added an option in Analysisd to set input event offset for plugin decoders. ([#512](https://github.com/wazuh/wazuh/pull/512))
- Allow decoders mix plugin and multiregex children. ([#602](https://github.com/wazuh/wazuh/pull/602))
- Added the option to filter by any field in `get_agents_overview`, `get_agent_group` and `get_agents_without_group` functions of the Python framework. ([#743](https://github.com/wazuh/wazuh/pull/743))

### Changed

- Add default value for option -x in agent_upgrade tool.
- Changed output of agents in cluster control. ([#741](https://github.com/wazuh/wazuh/pull/741))

### Fixed

- Fix bug in Logcollector when removing duplicate localfiles. ([#402](https://github.com/wazuh/wazuh/pull/402))
- Fix memory error in Logcollector when using wildcards.
- Prevent command injection in Agentless daemon. ([#600](https://github.com/wazuh/wazuh/pull/600))
- Fixed bug getting the agents in cluster control. ([#741](https://github.com/wazuh/wazuh/pull/741))
- Prevent Logcollector from reporting an error when a path with wildcards matches no files.
- Fixes the feature to group with the option multi-line. ([#754](https://github.com/wazuh/wazuh/pull/754))


## [v3.2.4] - 2018-06-01

### Fixed
- Fixed segmentation fault in maild when `<queue-size>` is included in the global configuration.
- Fixed bug in Framework when retrieving mangers logs. ([#644](https://github.com/wazuh/wazuh/pull/644))
- Fixed bug in clusterd to prevent the synchronization of `.swp` files. ([#694](https://github.com/wazuh/wazuh/pull/694))
- Fixed bug in Framework parsing agent configuration. ([#681](https://github.com/wazuh/wazuh/pull/681))
- Fixed several bugs using python3 with the Python framework. ([#701](https://github.com/wazuh/wazuh/pull/701))


## [v3.2.3] - 2018-05-28

### Added

- New internal option to enable merged file creation by Remoted. ([#603](https://github.com/wazuh/wazuh/pull/603))
- Created alert item for GDPR and GPG13. ([#608](https://github.com/wazuh/wazuh/pull/608))
- Add support for Amazon Linux in vulnerability-detector.
- Created an input queue for Analysisd to prevent Remoted starvation. ([#661](https://github.com/wazuh/wazuh/pull/661))

### Changed

- Set default agent limit to 14.000 and file descriptor limit to 65.536 per process. ([#624](https://github.com/wazuh/wazuh/pull/624))
- Cluster improvements.
    - New protocol for communications.
    - Inverted communication flow: clients start communications with the master.
    - Just the master address is required in the `<nodes>` list configuration.
    - Improved synchronization algorithm.
    - Reduced the number of processes to one: `wazuh-clusterd`.
- Cluster control tool improvements: outputs are the same regardless of node type.
- The default input queue for remote events has been increased to 131072 events. ([#660](https://github.com/wazuh/wazuh/pull/660))
- Disconnected agents will no longer report vulnerabilities. ([#666](https://github.com/wazuh/wazuh/pull/666))

### Fixed

- Fixed agent wait condition and improve logging messages. ([#550](https://github.com/wazuh/wazuh/pull/550))
- Fix race condition in settings load time by Windows agent. ([#551](https://github.com/wazuh/wazuh/pull/551))
- Fix bug in Authd that prevented it from deleting agent-info files when removing agents.
- Fix bug in ruleset that did not overwrite the `<info>` option. ([#584](https://github.com/wazuh/wazuh/issues/584))
- Fixed bad file descriptor error in Wazuh DB ([#588](https://github.com/wazuh/wazuh/issues/588))
- Fixed unpredictable file sorting when creating merged files. ([#599](https://github.com/wazuh/wazuh/issues/599))
- Fixed race condition in Remoted when closing connections.
- Fix epoch check in vulnerability-detector.
- Fixed hash sum in logs rotation. ([#636](https://github.com/wazuh/wazuh/issues/636))
- Fixed cluster CPU usage.
- Fixed invalid deletion of agent timestamp entries. ([#639](https://github.com/wazuh/wazuh/issues/639))
- Fixed segmentation fault in logcollector when multi-line is applied to a remote configuration. ([#641](https://github.com/wazuh/wazuh/pull/641))
- Fixed issue in Syscheck that may leave the process running if the agent is stopped quickly. ([#671](https://github.com/wazuh/wazuh/pull/671))

### Removed

- Removed cluster database and internal cluster daemon.


## [v3.2.2] - 2018-05-07

### Added

- Created an input queue for Remoted to prevent agent connection starvation. ([#509](https://github.com/wazuh/wazuh/pull/509))

### Changed

- Updated Slack integration. ([#443](https://github.com/wazuh/wazuh/pull/443))
- Increased connection timeout for remote upgrades. ([#480](https://github.com/wazuh/wazuh/pull/480))
- Vulnerability-detector does not stop agents detection if it fails to find the software for one of them.
- Improve the version comparator algorithm in vulnerability-detector. ([#508](https://github.com/wazuh/wazuh/pull/508))

### Fixed

- Fixed bug in labels settings parser that may make Agentd or Logcollector crash.
- Fixed issue when setting multiple `<server-ip>` stanzas in versions 3.0 - 3.2.1. ([#433](https://github.com/wazuh/wazuh/pull/433))
- Fixed bug when socket database messages are not sent correctly. ([#435](https://github.com/wazuh/wazuh/pull/435))
- Fixed unexpected stop in the sources installer when overwriting a previous corrupt installation.
- Added a synchronization timeout in the cluster to prevent it from blocking ([#447](https://github.com/wazuh/wazuh/pull/447))
- Fixed issue in CSyslogd when filtering by rule group. ([#446](https://github.com/wazuh/wazuh/pull/446))
- Fixed error on DB daemon when parsing rules with options introduced in version 3.0.0.
- Fixed unrecognizable characters error in Windows version name. ([#478](https://github.com/wazuh/wazuh/pull/478))
- Fix Authd client in old versions of Windows ([#479](https://github.com/wazuh/wazuh/pull/479))
- Cluster's socket management improved to use persistent connections ([#481](https://github.com/wazuh/wazuh/pull/481))
- Fix memory corruption in Syscollector decoder and memory leaks in Vulnerability Detector. ([#482](https://github.com/wazuh/wazuh/pull/482))
- Fixed memory corruption in Wazuh DB autoclosing procedure.
- Fixed dangling db files at DB Sync module folder. ([#489](https://github.com/wazuh/wazuh/pull/489))
- Fixed agent group file deletion when using Authd.
- Fix memory leak in Maild with JSON input. ([#498](https://github.com/wazuh/wazuh/pull/498))
- Fixed remote command switch option. ([#504](https://github.com/wazuh/wazuh/pull/504))

## [v3.2.1] - 2018-03-03

### Added

- Added option in Makefile to disable CIS-CAT module. ([#381](https://github.com/wazuh/wazuh/pull/381))
- Added field `totalItems` to `GET/agents/purgeable/:timeframe` API call. ([#385](https://github.com/wazuh/wazuh/pull/385))

### Changed

- Giving preference to use the selected Java over the default one in CIS-CAT wodle.
- Added delay between message delivery for every module. ([#389](https://github.com/wazuh/wazuh/pull/389))
- Verify all modules for the shared configuration. ([#408](https://github.com/wazuh/wazuh/pull/408))
- Updated OpenSSL library to 1.1.0g.
- Insert agent labels in JSON archives no matter the event matched a rule.
- Support for relative/full/network paths in the CIS-CAT configuration. ([#419](https://github.com/wazuh/wazuh/pull/419))
- Improved cluster control to give more information. ([#421](https://github.com/wazuh/wazuh/pull/421))
- Updated rules for CIS-CAT.
- Removed unnecessary compilation of vulnerability-detector in agents.
- Increased wazuh-modulesd's subprocess pool.
- Improved the agent software recollection by Syscollector.

### Fixed

- Fixed crash in Agentd when testing Syscollector configuration from agent.conf file.
- Fixed duplicate alerts in Vulnerability Detector.
- Fixed compiling issues in Solaris and HP-UX.
- Fixed bug in Framework when listing directories due to permissions issues.
- Fixed error handling in CIS-CAT module. ([#401](https://github.com/wazuh/wazuh/pull/401))
- Fixed some defects reported by Coverity. ([#406](https://github.com/wazuh/wazuh/pull/406))
- Fixed OS name detection in macOS and old Linux distros. ([#409](https://github.com/wazuh/wazuh/pull/409))
- Fixed linked in HP-UX.
- Fixed Red Hat detection in vulnerability-detector.
- Fixed segmentation fault in wazuh-cluster when files path is too long.
- Fixed a bug getting groups and searching by them in `GET/agents` API call. ([#390](https://github.com/wazuh/wazuh/pull/390))
- Several fixes and improvements in cluster.
- Fixed bug in wazuh-db when closing exceeded databases in transaction.
- Fixed bug in vulnerability-detector that discarded valid agents.
- Fixed segmentation fault in Windows agents when getting OS info.
- Fixed memory leaks in vulnerability-detector and CIS-CAT wodle.
- Fixed behavior when working directory is not found in CIS-CAT wodle.

## [v3.2.0] - 2018-02-13

### Added
- Added support to synchronize custom rules and decoders in the cluster.([#344](https://github.com/wazuh/wazuh/pull/344))
- Add field `status` to `GET/agents/groups/:group_id` API call.([#338](https://github.com/wazuh/wazuh/pull/338))
- Added support for Windows to CIS-CAT integration module ([#369](https://github.com/wazuh/wazuh/pull/369))
- New Wazuh Module "aws-cloudtrail" fetching logs from S3 bucket. ([#351](https://github.com/wazuh/wazuh/pull/351))
- New Wazuh Module "vulnerability-detector" to detect vulnerabilities in agents and managers.

### Fixed
- Fixed oscap.py to support new versions of OpenSCAP scanner.([#331](https://github.com/wazuh/wazuh/pull/331))
- Fixed timeout bug when the cluster port was closed. ([#343](https://github.com/wazuh/wazuh/pull/343))
- Improve exception handling in `cluster_control`. ([#343](https://github.com/wazuh/wazuh/pull/343))
- Fixed bug in cluster when receive an error response from client. ([#346](https://github.com/wazuh/wazuh/pull/346))
- Fixed bug in framework when the manager is installed in different path than /var/ossec. ([#335](https://github.com/wazuh/wazuh/pull/335))
- Fixed predecoder hostname field in JSON event output.
- Several fixes and improvements in cluster.

## [v3.1.0] - 2017-12-22

### Added

- New Wazuh Module "command" for asynchronous command execution.
- New field "predecoder.timestamp" for JSON alerts including timestamp from logs.
- Added reload action to ossec-control in local mode.
- Add duration control of a cluster database synchronization.
- New internal option for agents to switch applying shared configuration.
- Added GeoIP address finding for input logs in JSON format.
- Added alert and archive output files rotation capabilities.
- Added rule option to discard field "firedtimes".
- Added VULS integration for running vulnerability assessments.
- CIS-CAT Wazuh Module to scan CIS policies.

### Changed

- Keepping client.keys file permissions when modifying it.
- Improve Rootcheck formula to select outstanding defects.
- Stop related daemon when disabling components in ossec-control.
- Prevented cluster daemon from starting on RHEL 5 or older.
- Let Syscheck report file changes on first scan.
- Allow requests by node name in cluster_control binary.
- Improved help of cluster_control binary.
- Integrity control of files in the cluster.

### Fixed

- Fixed netstat command in localfile configuration.
- Fixed error when searching agents by ID.
- Fixed syslog format pre-decoder for logs with missing (optional) space after tag.
- Fixed alert ID when plain-text alert output disabled.
- Fixed Monitord freezing when a sendmail-like executable SMTP server is set.
- Fixed validation of Active Response used by agent_control.
- Allow non-ASCII characters in Windows version string.

## [v3.0.0] - 2017-12-12

### Added

- Added group property for agents to customize shared files set.
- Send shared files to multiple agents in parallel.
- New decoder plugin for logs in JSON format with dynamic fields definition.
- Brought framework from API to Wazuh project.
- Show merged files MD5 checksum by agent_control and framework.
- New reliable request protocol for manager-agent communication.
- Remote agent upgrades with signed WPK packages.
- Added option for Remoted to prevent it from writing shared merged file.
- Added state for Agentd and Windows agent to notify connection state and metrics.
- Added new JSON log format for local file monitoring.
- Added OpenSCAP SSG datastream content for Ubuntu Trusty Tahr.
- Field "alert_id" in JSON alerts (by Dan Parriott).
- Added support of "any" IP address to OSSEC batch manager (by Jozef Reisinger).
- Added ossec-agent SElinux module (by kreon).
- Added previous output to JSON output (by João Soares).
- Added option for Authd to specify the allowed cipher list (by James Le Cuirot).
- Added option for cipher suites in Authd settings.
- Added internal option for Remoted to set the shared configuration reloading time.
- Auto restart agents when new shared configuration is pushed from the manager.
- Added native support for Systemd.
- Added option to register unlimited agents in Authd.
- New internal option to limit the number of file descriptors in Analysisd and Remoted.
- Added new state "pending" for agents.
- Added internal option to disable real-time DB synchronization.
- Allow multiple manager stanzas in Agentd settings.
- New internal option to limit the receiving time in TCP mode.
- Added manager hostname data to agent information.
- New option for rotating internal logs by size.
- Added internal option to enable or disable daily rotation of internal logs.
- Added command option for Monitord to overwrite 'day_wait' parameter.
- Adding templates and sample alert for Elasticsearch 6.0.
- Added option to enable/disable Authd on install and auto-generate certificates.
- Pack secure TCP messages into a single packet.
- Added function to install SCAP policies depending on OS version.
- Added integration with Virustotal.
- Added timeout option for TCP sockets in Remoted and Agentd.
- Added option to start the manager after installing.
- Added a cluster of managers (`wazuh-clusterd`) and a script to control it (`cluster_control`).

### Changed

- Increased shared file delivery speed when using TCP.
- Increased TCP listening socket backlog.
- Changed Windows agent UI panel to show revision number instead of installation date.
- Group every decoded field (static and dynamic fields) into a data object for JSON alerts.
- Reload shared files by Remoted every 10 minutes.
- Increased string size limit for XML reader to 4096 bytes.
- Updated Logstash configuration and Elasticsearch mappings.
- Changed template fields structure for Kibana dashboards.
- Increased dynamic field limit to 1024, and default to 256.
- Changed agent buffer 'length' parameter to 'queue_size'.
- Changed some Rootcheck error messages to verbose logs.
- Removed unnecessary message by manage_agents advising to restart Wazuh manager.
- Update PF tables Active response (by d31m0).
- Create the users and groups as system users and groups in specs (by Dan Parriott).
- Show descriptive errors when an agent loses the connection using TCP.
- Prevent agents with the same name as the manager host from getting added.
- Changed 'message' field to 'data' for successful agent removing response in Authd API.
- Changed critical error to standard error in Syslog Remoted when no access list has been configured.
- Ignore hidden files in shared folder for merged file.
- Changed agent notification time values: notify time to 1 minute and reconnect time to 5 minutes.
- Prevent data field from being inserted into JSON alerts when it's empty.
- Spelling corrections (by Josh Soref).
- Moved debug messages when updating shared files to level 2.
- Do not create users ossecm or ossecr on agents.
- Upgrade netstat command in Logcollector.
- Prevent Monitord and DB sync module from dealing with agent files on local installations.
- Speed up DB syncing by keeping databases opened and an inotify event queue.
- Merge server's IP and hostname options to one setting.
- Enabled Active Response by default in both Windows and UNIX.
- Make Monitord 'day_wait' internal option affect log rotation.
- Extend Monitord 'day_wait' internal option range.
- Prevent Windows agent from log error when the manager disconnected.
- Improve Active Response filtering options.
- Use init system (Systemd/SysVinit) to restart Wazuh when upgrading.
- Added possibility of filtering agents by manager hostname in the Framework.
- Prevent installer from overwriting agent.conf file.
- Cancel file sending operation when agent socket is closed.
- Clean up agent shared folder before unmerging shared configuration.
- Print descriptive error when request socket refuses connection due to AR disabled.
- Extend Logcollector line burst limit range.
- Fix JSON alert file reloading when the file is rotated.
- Merge IP and Hostname server configuration into "Address" field.
- Improved TCP transmission performance by packing secure messages.

### Fixed

- Fixed wrong queries to get last Syscheck and Rootcheck date.
- Prevent Logcollector keep-alives from being stored on archives.json.
- Fixed length of random message within keep-alives.
- Fixed Windows version detection for Windows 8 and newer.
- Fixed incorrect CIDR writing on client.keys by Authd.
- Fixed missing buffer flush by Analysisd when updating Rootcheck database.
- Stop Wazuh service before removing folder to reinstall.
- Fixed Remoted service for Systemd (by Phil Porada).
- Fixed Administrator account mapping in Windows agent installation (by andrewm0374@gmail.com).
- Fixed MySQL support in dbd (by andrewm0374@gmail.com).
- Fixed incorrect warning when unencrypting messages (by Dan Parriott).
- Fixed Syslog mapping for alerts via Csyslogd (by Dan Parriott).
- Fixed syntax error in the creation of users in Solaris 11.2 (by Pedro Flor).
- Fixed some warnings that appeared when compiling on Fedora 26.
- Fixed permission issue in logs folder.
- Fixed issue in Remoted that prevented it from send shared configuration when it changed.
- Fixed Windows agent compilation compability with CentOS.
- Supporting different case from password prompt in Agentless (by Jesus Fidalgo).
- Fix bad detection of inotify queue overflowed.
- Fix repetitive error when a rule's diff file is empty.
- Fixed log group permission when created by a daemon running as root.
- Prevented Agentd from logging too many errors when restarted while receiving the merged file.
- Prevented Remoted from sending data to disconnected agents in TCP mode.
- Fixed alerts storage in PostgreSQL databases.
- Fixed invalid previous output data in JSON alerts.
- Fixed memory error in modulesd for invalid configurations.
- Fixed default Auth configuration to support custom install directory.
- Fixed directory transversal vulnerability in Active response commands.
- Fixed Active response timeout accuracy.
- Fixed race conditions in concurrent transmissions over TCP.

### Removed

- Removed Picviz support (by Dan Parriott).


## [v2.1.1] - 2017-09-21

### Changed

- Improved errors messages related to TCP connection queue.
- Changed info log about unsupported FS checking in Rootcheck scan to debug messages.
- Prevent Modules daemon from giving critical error when no wodles are enabled.

### Fixed

- Fix endianess incompatibility in agents on SPARC when connecting via TCP.
- Fix bug in Authd that made it crash when removing keys.
- Fix race condition in Remoted when writing logs.
- Avoid repeated errors by Remoted when sending data to a disconnected agent.
- Prevented Monitord from rotating non-existent logs.
- Some fixes to support HP-UX.
- Prevent processes from sending events when TCP connection is lost.
- Fixed output header by Syslog client when reading JSON alerts.
- Fixed bug in Integrator settings parser when reading rules list.

## [v2.1.0] - 2017-08-14

### Added

- Rotate and compress log feature.
- Labeling data for agents to be shown in alerts.
- New 'auth' configuration template.
- Make manage_agents capable of add and remove agents via Authd.
- Implemented XML configuration for Authd.
- Option -F for Authd to force insertion if it finds duplicated name.
- Local auth client to manage agent keys.
- Added OS name and version into global.db.
- Option for logging in JSON format.
- Allow maild to send through a sendmail-like executable (by James Le Cuirot).
- Leaky bucket-like buffer for agents to prevent network flooding.
- Allow Syslog client to read JSON alerts.
- Allow Mail reporter to read JSON alerts.
- Added internal option to tune Rootcheck sleep time.
- Added route-null Active Response script for Windows 2012 (by @CrazyLlama).

### Changed

- Updated SQLite library to 3.19.2.
- Updated zlib to 1.2.11.
- Updated cJSON library to 1.4.7.
- Change some manage_agents option parameters.
- Run Auth in background by default.
- Log classification as debug, info, warning, error and critical.
- Limit number of reads per cycle by Logcollector to prevent log starvation.
- Limit OpenSCAP module's event forwarding speed.
- Increased debug level of repeated Rootcheck messages.
- Send events when OpenSCAP starts and finishes scans.
- Delete PID files when a process exits not due to a signal.
- Change error messages due to SSL handshake failure to debug messages.
- Force group addition on installation for compatibility with LDAP (thanks to Gary Feltham).

### Fixed

- Fixed compiling error on systems with no OpenSSL.
- Fixed compiling warning at manage_agents.
- Fixed ossec-control enable/disable help message.
- Fixed unique aperture of random device on Unix.
- Fixed file sum comparison bug at Syscheck realtime engine. (Thanks to Arshad Khan)
- Close analysisd if alert outputs are disabled for all formats.
- Read Windows version name for versions newer than Windows 8 / Windows Server 2012.
- Fixed error in Analysisd that wrote Syscheck and Rootcheck databases of re-added agents on deleted files.
- Fixed internal option to configure the maximum labels' cache time.
- Fixed Auth password parsing on client side.
- Fix bad agent ID assignation in Authd on i686 architecture.
- Fixed Logcollector misconfiguration in Windows agents.

### Removed

- Remove unused message queue to send alerts from Authd.


## [v2.0.1] - 2017-07-19

### Changed

- Changed random data generator for a secure OS-provided generator.
- Changed Windows installer file name (depending on version).
- Linux distro detection using standard os-release file.
- Changed some URLs to documentation.
- Disable synchronization with SQLite databases for Syscheck by default.
- Minor changes at Rootcheck formatter for JSON alerts.
- Added debugging messages to Integrator logs.
- Show agent ID when possible on logs about incorrectly formatted messages.
- Use default maximum inotify event queue size.
- Show remote IP on encoding format errors when unencrypting messages.
- Remove temporary files created by Syscheck changes reports.
- Remove temporary Syscheck files for changes reporting by Windows installer when upgrading.

### Fixed

- Fixed resource leaks at rules configuration parsing.
- Fixed memory leaks at rules parser.
- Fixed memory leaks at XML decoders parser.
- Fixed TOCTOU condition when removing directories recursively.
- Fixed insecure temporary file creation for old POSIX specifications.
- Fixed missing agentless devices identification at JSON alerts.
- Fixed FIM timestamp and file name issue at SQLite database.
- Fixed cryptographic context acquirement on Windows agents.
- Fixed debug mode for Analysisd.
- Fixed bad exclusion of BTRFS filesystem by Rootcheck.
- Fixed compile errors on macOS.
- Fixed option -V for Integrator.
- Exclude symbolic links to directories when sending FIM diffs (by Stephan Joerrens).
- Fixed daemon list for service reloading at ossec-control.
- Fixed socket waiting issue on Windows agents.
- Fixed PCI_DSS definitions grouping issue at Rootcheck controls.
- Fixed segmentation fault bug when stopping on CentOS 5.
- Fixed compatibility with AIX.
- Fixed race conditions in ossec-control script.
- Fixed compiling issue on Windows.
- Fixed compatibility with Solaris.
- Fixed XML parsing error due to byte stashing issue.
- Fixed false error by Syscheck when creating diff snapshots of empty files.
- Fixed segmentation fault in Authd on i386 platform.
- Fixed agent-auth exit code for controlled server's errors.
- Fixed incorrect OVAL patch results classification.

## [v2.0.0] - 2017-03-14

### Added

- Wazuh modules manager.
- Wazuh module for OpenSCAP.
- Ruleset for OpenSCAP alerts.
- Kibana dashboards for OpenSCAP.
- Option at agent_control to restart all agents.
- Dynamic fields to rules and decoders.
- Dynamic fields to JSON in alerts/archives.
- CDB list lookup with dynamic fields.
- FTS for dynamic fields.
- Logcollector option to set the frequency of file checking.
- GeoIP support in Alerts (by Scott R Shinn).
- Internal option to output GeoIP data on JSON alerts.
- Matching pattern negation (by Daniel Cid).
- Syscheck and Rootcheck events on SQLite databases.
- Data migration tool to SQLite databases.
- Jenkins QA.
- 64-bit Windows registry keys support.
- Complete FIM data output to JSON and alerts.
- Username, date and inode attributes to FIM events on Unix.
- Username attribute to FIM events on Windows.
- Report changes (FIM file diffs) to Windows agent.
- File diffs to JSON output.
- Elastic mapping updated for new FIM events.
- Title and file fields extracted at Rootcheck alerts.
- Rule description formatting with dynamic field referencing.
- Multithreaded design for Authd server for fast and reliable client dispatching, with key caching and write scheduling.
- Auth registration client for Windows (by Gael Muller).
- Auth password authentication for Windows client.
- New local decoder file by default.
- Show server certificate and key paths at Authd help.
- New option for Authd to verify agent's address.
- Added support for new format at predecoder (by Brad Lhotsky).
- Agentless passlist encoding to Base64.
- New Auditd-specific log format for Logcollector.
- Option for Authd to auto-choose TLS/SSL method.
- Compile option for Authd to make it compatible with legacy OSs.
- Added new templates layout to auto-compose configuration file.
- New wodle for SQLite database syncing (agent information and fim/pm data).
- Added XML settings options to exclude some rules or decoders files.
- Option for agent_control to broadcast AR on all agents.
- Extended FIM event information forwarded by csyslogd (by Sivakumar Nellurandi).
- Report Syscheck's new file events on real time.

### Changed

- Isolated logtest directory from analysisd.
- Remoted informs Analysisd about agent ID.
- Updated Kibana dashboards.
- Syscheck FIM attributes to dynamic fields.
- Force services to exit if PID file creation fails.
- Atomic writing of client.keys through temporary files.
- Disabled remote message ID verification by default.
- Show actual IP on debug message when agents get connected.
- Enforce rules IDs to max 6 digits.
- OSSEC users and group as system (UI-hidden) users (by Dennis Golden).
- Increases Authd connection pool size.
- Use general-purpose version-flexible SSL/TLS methods for Authd registration.
- Enforce minimum 3-digit agent ID format.
- Exclude BTRFS from Rootcheck searching for hidden files inside directories (by Stephan Joerrens).
- Moved OSSEC and Wazuh decoders to one directory.
- Prevent manage_agents from doing invalid actions (such methods for manager at agent).
- Disabled capturing of security events 5145 and 5156 on Windows agent.
- Utilities to rename an agent or change the IP address (by Antonio Querubin).
- Added quiet option for Logtest (by Dan Parriott).
- Output decoder information onto JSON alerts.
- Enable mail notifications by default for server installation.
- Agent control option to restart all agents' Syscheck will also restart manager's Syscheck.
- Make ossec-control to check Authd PID.
- Enforce every rule to contain a description.
- JSON output won't contain field "agentip" if tis value is "any".
- Don't broadcast Active Response messages to disconnected agents.
- Don't print Syscheck logs if it's disabled.
- Set default Syscheck and Rootcheck frequency to 12 hours.
- Generate FIM new file alert by default.
- Added option for Integrator to set the maximum log length.
- JSON output nested objects modelling through dynamic fields.
- Disable TCP for unsupported OSs.
- Show previous log on JSON alert.
- Removed confirmation prompt when importing an agent key successfully.
- Made Syscheck not to ignore files that change more than 3 times by default.
- Enabled JSON output by default.
- Updated default syscheck configuration for Windows agents.
- Limited agent' maximum connection time for notification time.
- Improved client.keys changing detection method by remoted: use date and inode.
- Changed boot service name to Wazuh.
- Active response enabled on Windows agents by default.
- New folder structure for rules and decoders.
- More descriptive logs about syscheck real-time monitoring.
- Renamed XML tags related to rules and decoders inclusion.
- Set default maximum agents to 8000.
- Removed FTS numeric bitfield from JSON output.
- Fixed ID misassignment by manage_agents when the greatest ID exceeds 32512.
- Run Windows Registry Syscheck scan on first stage when scan_on_start enabled.
- Set all Syscheck delay stages to a multiple of internal_options.conf/syscheck.sleep value.
- Changed JSON timestamp format to ISO8601.
- Overwrite @timestamp field from Logstash with the alert timestamp.
- Moved timestamp JSON field to the beginning of the object.
- Changed random data generator for a secure OS-provided generator.

### Fixed

- Logcollector bug that inhibited alerts about file reduction.
- Memory issue on string manipulation at JSON.
- Memory bug at JSON alerts.
- Fixed some CLang warnings.
- Issue on marching OSSEC user on installing.
- Memory leaks at configuration.
- Memory leaks at Analysisd.
- Bugs and memory errors at agent management.
- Mistake with incorrect name for PID file (by Tickhon Clearscale).
- Agent-auth name at messages (it appeared to be the server).
- Avoid Monitord to log errors when the JSON alerts file doesn't exists.
- Agents numbering issue (minimum 3 digits).
- Avoid no-JSON message at agent_control when client.keys empty.
- Memory leaks at manage_agents.
- Authd error messages about connection to queue passed to warning.
- Issue with Authd password checking.
- Avoid ossec-control to use Dash.
- Fixed false error about disconnected agent when trying to send it the shared files.
- Avoid Authd to close when it reaches the maximum concurrency.
- Fixed memory bug at event diff execution.
- Fixed resource leak at file operations.
- Hide help message by useadd and groupadd on OpenBSD.
- Fixed error that made Analysisd to crash if it received a missing FIM file entry.
- Fixed compile warnings at cJSON library.
- Fixed bug that made Active Response to disable all commands if one of them was disabled (by Jason Thomas).
- Fixed segmentation fault at logtest (by Dan Parriott).
- Fixed SQL injection vulnerability at Database.
- Fixed Active Response scripts for Slack and Twitter.
- Fixed potential segmentation fault at file queue operation.
- Fixed file permissions.
- Fixed failing test for Apache 2.2 logs (by Brad Lhotsky).
- Fixed memory error at net test.
- Limit agent waiting time for retrying to connect.
- Fixed compile warnings on i386 architecture.
- Fixed Monitord crash when sending daily report email.
- Fixed script to null route an IP address on Windows Server 2012+ (by Theresa Meiksner).
- Fixed memory leak at Logtest.
- Fixed manager with TCP support on FreeBSD (by Dave Stoddard).
- Fixed Integrator launching at local-mode installation.
- Fixed issue on previous alerts counter (rules with if_matched_sid option).
- Fixed compile and installing error on Solaris.
- Fixed segmentation fault on syscheck when no configuration is defined.
- Fixed bug that prevented manage_agents from removing syscheck/rootcheck database.
- Fixed bug that made agents connected on TCP to hang if they are rejected by the manager.
- Fixed segmentation fault on remoted due to race condition on managing keystore.
- Fixed data lossing at remoted when reloading keystore.
- Fixed compile issue on MacOS.
- Fixed version reading at ruleset updater.
- Fixed detection of BSD.
- Fixed memory leak (by Byron Golden).
- Fixed misinterpretation of octal permissions given by Agentless (by Stephan Leemburg).
- Fixed mistake incorrect openssl flag at Makefile (by Stephan Leemburg).
- Silence Slack integration transmission messages (by Dan Parriott).
- Fixed OpenSUSE Systemd misconfiguration (By Stephan Joerrens).
- Fixed case issue on JSON output for Rootcheck alerts.
- Fixed potential issue on duplicated agent ID detection.
- Fixed issue when creating agent backups.
- Fixed hanging problem on Windows Auth client when negotiation issues.
- Fixed bug at ossec-remoted that mismatched agent-info files.
- Fixed resource leaks at rules configuration parsing.
- Fixed memory leaks at rules parser.
- Fixed memory leaks at XML decoders parser.
- Fixed TOCTOU condition when removing directories recursively.
- Fixed insecure temporary file creation for old POSIX specifications.
- Fixed missing agentless devices identification at JSON alerts.

### Removed

- Deleted link to LUA sources.
- Delete ZLib generated files on cleaning.
- Removed maximum lines limit from diff messages (that remain limited by length).

## [v1.1.1] - 2016-05-12

### Added

- agent_control: maximum number of agents can now be extracted using option "-m".
- maild: timeout limitation, preventing it from hang in some cases.
- Updated decoders, ruleset and rootchecks from Wazuh Ruleset v1.0.8.
- Updated changes from ossec-hids repository.

### Changed

- Avoid authd to rename agent if overplaced.
- Changed some log messages.
- Reordered directories for agent backups.
- Don't exit when client.keys is empty by default.
- Improved client.keys reloading capabilities.

### Fixed

- Fixed JSON output at rootcheck_control.
- Fixed agent compilation on OS X.
- Fixed memory issue on removing timestamps.
- Fixed segmentation fault at reported.
- Fixed segmentation fault at logcollector.

### Removed

- Removed old rootcheck options.

## [v1.1.0] - 2016-04-06

### Added

- Re-usage of agent ID in manage_agents and authd, with time limit.
- Added option to avoid manager from exiting when there are no keys.
- Backup of the information about an agent that's going to be deleted.
- Alerting if Authd can't add an agent because of a duplicated IP.
- Integrator with Slack and PagerDuty.
- Simplified keywords for the option "frequency".
- Added custom Reply-to e-mail header.
- Added option to syscheck to avoid showing diffs on some files.
- Created agents-timestamp file to save the agents' date of adding.

### Changed

- client.keys: No longer overwrite the name of an agent with "#-#-#-" to mark it as deleted. Instead, the name will appear with a starting "!".
- API: Distinction between duplicated and invalid name for agent.
- Stop the "ERROR: No such file or directory" for Apache.
- Changed defaults to analysisd event counter.
- Authd won't use password by default.
- Changed name of fields at JSON output from binaries.
- Upgraded rules to Wazuh Ruleset v1.07

### Fixed

- Fixed merged.mg push on Windows Agent
- Fixed Windows agent compilation issue
- Fixed glob broken implementation.
- Fixed memory corruption on the OSSEC alert decoder.
- Fixed command "useradd" on OpenBSD.
- Fixed some PostgreSQL issues.
- Allow to disable syscheck:check_perm after enable check_all.

## [v1.0.4] - 2016-02-24
​
### Added

- JSON output for manage_agents.
- Increased analysis daemon's memory size.
- Authd: Added password authorization.
- Authd: Boost speed performance at assignation of ID for agents
- Authd: New option -f *sec*. Force addding new agent (even with duplicated IP) if it was not active for the last *sec* seconds.
- manage_agents: new option -d. Force adding new agent (even with duplicated IP)
- manage_agents: Printing new agent ID on adding.

### Changed

- Authd and manage_agents won't add agents with duplicated IP.

### Fixed

- Solved duplicate IP conflicts on client.keys which prevented the new agent to connect.
- Hashing files in binary mode. Solved some problems related to integrity checksums on Windows.
- Fixed issue that made console programs not to work on Windows.

### Removed

- RESTful API no longer included in extensions/api folder. Available now at https://github.com/wazuh/wazuh-api


## [v1.0.3] - 2016-02-11

### Added

- JSON CLI outputs: ossec-control, rootcheck_control, syscheck_control, ossec-logtest and more.
- Preparing integration with RESTful API
- Upgrade version scripts
- Merge commits from ossec-hids
- Upgraded rules to Wazuh Ruleset v1.06

### Fixed

- Folders are no longer included on etc/shared
- Fixes typos on rootcheck files
- Kibana dashboards fixes

## [v1.0.2] - 2016-01-29

### Added

- Added Wazuh Ruleset updater
- Added extensions files to support ELK Stack latest versions (ES 2.x, LS 2.1, Kibana 4.3)

### Changed

- Upgraded rules to Wazuh Ruleset v1.05
- Fixed crash in reportd
- Fixed Windows EventChannel syntaxis issue
- Fixed manage_agents bulk option bug. No more "randombytes" errors.
- Windows deployment script improved

## [v1.0.1] - 2015-12-10

### Added

- Wazuh version info file
- ossec-init.conf now includes wazuh version
- Integrated with wazuh OSSEC ruleset updater
- Several new fields at JSON output (archives and alerts)
- Wazuh decoders folder

### Changed

- Decoders are now splitted in differents files.
- jsonout_out enable by default
- JSON groups improvements
- Wazuh ruleset updated to 1.0.2
- Extensions: Improved Kibana dashboards
- Extensions: Improved Windows deployment script

## [v1.0.0] - 2015-11-23
- Initial Wazuh version v1.0<|MERGE_RESOLUTION|>--- conflicted
+++ resolved
@@ -1,16 +1,11 @@
 # Change Log
 All notable changes to this project will be documented in this file.
 
-<<<<<<< HEAD
 ## [v4.4.0]
-=======
-## [v4.3.6]
->>>>>>> be15851b
 
 ### Manager
 
 #### Added
-<<<<<<< HEAD
 - Added new unit tests for cluster python module and increased coverage to 99%. ([#9995](https://github.com/wazuh/wazuh/pull/9995))
 - Added file size limitation on cluster integrity sync. ([#11190](https://github.com/wazuh/wazuh/pull/11190))
 - Added unittests for CLIs script files. ([#13424](https://github.com/wazuh/wazuh/pull/13424))
@@ -158,8 +153,7 @@
 - Prevented the Ruleset test suite from restarting the manager. ([#10773](https://github.com/wazuh/wazuh/pull/10773))
 
 
-## [v4.3.5]
-=======
+## [v4.3.6]
 
 - Added support for Ubuntu 22 (Jammy) in Vulnerability Detector. ([#14085](https://github.com/wazuh/wazuh/pull/14085))
 - Addded support for Red Hat 9 in Vulnerability Detector. ([#14117](https://github.com/wazuh/wazuh/pull/14117))
@@ -210,7 +204,6 @@
 
 
 ## [v4.3.5] 2022-06-29
->>>>>>> be15851b
 
 ### Manager
 
