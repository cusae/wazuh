--- conflicted
+++ resolved
@@ -120,13 +120,6 @@
         wm_sync_manager();
     }
 
-<<<<<<< HEAD
-#ifndef LOCAL
-    wm_clean_dangling_db();
-#endif
-
-=======
->>>>>>> bafdb03f
 #ifdef INOTIFY_ENABLED
     if (data->real_time) {
         char * path;
@@ -178,11 +171,8 @@
                 wm_scan_directory(GROUPS_DIR);
                 wm_sync_multi_groups(SHAREDCFG_DIR);
                 wm_clean_dangling_groups();
-<<<<<<< HEAD
-=======
                 wm_clean_dangling_legacy_dbs();
                 wm_clean_dangling_wdb_dbs();
->>>>>>> bafdb03f
             }
 #endif
             gettime(&spec1);
