/*
 * Wazuh Module for Security Configuration Assessment
 * Copyright (C) 2015-2019, Wazuh Inc.
 * January 25, 2019.
 *
 * This program is free software; you can redistribute it
 * and/or modify it under the terms of the GNU General Public
 * License (version 2) as published by the FSF - Free Software
 * Foundation.
 */

#include "wmodules.h"
#include <os_net/os_net.h>
#include <sys/stat.h>
#include "os_crypto/sha256/sha256_op.h"
#include "shared.h"


#undef minfo
#undef mwarn
#undef merror
#undef mdebug1
#undef mdebug2

#define minfo(msg, ...) _mtinfo(WM_SCA_LOGTAG, __FILE__, __LINE__, __func__, msg, ##__VA_ARGS__)
#define mwarn(msg, ...) _mtwarn(WM_SCA_LOGTAG, __FILE__, __LINE__, __func__, msg, ##__VA_ARGS__)
#define merror(msg, ...) _mterror(WM_SCA_LOGTAG, __FILE__, __LINE__, __func__, msg, ##__VA_ARGS__)
#define mdebug1(msg, ...) _mtdebug1(WM_SCA_LOGTAG, __FILE__, __LINE__, __func__, msg, ##__VA_ARGS__)
#define mdebug2(msg, ...) _mtdebug2(WM_SCA_LOGTAG, __FILE__, __LINE__, __func__, msg, ##__VA_ARGS__)

typedef struct cis_db_info_t {
    char *result;
    cJSON *event;
    int id;
} cis_db_info_t;

typedef struct cis_db_hash_info_t {
    cis_db_info_t **elem;
} cis_db_hash_info_t;

typedef struct request_dump_t {
    int policy_index;
    int first_scan;
} request_dump_t;

static const int RETURN_NOT_FOUND = 0;
static const int RETURN_FOUND = 1;
static const int RETURN_INVALID = 2;

static void * wm_sca_main(wm_sca_t * data);   // Module main function. It won't return
static void wm_sca_destroy(wm_sca_t * data);  // Destroy data
static int wm_sca_start(wm_sca_t * data);  // Start
static cJSON *wm_sca_build_event(const cJSON * const check, const cJSON * const policy, char **p_alert_msg, int id, const char * const result, const char * const reason);
static int wm_sca_send_event_check(wm_sca_t * data,cJSON *event);  // Send check event
static void wm_sca_read_files(wm_sca_t * data);  // Read policy monitoring files
static int wm_sca_do_scan(cJSON *checks, OSStore *vars, wm_sca_t * data, int id, cJSON *policy, int requirements_scan, int cis_db_index, unsigned int remote_policy, int first_scan, int *checks_number);
static int wm_sca_send_summary(wm_sca_t * data, int scan_id,unsigned int passed, unsigned int failed,unsigned int invalid,cJSON *policy,int start_time,int end_time, char * integrity_hash, char * integrity_hash_file, int first_scan, int id, int checks_number);
static int wm_sca_check_policy(const cJSON * const policy, const cJSON * const checks, OSHash *global_check_list);
static int wm_sca_check_requirements(const cJSON * const requirements);
static void wm_sca_summary_increment_passed();
static void wm_sca_summary_increment_failed();
static void wm_sca_summary_increment_invalid();
static void wm_sca_reset_summary();
static int wm_sca_send_alert(wm_sca_t * data,cJSON *json_alert); // Send alert
static int wm_sca_check_hash(OSHash *cis_db_hash, const char * const result, const cJSON * const check, const cJSON * const event, int check_index, int policy_index);
static char *wm_sca_hash_integrity(int policy_index);
static void wm_sca_free_hash_data(cis_db_info_t *event);
static void * wm_sca_dump_db_thread(wm_sca_t * data);
static void wm_sca_send_policies_scanned(wm_sca_t * data);
static int wm_sca_send_dump_end(wm_sca_t * data, unsigned int elements_sent,char * policy_id,int scan_id);  // Send dump end event
static int append_msg_to_vm_scat (wm_sca_t * const data, const char * const msg);
static int compare_cis_db_info_t_entry(const void * const a, const void * const  b);

#ifndef WIN32
static void * wm_sca_request_thread(wm_sca_t * data);
#endif

/* Extra functions */
static int wm_sca_get_vars(const cJSON * const variables, OSStore * const vars);
static void wm_sca_set_condition(const char * const c_cond, int *condition);
static char * wm_sca_get_value(char *buf, int *type);
static char * wm_sca_get_pattern(char *value);
static int wm_sca_check_file_contents(const char * const file, const char * const pattern, char **reason);
static int wm_sca_check_file_list_for_contents(const char * const file_list, char * const pattern, char **reason);
static int wm_sca_check_file_existence(const char * const file, char **reason);
static int wm_sca_check_file_list_for_existence(const char * const file_list, char **reason);
static int wm_sca_check_file_list(const char * const file_list, char * const pattern, char **reason);
static int wm_sca_read_command(char *command, char *pattern, wm_sca_t * data, char **reason);
static int wm_sca_test_positive_minterm(char * const minterm, const char * const str, char **reason);
static int wm_sca_pattern_matches(const char * const str, const char * const pattern, char **reason); // Check pattern match
static int wm_sca_check_dir(const char * const dir, const char * const file, char * const pattern, char **reason);
static int wm_sca_check_dir_existence(const char * const dir, char **reason);
static int wm_sca_check_dir_list(wm_sca_t * const data, char * const dir_list, char * const file, char * const pattern, char **reason);
static int wm_sca_check_process_is_running(OSList *p_list, char *value, char **reason);
#ifndef WIN32
static int wm_sca_resolve_symlink(const char * const file, char * realpath_buffer, char **reason);
#endif
static int wm_sca_apply_numeric_partial_comparison(const char * const partial_comparison, const long int number, char **reason);

#ifdef WIN32
static int wm_check_registry_entry(char * const value, char **reason);
static int wm_sca_is_registry(char *entry_name, char *reg_option, char *reg_value, char **reason);
static char *wm_sca_os_winreg_getkey(char *reg_entry);
static int wm_sca_test_key(char *subkey, char *full_key_name, unsigned long arch,char *reg_option, char *reg_value, char **reason);
static int wm_sca_winreg_querykey(HKEY hKey, const char *full_key_name, char *reg_option, char *reg_value, char **reason);
#endif

cJSON *wm_sca_dump(const wm_sca_t * data);     // Read config

const wm_context WM_SCA_CONTEXT = {
    SCA_WM_NAME,
    (wm_routine)wm_sca_main,
    (wm_routine)(void *)wm_sca_destroy,
    (cJSON * (*)(const void *))wm_sca_dump
};

static unsigned int summary_passed = 0;
static unsigned int summary_failed = 0;
static unsigned int summary_invalid = 0;

OSHash **cis_db;
char **last_sha256;
cis_db_hash_info_t *cis_db_for_hash;

static w_queue_t * request_queue;
static wm_sca_t * data_win;

cJSON **last_summary_json = NULL;

/* Multiple readers / one write mutex */
static pthread_rwlock_t dump_rwlock;

// Module main function. It won't return
void * wm_sca_main(wm_sca_t * data) {
    // If module is disabled, exit
    if (data->enabled) {
        minfo("Module started.");
    } else {
        minfo("Module disabled. Exiting.");
        pthread_exit(NULL);
    }

    if (!data->policies || data->policies[0] == NULL) {
        minfo("No policies defined. Exiting.");
        pthread_exit(NULL);
    }

    data->msg_delay = 1000000 / wm_max_eps;
    data->summary_delay = 3; /* Seconds to wait for summary sending */
    data_win = data;

    /* Reading the internal options */

    // Default values
    data->request_db_interval = 300;
    data->remote_commands = 0;
    data->commands_timeout = 30;

    data->request_db_interval = getDefine_Int("sca","request_db_interval", 1, 60) * 60;
    data->commands_timeout = getDefine_Int("sca", "commands_timeout", 1, 300);
#ifdef CLIENT
    data->remote_commands = getDefine_Int("sca", "remote_commands", 0, 1);
#else
    data->remote_commands = 1;  // Only for agents
#endif

    /* Maximum request interval is the scan interval */
    if(data->request_db_interval > data->interval) {
       data->request_db_interval = data->interval;
       minfo("The request_db_interval option cannot be higher than the scan interval. It will be redefined to that value.");
    }

    int i;
    for(i = 0; data->policies[i]; i++) {
        if(data->policies[i]->enabled){
            minfo("Loaded policy '%s'", data->policies[i]->policy_path);
        } else {
            minfo("Policy '%s' disabled by configuration.", data->policies[i]->policy_path);
        }
    }

    /* Create Hash for each policy file */
    for(i = 0; data->policies[i]; i++) {
        os_realloc(cis_db, (i + 2) * sizeof(OSHash *), cis_db);
        cis_db[i] = OSHash_Create();
        if (!cis_db[i]) {
            merror(LIST_ERROR);
            pthread_exit(NULL);
        }
        OSHash_SetFreeDataPointer(cis_db[i], (void (*)(void *))wm_sca_free_hash_data);

        /* DB for calculating hash only */
        os_realloc(cis_db_for_hash, (i + 2) * sizeof(cis_db_hash_info_t), cis_db_for_hash);

        /* Last summary for each policy */
        os_realloc(last_summary_json, (i + 2) * sizeof(cJSON *), last_summary_json);
        last_summary_json[i] = NULL;

        /* Prepare first ID for each policy file */
        os_calloc(1,sizeof(cis_db_info_t *),cis_db_for_hash[i].elem);
        cis_db_for_hash[i].elem[0] = NULL;
    }

    /* Create summary hash for each policy file */
    for(i = 0; data->policies[i]; i++) {
        os_realloc(last_sha256, (i + 2) * sizeof(char *), last_sha256);
        os_calloc(1,sizeof(os_sha256),last_sha256[i]);
    }


#ifndef WIN32

    for (i = 0; (data->queue = StartMQ(DEFAULTQPATH, WRITE)) < 0 && i < WM_MAX_ATTEMPTS; i++){
        wm_delay(1000 * WM_MAX_WAIT);
    }

    if (i == WM_MAX_ATTEMPTS) {
        merror("Can't connect to queue.");
    }

#endif

    request_queue = queue_init(1024);

    w_rwlock_init(&dump_rwlock, NULL);

#ifndef WIN32
    w_create_thread(wm_sca_request_thread, data);
    w_create_thread(wm_sca_dump_db_thread, data);
#else
    w_create_thread(NULL,
                    0,
                    (LPTHREAD_START_ROUTINE)wm_sca_dump_db_thread,
                    data,
                    0,
                    NULL);
#endif

    wm_sca_start(data);

    return NULL;
}

static int wm_sca_send_alert(wm_sca_t * data,cJSON *json_alert)
{

#ifdef WIN32
    int queue_fd = 0;
#else
    int queue_fd = data->queue;
#endif

    char *msg = cJSON_PrintUnformatted(json_alert);
    mdebug2("Sending event: %s",msg);

    if (wm_sendmsg(data->msg_delay, queue_fd, msg,WM_SCA_STAMP, SCA_MQ) < 0) {
        merror(QUEUE_ERROR, DEFAULTQUEUE, strerror(errno));

        if(data->queue >= 0){
            close(data->queue);
        }

        if ((data->queue = StartMQ(DEFAULTQPATH, WRITE)) < 0) {
            mwarn("Can't connect to queue.");
        } else {
            if(wm_sendmsg(data->msg_delay, data->queue, msg,WM_SCA_STAMP, SCA_MQ) < 0) {
                merror(QUEUE_ERROR, DEFAULTQUEUE, strerror(errno));
                close(data->queue);
            }
        }
    }

    os_free(msg);

    return (0);
}

static void wm_sca_send_policies_scanned(wm_sca_t * data) {
    cJSON *policies_obj = cJSON_CreateObject();
    cJSON *policies = cJSON_CreateArray();

    int i;
    if(data->policies) {
        for(i = 0; data->policies[i]; i++) {
            if(data->policies[i]->enabled) {
                cJSON_AddStringToObject(policies,"policy",data->policies[i]->policy_id);
            }
        }
    }

    cJSON_AddStringToObject(policies_obj, "type", "policies");
    cJSON_AddItemToObject(policies_obj,"policies",policies);

    mdebug2("Sending scanned policies.");
    wm_sca_send_alert(data,policies_obj);
    cJSON_Delete(policies_obj);
}

static int wm_sca_start(wm_sca_t * data) {

    int status = 0;
    time_t time_start = 0;
    time_t time_sleep = 0;

    if (!data->scan_on_start) {
        time_start = time(NULL);

        if (data->scan_day) {
            do {
                status = check_day_to_scan(data->scan_day, data->scan_time);
                if (status == 0) {
                    time_sleep = get_time_to_hour(data->scan_time);
                } else {
                    wm_delay(1000); // Sleep one second to avoid an infinite loop
                    time_sleep = get_time_to_hour("00:00");
                }

                mdebug2("Sleeping for %d seconds.", (int)time_sleep);
                wm_delay(1000 * time_sleep);

            } while (status < 0);

        } else if (data->scan_wday >= 0) {

            time_sleep = get_time_to_day(data->scan_wday, data->scan_time);
            minfo("Waiting for turn to evaluate.");
            mdebug2("Sleeping for %d seconds.", (int)time_sleep);
            wm_delay(1000 * time_sleep);

        } else if (data->scan_time) {

            time_sleep = get_time_to_hour(data->scan_time);
            minfo("Waiting for turn to evaluate.");
            mdebug2("Sleeping for %d seconds.", (int)time_sleep);
            wm_delay(1000 * time_sleep);

        } else if (data->next_time == 0 || data->next_time > time_start) {

            // On first run, take into account the interval of time specified
            time_sleep = data->next_time == 0 ?
                         (time_t)data->interval :
                         data->next_time - time_start;

            minfo("Waiting for turn to evaluate.");
            mdebug2("Sleeping for %ld seconds.", (long)time_sleep);
            wm_delay(1000 * time_sleep);

        }
    }

    while(1) {
        // Get time and execute
        time_start = time(NULL);

        minfo("Starting Security Configuration Assessment scan.");

        /* Do scan for every policy file */
        wm_sca_read_files(data);

        /* Send policies scanned for database purge on manager side */
        wm_sca_send_policies_scanned(data);

        wm_delay(1000); // Avoid infinite loop when execution fails
        time_sleep = time(NULL) - time_start;

        minfo("Security Configuration Assessment scan finished. Duration: %d seconds.", (int)time_sleep);

        if (data->scan_day) {
            int interval = 0, i = 0;
            interval = data->interval / 60;   // interval in num of months

            do {
                status = check_day_to_scan(data->scan_day, data->scan_time);
                if (status == 0) {
                    time_sleep = get_time_to_hour(data->scan_time);
                    i++;
                } else {
                    wm_delay(1000);
                    time_sleep = get_time_to_hour("00:00");     // Sleep until the start of the next day
                }

                mdebug2("Sleeping for %d seconds.", (int)time_sleep);
                wm_delay(1000 * time_sleep);

            } while ((status < 0) && (i < interval));

        } else {

            if (data->scan_wday >= 0) {
                time_sleep = get_time_to_day(data->scan_wday, data->scan_time);
                time_sleep += WEEK_SEC * ((data->interval / WEEK_SEC) - 1);
                data->next_time = (time_t)time_sleep + time_start;
            } else if (data->scan_time) {
                time_sleep = get_time_to_hour(data->scan_time);
                time_sleep += DAY_SEC * ((data->interval / DAY_SEC) - 1);
                data->next_time = (time_t)time_sleep + time_start;
            } else if ((time_t)data->interval >= time_sleep) {
                time_sleep = data->interval - time_sleep;
                data->next_time = data->interval + time_start;
            } else {
                merror("Interval overtaken.");
                time_sleep = data->next_time = 0;
            }

            mdebug2("Sleeping for %d seconds.", (int)time_sleep);
            wm_delay(1000 * time_sleep);
        }
    }

    return 0;
}

static void wm_sca_read_files(wm_sca_t * data) {
    int checks_number = 0;
    static int first_scan = 1;

    /* Read every policy monitoring file */
    if(data->policies) {
        OSHash *check_list = OSHash_Create();
        int i;
        for(i = 0; data->policies[i]; i++) {
            if(!data->policies[i]->enabled){
                continue;
            }

            OSStore *vars = NULL;
            cJSON * object = NULL;
            cJSON *requirements_array = NULL;
            int cis_db_index = i;

            FILE *fp = fopen(data->policies[i]->policy_path, "r");

            if(!fp) {
                mwarn("Policy file not found: '%s'. Skipping it.", data->policies[i]->policy_path);
                goto next;
            }
            w_file_cloexec(fp);

            /* Yaml parsing */
            yaml_document_t document;

            if (yaml_parse_file(data->policies[i]->policy_path, &document)) {
                mwarn("Error found while parsing file: '%s'. Skipping it.", data->policies[i]->policy_path);
                goto next;
            }

            if (object = yaml2json(&document,1), !object) {
                mwarn("Error found while transforming yaml to json: '%s'. Skipping it.", data->policies[i]->policy_path);
                yaml_document_delete(&document);
                goto next;
            }

            yaml_document_delete(&document);

            cJSON *policy = cJSON_GetObjectItem(object, "policy");
            cJSON *variables = cJSON_GetObjectItem(object, "variables");
            cJSON *checks = cJSON_GetObjectItem(object, "checks");
            requirements_array = cJSON_CreateArray();
            cJSON *requirements = cJSON_GetObjectItem(object, "requirements");
            cJSON_AddItemReferenceToArray(requirements_array, requirements);

            if(wm_sca_check_policy(policy, checks, check_list)) {
                mwarn("Error found while validating policy file: '%s'. Skipping it.", data->policies[i]->policy_path);
                goto next;
            }

            if(requirements && wm_sca_check_requirements(requirements)) {
                mwarn("Error found while reading 'requirements' section of file: '%s'. Skipping it.", data->policies[i]->policy_path);
                goto next;
            }

            if(!data->policies[i]->policy_id) {
                cJSON *id = cJSON_GetObjectItem(policy, "id");
                os_strdup(id->valuestring,data->policies[i]->policy_id);
            }

            if(!checks){
                mwarn("Error found while reading 'checks' section of file: '%s'. Skipping it.", data->policies[i]->policy_path);
                goto next;
            }

            vars = OSStore_Create();

            if (wm_sca_get_vars(variables,vars) != 0){
                mwarn("Error found while reading the 'variables' section of file: '%s'. Skipping it.", data->policies[i]->policy_path);
                goto next;
            }

            // Set unique ID for each scan
#ifndef WIN32
            int id = os_random();
            if (id < 0) {
                id = -id;
            }
#else
            unsigned int id1 = os_random();
            unsigned int id2 = os_random();

            char random_id[OS_MAXSTR];
            snprintf(random_id, OS_MAXSTR - 1, "%u%u", id1, id2);

            int id = atoi(random_id);
            if (id < 0) {
                id = -id;
            }
#endif
            int requirements_satisfied = 0;

            if(!requirements) {
                requirements_satisfied = 1;
            }

            mdebug1("Calculating hash for policy file '%s'", data->policies[i]->policy_path);
            char * integrity_hash_file = wm_sca_hash_integrity_file(data->policies[i]->policy_path);

            /* Check if the file integrity has changed */
            if(last_sha256[cis_db_index]) {
                w_rwlock_rdlock(&dump_rwlock);
                if (strcmp(last_sha256[cis_db_index],"")) {

                    /* File hash changed, delete table */
                    if(integrity_hash_file && strcmp(integrity_hash_file,last_sha256[cis_db_index])) {
                        OSHash_Free(cis_db[cis_db_index]);
                        cis_db[cis_db_index] = OSHash_Create();

                        if (!cis_db[cis_db_index]) {
                            merror(LIST_ERROR);
                            w_rwlock_unlock(&dump_rwlock);
                            pthread_exit(NULL);
                        }

                        OSHash_SetFreeDataPointer(cis_db[cis_db_index], (void (*)(void *))wm_sca_free_hash_data);

                        os_free(cis_db_for_hash[cis_db_index].elem);
                        os_realloc(cis_db_for_hash[cis_db_index].elem, sizeof(cis_db_info_t *) * (2), cis_db_for_hash[cis_db_index].elem);
                        cis_db_for_hash[cis_db_index].elem[0] = NULL;
                        cis_db_for_hash[cis_db_index].elem[1] = NULL;
                    }
                }
                w_rwlock_unlock(&dump_rwlock);
            }

            if(requirements) {
                w_rwlock_rdlock(&dump_rwlock);
                if (wm_sca_do_scan(requirements_array,vars,data,id,policy,1,cis_db_index,data->policies[i]->remote,first_scan,&checks_number) == 0) {
                    requirements_satisfied = 1;
                }
                w_rwlock_unlock(&dump_rwlock);
            }

            if(requirements_satisfied) {
                w_rwlock_rdlock(&dump_rwlock);

                time_t time_start = 0;
                time_t time_end = 0;
                time_start = time(NULL);

                minfo("Starting evaluation of policy: '%s'", data->policies[i]->policy_path);

                if (wm_sca_do_scan(checks, vars, data, id, policy, 0, cis_db_index, data->policies[i]->remote, first_scan, &checks_number) != 0) {
                    merror("Error while evaluating the policy '%s'", data->policies[i]->policy_path);
                }
                mdebug1("Calculating hash for scanned results.");
                char * integrity_hash = wm_sca_hash_integrity(cis_db_index);

                time_end = time(NULL);

                /* Send summary */
                if(integrity_hash && integrity_hash_file) {
                    wm_delay(1000 * data->summary_delay);
                    wm_sca_send_summary(data,id,summary_passed,summary_failed,summary_invalid,policy,time_start,time_end,integrity_hash,integrity_hash_file,first_scan,cis_db_index,checks_number);
                    snprintf(last_sha256[cis_db_index] ,sizeof(os_sha256),"%s",integrity_hash_file);
                }

                os_free(integrity_hash);

                minfo("Evaluation finished for policy '%s'", data->policies[i]->policy_path);
                wm_sca_reset_summary();

                w_rwlock_unlock(&dump_rwlock);
            } else {
                cJSON *title = cJSON_GetObjectItem(requirements,"title");
                minfo("Skipping policy '%s': '%s'", data->policies[i]->policy_path, title->valuestring);
            }

            os_free(integrity_hash_file);

    next:
            if(fp){
                fclose(fp);
            }

            if(object) {
                cJSON_Delete(object);
            }

            if(requirements_array){
                cJSON_Delete(requirements_array);
            }

            if(vars) {
                OSStore_Free(vars);
            }
        }
        first_scan = 0;
        OSHash_Clean(check_list, free);
    }
}

static int wm_sca_check_policy(const cJSON * const policy, const cJSON * const checks, OSHash *global_check_list)
{
    if(!policy) {
        return 1;
    }

    const cJSON * const id = cJSON_GetObjectItem(policy, "id");
    if(!id) {
        mwarn("Field 'id' not found in policy header.");
        return 1;
    }

    if(!id->valuestring){
        mwarn("Invalid format for field 'id'");
        return 1;
    }

    char *coincident_policy_file;
    if((coincident_policy_file = OSHash_Get(global_check_list,id->valuestring)), coincident_policy_file) {
        mwarn("Found duplicated policy ID: %s. File '%s' contains the same ID.", id->valuestring, coincident_policy_file);
        return 1;
    }

    const cJSON * const name = cJSON_GetObjectItem(policy, "name");
    if(!name) {
        mwarn("Field 'name' not found in policy header.");
        return 1;
    }

    if(!name->valuestring){
        mwarn("Invalid format for field 'name'");
        return 1;
    }

    const cJSON * const file = cJSON_GetObjectItem(policy, "file");
    if(!file) {
        mwarn("Field 'file' not found in policy header.");
        return 1;
    }

    if(!file->valuestring){
        mwarn("Invalid format for field 'file'");
        return 1;
    }

    const cJSON * const description = cJSON_GetObjectItem(policy, "description");
    if(!description) {
        mwarn("Field 'description' not found in policy header.");
        return 1;
    }

    if(!description->valuestring) {
        mwarn("Invalid format for field 'description'");
        return 1;
    }

    // Check for policy rules with duplicated IDs */
    if (!checks) {
        mwarn("Section 'checks' not found.");
        return 1;
    }

    int *read_id;
    os_calloc(1, sizeof(int), read_id);
    read_id[0] = 0;

    const cJSON *check;
    cJSON_ArrayForEach(check, checks) {
        const cJSON * const check_id = cJSON_GetObjectItem(check, "id");
        if (check_id == NULL) {
            mwarn("Check ID not found.");
            free(read_id);
            return 1;
        }

        if (check_id->valueint <= 0) {
            // Invalid ID
            mwarn("Invalid check ID: %d", check_id->valueint);
            free(read_id);
            return 1;
        }

        char *coincident_policy;
        char *key_id;
        size_t key_length = snprintf(NULL, 0, "%d", check_id->valueint);
        os_malloc(key_length + 1, key_id);
        snprintf(key_id, key_length + 1, "%d", check_id->valueint);

        if((coincident_policy = (char *)OSHash_Get(global_check_list, key_id)), coincident_policy){
            // Invalid ID
            mwarn("Found duplicated check ID: %d. First appearance at policy '%s'", check_id->valueint, coincident_policy);
            os_free(key_id);
            os_free(read_id);
            return 1;
        }
        os_free(key_id);

        int i;
        for (i = 0; read_id[i] != 0; i++) {
            if (check_id->valueint == read_id[i]) {
                // Duplicated ID
                mwarn("Found duplicated check ID: %d", check_id->valueint);
                free(read_id);
                return 1;
            }
        }

        os_realloc(read_id, sizeof(int) * (i + 2), read_id);
        read_id[i] = check_id->valueint;
        read_id[i + 1] = 0;

        const cJSON * const rules = cJSON_GetObjectItem(check, "rules");

        if (rules == NULL) {
            mwarn("Invalid check %d: no rules found.", check_id->valueint);
            free(read_id);
            return 1;
        }

        int rules_n = 0;
        const cJSON *rule;
        cJSON_ArrayForEach(rule, rules) {
            if (!rule->valuestring) {
                mwarn("Invalid check %d: Empty rule.", check_id->valueint);
                free(read_id);
                return 1;
            }

            char *valuestring_ref = rule->valuestring;
            valuestring_ref += 4 * (!strncmp(valuestring_ref, "NOT ", 4) || !strncmp(valuestring_ref, "not ", 4));

            switch (*valuestring_ref) {
#ifdef WIN32
                case 'r':
#endif
                case 'f':
                case 'd':
                case 'p':
                case 'c':
                    break;
                case '\0':
                    mwarn("Invalid check %d: Empty rule.", check_id->valueint);
                    free(read_id);
                    return 1;
                default:
                    mwarn("Invalid check %d: Invalid rule format.", check_id->valueint);
                    free(read_id);
                    return 1;
            }

            rules_n++;
            if (rules_n > 255) {
                free(read_id);
                mwarn("Invalid check %d: Maximum number of rules is 255.", check_id->valueint);
                return 1;
            }
        }

        if (rules_n == 0) {
            mwarn("Invalid check %d: no rules found.", check_id->valueint);
            free(read_id);
            return 1;
        }

    }

    char *policy_file = NULL;
    os_strdup(file->valuestring, policy_file);
    const int id_add_retval = OSHash_Add(global_check_list, id->valuestring, policy_file);
    if (id_add_retval == 0){
        os_free(policy_file);
        os_free(read_id);
        merror_exit("(1102): Could not acquire memory");
    }

    if (id_add_retval == 1){
        merror("Error validating duplicated ID. Policy %s in file %s is duplicated", id->valuestring, policy_file);
        os_free(policy_file);
        os_free(read_id);
        return 1;
    }

    int i;
    for (i = 0; read_id[i] != 0; ++i) {
        char *policy_id = NULL;
        os_strdup(id->valuestring, policy_id);
        const int check_add_retval = OSHash_Numeric_Add_ex(global_check_list, read_id[i], policy_id);
        if (check_add_retval == 0){
            os_free(policy_id);
            os_free(read_id);
            merror_exit("(1102): Could not acquire memory");
        }

        if (check_add_retval == 1){
            merror("Error validating duplicated ID. Check %s in policy %s is duplicated", id->valuestring, policy_id);
            os_free(policy_id);
            os_free(read_id);
            return 1;
        }
    }

    os_free(read_id);
    return 0;
}

static int wm_sca_check_requirements(const cJSON * const requirements)
{
    if(!requirements) {
        return 1;
    }

    const cJSON * const title = cJSON_GetObjectItem(requirements, "title");
    if(!title) {
        merror("Field 'title' not found on requirements.");
        return 1;
    }

    if(!title->valuestring){
        merror("Field 'title' must be a string.");
        return 1;
    }

    const cJSON * const description = cJSON_GetObjectItem(requirements, "description");
    if(!description) {
        merror("Field 'description' not found on policy.");
        return 1;
    }

    if(!description->valuestring){
        merror("Field 'description' must be a string.");
        return 1;
    }

    const cJSON * const condition = cJSON_GetObjectItem(requirements, "condition");
    if(!condition) {
        merror("Field 'condition' not found on policy.");
        return 1;
    }

    if(!condition->valuestring){
        merror("Field 'condition' must be a string.");
        return 1;
    }

    const cJSON * const rules = cJSON_GetObjectItem(requirements, "rules");
    if (!rules) {
        merror("Field 'rules' must be present.");
        return 1;
    }

    if (!cJSON_IsArray(rules)) {
        merror("Field 'rules' must be an array.");
        return 1;
    }

    return 0;
}

#ifndef WIN32
static int wm_sca_resolve_symlink(const char * const file, char * realpath_buffer, char **reason)
{
    mdebug2("Resolving real path of '%s'", file);
    const char * const realpath_buffer_ref = realpath(file, realpath_buffer);

    if (realpath_buffer_ref == NULL) {
        const int realpath_errno = errno;

        if (realpath_errno == ENOENT) {
            mdebug2("Path '%s' does not exists, or points to an unexistent path -> RETURN_NOT_FOUND: %s", file, strerror(realpath_errno));
            return RETURN_NOT_FOUND;
        }

        mdebug2("Could not resolve the real path of '%s': %s", file, strerror(realpath_errno));
        if (*reason == NULL) {
            os_malloc(OS_MAXSTR, *reason);
            sprintf(*reason, "Could not resolve the real path of '%s': %s", file, strerror(realpath_errno));
        }

        return RETURN_INVALID;
    }

    mdebug2("Real path of '%s' is '%s'", file, realpath_buffer);
    return RETURN_FOUND;
}
#endif

static int wm_sca_check_dir_list(wm_sca_t * const data, char * const dir_list,
    char * const file, char * const pattern, char **reason)
{
    char *f_value_copy;
    os_strdup(dir_list, f_value_copy);
    char *f_value_copy_ref = f_value_copy;
    int found = RETURN_NOT_FOUND;
    char *dir = NULL;
    mdebug2("Exploring directories [%s]", f_value_copy);
    while ((dir = w_strtok_r_str_delim(",", &f_value_copy_ref))) {
        short is_nfs = IsNFS(dir);
        mdebug2("Checking directory '%s' => is_nfs=%d, skip_nfs=%d", dir, is_nfs, data->skip_nfs);
        if(data->skip_nfs && is_nfs == 1) {
            mdebug2("Directory '%s' flagged as NFS and skip_nfs is enabled.", dir);
            if (*reason == NULL) {
                os_malloc(OS_MAXSTR, *reason);
                sprintf(*reason,"Directory '%s' flagged as NFS and skip_nfs is enabled", dir);
            }
            found = RETURN_INVALID;
        } else {
            int check_result;
            if (file == NULL) {
                check_result = wm_sca_check_dir_existence(dir, reason);
            } else {
                check_result = wm_sca_check_dir(dir, file, pattern, reason);
            }

            if (check_result == RETURN_FOUND) {
                found = RETURN_FOUND;
                mdebug2("Found match in directory '%s'", dir);
            } else if (check_result == RETURN_INVALID) {
                found = RETURN_INVALID;
                mdebug2("Check returned not applicable for directory '%s'", dir);
            }
        }

        char _b_msg[OS_SIZE_1024 + 1];
        _b_msg[OS_SIZE_1024] = '\0';
        snprintf(_b_msg, OS_SIZE_1024, " Directory: %s", dir);
        append_msg_to_vm_scat(data, _b_msg);

        if (found == RETURN_FOUND) {
            break;
        }
    }

    os_free(f_value_copy);
    return found;
}

/*
Rules that match always return 1, and the other way arround.

Rule aggregators logic:

##########################################################

ALL:
    r_1 -f -> r:123
    ...
    r_n -f -> r:234

For an ALL to succeed, every rule shall return 1, in other words,

               |  = n -> ALL = RETURN_FOUND
SUM(r_i, 0, n) |
               | != n -> ALL = RETURN_NOT_FOUND

##########################################################

ANY:
    r_1 -f -> r:123
    ...
    r_n -f -> r:234

For an ANY to succeed, a rule shall return 1, in other words,

               | > 0 -> ANY = RETURN_FOUND
SUM(r_i, 0, n) |
               | = 0 -> ANY = RETURN_NOT_FOUND

##########################################################

NONE:
    r_1 -f -> r:123
    ...
    r_n -f -> r:234

For a NONE to succeed, all rules shall return RETURN_NOT_FOUND, in other words,

               |  > 0 -> NONE = RETURN_NOT_FOUND
SUM(r_i, 0, n) |
               |  = 0 -> NONE = RETURN_FOUND

##########################################################

ANY and NONE aggregators are complementary.

*/

static int wm_sca_do_scan(cJSON *checks, OSStore *vars, wm_sca_t * data, int id,cJSON *policy,
    int requirements_scan, int cis_db_index, unsigned int remote_policy, int first_scan, int *checks_number)
{
    int type = 0;
    char buf[OS_SIZE_1024 + 2];
    char final_file[2048 + 1];
    char *reason = NULL;

    int ret_val = 0;
    OSList *p_list = NULL;

    /* Initialize variables */
    memset(buf, '\0', sizeof(buf));
    memset(final_file, '\0', sizeof(final_file));

    int check_count = 0;
    cJSON *check = NULL;
    cJSON_ArrayForEach(check, checks) {
        char _check_id_str[50];
        if (requirements_scan) {
            snprintf(_check_id_str, sizeof(_check_id_str), "Requirements check");
        } else {
            const cJSON * const c_id = cJSON_GetObjectItem(check, "id");
            if (!c_id || !c_id->valueint) {
                merror("Skipping check. Check ID is invalid. Offending check number: %d", check_count);
                ret_val = 1;
                continue;
            }
            snprintf(_check_id_str, sizeof(_check_id_str), "id: %d", c_id->valueint);
        }

        const cJSON * const c_title = cJSON_GetObjectItem(check, "title");
        if (!c_title || !c_title->valuestring) {
            merror("Skipping check with %s: Check name is invalid.", _check_id_str);
            if (requirements_scan) {
                ret_val = 1;
                goto clean_return;
            }
            continue;
        }

        const cJSON * const c_condition = cJSON_GetObjectItem(check, "condition");
        if (!c_condition || !c_condition->valuestring) {
            merror("Skipping check '%s: %s': Check condition not found.", _check_id_str, c_title->valuestring);
            if (requirements_scan) {
                ret_val = 1;
                goto clean_return;
            }
            continue;
        }

        int condition = 0;
        wm_sca_set_condition(c_condition->valuestring, &condition);

        if (condition == WM_SCA_COND_INV) {
            merror("Skipping check '%s: %s': Check condition (%s) is invalid.",_check_id_str, c_title->valuestring, c_condition->valuestring);
            if (requirements_scan) {
                ret_val = 1;
                goto clean_return;
            }
            continue;
        }

        int g_found = RETURN_NOT_FOUND;
        if ((condition & WM_SCA_COND_ANY) || (condition & WM_SCA_COND_NON)) {
            /* aggregators ANY and NONE break by matching, so they shall return NOT_FOUND if they never break */
            g_found = RETURN_NOT_FOUND;
        } else if (condition & WM_SCA_COND_ALL) {
            /* aggregator ALL breaks the moment a rule does not match. If it doesn't break, all rules have matched */
            g_found = RETURN_FOUND;
        }

        mdebug1("Beginning evaluation of check %s '%s'", _check_id_str, c_title->valuestring);
        mdebug1("Rule aggregation strategy for this check is '%s'", c_condition->valuestring);
        mdebug2("Initial rule-aggregator value por this type of rule is '%d'",  g_found);
        mdebug1("Beginning rules evaluation.");

        const cJSON *const rules = cJSON_GetObjectItem(check, "rules");
        if (!rules) {
            merror("Skipping check %s '%s': No rules found.", _check_id_str, c_title->valuestring);
            if (requirements_scan) {
                ret_val = 1;
                goto clean_return;
            }
            continue;
        }

        char *rule_cp = NULL;
        const cJSON *rule_ref;
        cJSON_ArrayForEach(rule_ref, rules) {
            /* this free is responsible of freeing the copy of the previous rule if
            the loop 'continues', i.e, does not reach the end of its block. */
            os_free(rule_cp);

            if(!rule_ref->valuestring) {
                mdebug1("Field 'rule' must be a string.");
                ret_val = 1;
                goto clean_return;
            }

            mdebug1("Considering rule: '%s'", rule_ref->valuestring);

            os_strdup(rule_ref->valuestring, rule_cp);
            char *rule_cp_ref = rule_cp;

        #ifdef WIN32
            char expanded_rule[2048] = {0};
            ExpandEnvironmentStrings(rule_cp, expanded_rule, 2048);
            rule_cp_ref = expanded_rule;
            mdebug2("Rule after variable expansion: '%s'", rule_cp_ref);
        #endif

            int rule_is_negated = 0;
            if (rule_cp_ref &&
                    (strncmp(rule_cp_ref, "NOT ", 4) == 0 ||
                     strncmp(rule_cp_ref, "not ", 4) == 0))
            {
                mdebug2("Rule is negated.");
                rule_is_negated = 1;
                rule_cp_ref += 4;
            }

            /* Get value to look for. char *value is a reference
            to rule_cp memory. Do not release value!  */
            char *value = wm_sca_get_value(rule_cp_ref, &type);

            if (value == NULL) {
                merror("Invalid rule: '%s'. Skipping policy.", rule_ref->valuestring);
                os_free(rule_cp);
                ret_val = 1;
                goto clean_return;
            }

            int found = RETURN_NOT_FOUND;
            if (type == WM_SCA_TYPE_FILE) {
                /* Check files */
                char *pattern = wm_sca_get_pattern(value);
                char *file_list = value;

                /* Get any variable */
                if (value[0] == '$') {
                    file_list = (char *) OSStore_Get(vars, value);
                    if (!file_list) {
                        merror("Invalid variable: '%s'. Skipping check.", value);
                        continue;
                    }
                }

                const int result = wm_sca_check_file_list(file_list, pattern, &reason);
                if (result == RETURN_FOUND || result == RETURN_INVALID) {
                    found = result;
                }

                char _b_msg[OS_SIZE_1024 + 1];
                _b_msg[OS_SIZE_1024] = '\0';
                snprintf(_b_msg, OS_SIZE_1024, " File: %s", file_list);
                append_msg_to_vm_scat(data, _b_msg);
            } else if (type == WM_SCA_TYPE_COMMAND) {
                /* Check command output */
                char *pattern = wm_sca_get_pattern(value);
                char *f_value = value;

                if (!data->remote_commands && remote_policy) {
                    mwarn("Ignoring check for policy '%s'. The internal option 'sca.remote_commands' is disabled.", cJSON_GetObjectItem(policy, "name")->valuestring);
                    if (reason == NULL) {
                        os_malloc(OS_MAXSTR, reason);
                        sprintf(reason,"Ignoring check for running command '%s'. The internal option 'sca.remote_commands' is disabled", f_value);
                    }
                    found = RETURN_INVALID;
                } else {
                    /* Get any variable */
                    if (value[0] == '$') {
                        f_value = (char *) OSStore_Get(vars, value);
                        if (!f_value) {
                            merror("Invalid variable: '%s'. Skipping check.", value);
                            continue;
                        }
                    }

                    mdebug2("Running command: '%s'", f_value);
                    const int val = wm_sca_read_command(f_value, pattern, data, &reason);
                    if (val == RETURN_FOUND) {
                        mdebug2("Command output matched.");
                        found = RETURN_FOUND;
                    } else if (val == RETURN_INVALID){
                        mdebug2("Command output did not match.");
                        found = RETURN_INVALID;
                    }
                }

                char _b_msg[OS_SIZE_1024 + 1];
                _b_msg[OS_SIZE_1024] = '\0';
                snprintf(_b_msg, OS_SIZE_1024, " Command: %s", f_value);
                append_msg_to_vm_scat(data, _b_msg);

            } else if (type == WM_SCA_TYPE_DIR) {
                /* Check directory */
                mdebug2("Processing directory rule '%s'", value);
                char * const file = wm_sca_get_pattern(value);
                char *f_value = value;

                /* Get any variable */
                if (value[0] == '$') {
                    f_value = (char *) OSStore_Get(vars, value);
                    if (!f_value) {
                        merror("Invalid variable: '%s'. Skipping check.", value);
                        continue;
                    }
                }

                char * const pattern = wm_sca_get_pattern(file);
                found = wm_sca_check_dir_list(data, f_value, file, pattern, &reason);
                mdebug2("Check directory rule result: %d", found);
            } else if (type == WM_SCA_TYPE_PROCESS) {
                /* Check process existence */
                if (!p_list) {
                    /* Lazy evaluation */
                    p_list = w_os_get_process_list();
                }

                mdebug2("Checking process: '%s'", value);
                if (wm_sca_check_process_is_running(p_list, value, &reason)) {
                    mdebug2("Process found.");
                    found = RETURN_FOUND;
                } else {
                    mdebug2("Process not found.");
                }

                char _b_msg[OS_SIZE_1024 + 1];
                _b_msg[OS_SIZE_1024] = '\0';
                snprintf(_b_msg, OS_SIZE_1024, " Process: %s", value);
                append_msg_to_vm_scat(data, _b_msg);
            }
        #ifdef WIN32
            else if (type == WM_SCA_TYPE_REGISTRY) {
                /* Check windows registry */
                found = wm_check_registry_entry(value, &reason);

                char _b_msg[OS_SIZE_1024 + 1];
                _b_msg[OS_SIZE_1024] = '\0';
                snprintf(_b_msg, OS_SIZE_1024, " Registry: %s", value);
                append_msg_to_vm_scat(data, _b_msg);
            }
        #endif

            /* Rule result processing */

            if (found != RETURN_INVALID) {
                found = rule_is_negated ^ found;
            }

            mdebug1("Result for rule '%s': %d", rule_ref->valuestring, found);

            if (((condition & WM_SCA_COND_ALL) && found == RETURN_NOT_FOUND) ||
                ((condition & WM_SCA_COND_ANY) && found == RETURN_FOUND) ||
                ((condition & WM_SCA_COND_NON) && found == RETURN_FOUND))
            {
                g_found = found;
                mdebug1("Breaking from rule aggregator '%s' with found = %d", c_condition->valuestring, g_found);
                break;
            }

            if (found == RETURN_INVALID) {
                /* Rules that agreggate by ANY are the only that can success after an INVALID
                On the other hand ALL and NONE agregators can fail after an INVALID. */
                g_found = found;
                mdebug1("Rule evaluation returned INVALID. Continuing.");
            }
        }

        if ((condition & WM_SCA_COND_NON) && g_found != RETURN_INVALID) {
            g_found = !g_found;
        }

        mdebug1("Result for check %s '%s' -> %d", _check_id_str, c_title->valuestring, g_found);

        if (g_found != RETURN_INVALID) {
            os_free(reason);
        }

        /* if the loop breaks, rule_cp shall be released.
            Also frees the the memory reserved on the last iteration */
        os_free(rule_cp);

        /* Determine if requirements are satisfied */
        if (requirements_scan) {
            /*  return value for requirement scans is the inverse of the result,
                unless the result is INVALID */
            ret_val = g_found == RETURN_INVALID ? 1 : !g_found;
            int i;
            for (i=0; data->alert_msg[i]; i++){
                free(data->alert_msg[i]);
                data->alert_msg[i] = NULL;
            }
            goto clean_return;
        }

        /* Event construction */
        const char failed[] = "failed";
        const char passed[] = "passed";
        const char invalid[] = ""; //NOT AN ERROR!
        const char *message_ref = NULL;

        if (g_found == RETURN_NOT_FOUND) {
            wm_sca_summary_increment_failed();
            message_ref = failed;
        } else if (g_found == RETURN_FOUND) {
            wm_sca_summary_increment_passed();
            message_ref = passed;
        } else {
            wm_sca_summary_increment_invalid();
            message_ref = invalid;

            if (reason == NULL) {
                os_malloc(OS_MAXSTR, reason);
                sprintf(reason, "Unknown reason");
                mdebug1("A check returned INVALID for an unknown reason.");
            }
        }

        cJSON *event = wm_sca_build_event(check, policy, data->alert_msg, id, message_ref, reason);
        if (event) {
            /* Alert if necessary */
            if(!cis_db_for_hash[cis_db_index].elem[check_count]) {
                os_realloc(cis_db_for_hash[cis_db_index].elem, sizeof(cis_db_info_t *) * (check_count + 2), cis_db_for_hash[cis_db_index].elem);
                cis_db_for_hash[cis_db_index].elem[check_count] = NULL;
                cis_db_for_hash[cis_db_index].elem[check_count + 1] = NULL;
            }

            if (wm_sca_check_hash(cis_db[cis_db_index], message_ref, check, event, check_count, cis_db_index) && !first_scan) {
                wm_sca_send_event_check(data,event);
            }

            check_count++;

            cJSON_Delete(event);
        } else {
            merror("Error constructing event for check: %s. Set debug mode for more information.", c_title->valuestring);
            ret_val = 1;
        }

        int i;
        for (i=0; data->alert_msg[i]; i++){
            free(data->alert_msg[i]);
            data->alert_msg[i] = NULL;
        }

        os_free(reason);
    }

    *checks_number = check_count;

/* Clean up memory */
clean_return:
    os_free(reason);
    w_del_plist(p_list);

    return ret_val;
}

static void wm_sca_set_condition(const char * const c_cond, int *condition)
{
    if (strcmp(c_cond, "all") == 0) {
        *condition |= WM_SCA_COND_ALL;
    } else if (strcmp(c_cond, "any") == 0) {
        *condition |= WM_SCA_COND_ANY;
    } else if (strcmp(c_cond, "none") == 0) {
        *condition |= WM_SCA_COND_NON;
    } else if (strcmp(c_cond, "any required") == 0) {
        *condition |= WM_SCA_COND_ANY;
        minfo("Modifier 'required' is deprecated. Defaults to 'any'");
    } else if (strcmp(c_cond, "all required") == 0) {
        *condition |= WM_SCA_COND_ALL;
        minfo("Modifier 'required' is deprecated. Defaults to 'all'");
    } else {
        *condition = WM_SCA_COND_INV;
    }
}

static int wm_sca_get_vars(const cJSON * const variables, OSStore * const vars)
{
    const cJSON *variable;
    cJSON_ArrayForEach (variable, variables) {
        if (*variable->string != '$') {
            merror("Invalid variable: '%s'", variable->string);
            return -1;
        }

        char *var_value;
        os_strdup(variable->valuestring, var_value);
        OSStore_Put(vars, variable->string, var_value);
    }

    return 0;
}

static char *wm_sca_get_value(char *buf, int *type)
{
    /* Zero type before using it to make sure return is valid
     * in case of error.
     */
    *type = 0;

    char *value = strchr(buf, ':');
    if (value == NULL) {
        return NULL;
    }

    *value = '\0';
    value++;

    /* Get types - removing negate flag (using later) */
    if (*buf == '!') {
        buf++;
    }

    if (strcmp(buf, "f") == 0) {
        *type = WM_SCA_TYPE_FILE;
    } else if (strcmp(buf, "r") == 0) {
        *type = WM_SCA_TYPE_REGISTRY;
    } else if (strcmp(buf, "p") == 0) {
        *type = WM_SCA_TYPE_PROCESS;
    } else if (strcmp(buf, "d") == 0) {
        *type = WM_SCA_TYPE_DIR;
    } else if (strcmp(buf, "c") == 0) {
        *type = WM_SCA_TYPE_COMMAND;
    } else {
        return NULL;
    }

    return value;
}

static char *wm_sca_get_pattern(char *value)
{
    if (value == NULL) {
        return NULL;
    }

    while (*value != '\0') {
        if ((*value == ' ') && (value[1] == '-') &&
                (value[2] == '>') && (value[3] == ' ')) {
            *value = '\0';
            value += 4;

            return (value);
        }
        value++;
    }

    return (NULL);
}

static int wm_sca_check_file_existence(const char * const file, char **reason)
{
    #ifdef WIN32
    const char *realpath_buffer = file;
    #else
    char realpath_buffer[OS_MAXSTR];
    const int wm_sca_resolve_symlink_result = wm_sca_resolve_symlink(file, realpath_buffer, reason);
    if (wm_sca_resolve_symlink_result != RETURN_FOUND) {
        return wm_sca_resolve_symlink_result;
    }
    #endif

    struct stat statbuf;
    const int lstat_ret = lstat(realpath_buffer, &statbuf);
    const int lstat_errno = errno;

    if (lstat_ret == -1) {
        if (lstat_errno == ENOENT) {
            mdebug2("FILE_EXISTS(%s) -> RETURN_NOT_FOUND: %s", file, strerror(lstat_errno));
            return RETURN_NOT_FOUND;
        }
        if (*reason == NULL) {
            os_malloc(OS_MAXSTR, *reason);
            sprintf(*reason, "Could not open '%s': %s", file, strerror(lstat_errno));
        }
        mdebug2("FILE_EXISTS(%s) -> RETURN_INVALID: %s", file, strerror(lstat_errno));
        return RETURN_INVALID;
    }

    if (S_ISREG(statbuf.st_mode)) {
        mdebug2("FILE_EXISTS(%s) -> RETURN_FOUND", file);
        return RETURN_FOUND;
    }

    if (*reason == NULL) {
        os_malloc(OS_MAXSTR, *reason);
        sprintf(*reason, "FILE_EXISTS(%s) -> RETURN_INVALID: Not a regular file.", file);
    }

    mdebug2("FILE_EXISTS(%s) -> RETURN_INVALID: Not a regular file.", file);
    return RETURN_INVALID;
}

static int wm_sca_check_file_contents(const char * const file, const char * const pattern, char **reason)
{
    mdebug2("Checking contents of file '%s' against pattern '%s'", file, pattern);

    #ifdef WIN32
    const char *realpath_buffer = file;
    #else
    char realpath_buffer[OS_MAXSTR];
    const int wm_sca_resolve_symlink_result = wm_sca_resolve_symlink(file, realpath_buffer, reason);
    if (wm_sca_resolve_symlink_result != RETURN_FOUND) {
        if (*reason == NULL) {
            os_malloc(OS_MAXSTR, *reason);
            sprintf(*reason, "Could not open file '%s'", file);
        }

        mdebug2("Could not open file '%s'", file);

        return RETURN_INVALID;
    }
    #endif

    FILE *fp = fopen(realpath_buffer, "r");
    const int fopen_errno = errno;
    if (!fp) {
        if (*reason == NULL) {
            os_malloc(OS_MAXSTR, *reason);
            sprintf(*reason, "Could not open file '%s': %s", file, strerror(fopen_errno));
        }
        mdebug2("Could not open file '%s': %s", file, strerror(fopen_errno));
        return RETURN_INVALID;
    }

    int result = RETURN_NOT_FOUND;
    char buf[OS_SIZE_2048 + 1];
    while (fgets(buf, OS_SIZE_2048, fp) != NULL) {
        os_trimcrlf(buf);
        result = wm_sca_pattern_matches(buf, pattern, reason);
        mdebug2("(%s)(%s) -> %d", pattern, *buf != '\0' ? buf : "EMPTY_LINE" , result);

        if (result) {
            mdebug2("Match found. Skipping the rest.");
            break;
        }
    }

    fclose(fp);
    mdebug2("Result for (%s)(%s) -> %d", pattern, file, result);
    return result;
}

static int wm_sca_check_file_list(const char * const file_list, char * const pattern, char **reason)
{
    if (pattern) {
        return wm_sca_check_file_list_for_contents(file_list, pattern, reason);
    }

    return wm_sca_check_file_list_for_existence(file_list, reason);
}

static int wm_sca_check_file_list_for_existence(const char * const file_list, char **reason)
{
    mdebug1("Checking file list '%s' for existence.", file_list);

    if (!file_list) {
        return RETURN_NOT_FOUND;
    }

    int result_accumulator = RETURN_NOT_FOUND;
    char *file_list_copy = NULL;
    os_strdup(file_list, file_list_copy);
    char *file_list_ref = file_list_copy;
    char *file = NULL;
    char *save_ptr = NULL;
    for (file = strtok_r(file_list_ref, ",", &save_ptr); file != NULL;
            file = strtok_r(NULL, ",", &save_ptr))
    {
        const int file_check_result = wm_sca_check_file_existence(file, reason);
        if (file_check_result == RETURN_FOUND) {
            result_accumulator = RETURN_FOUND;
            mdebug2("File '%s' found. Skipping the rest.", file);
            break;
        }

        if (file_check_result == RETURN_INVALID) {
            result_accumulator = RETURN_INVALID;
            mdebug2("Could not open file '%s'. Continuing.", file);
        } else {
            mdebug2("File '%s' does not exists. Continuing.", file);
        }
    }

    mdebug1("Result for FILES_EXIST(%s) -> %d", file_list, result_accumulator);

    os_free(file_list_copy);
    return result_accumulator;
}

static int wm_sca_check_file_list_for_contents(const char * const file_list, char * const pattern, char **reason)
{
    mdebug1("Checking file list '%s' with '%s'", file_list, pattern);

    if (!file_list) {
        return RETURN_NOT_FOUND;
    }

    int result_accumulator = RETURN_NOT_FOUND;
    char *file_list_copy = NULL;
    os_strdup(file_list, file_list_copy);
    char *file_list_ref = file_list_copy;
    char *file = NULL;
    char *save_ptr = NULL;
    for (file = strtok_r(file_list_ref, ",", &save_ptr); file != NULL;
            file = strtok_r(NULL, ",", &save_ptr))
    {
        const int existence_check_result = wm_sca_check_file_existence(file, reason);
        if (existence_check_result != RETURN_FOUND) {
            /* a file that does not exist produces an INVALID check */
            result_accumulator = RETURN_INVALID;
            if (*reason == NULL) {
                os_malloc(OS_MAXSTR, *reason);
                sprintf(*reason, "Could not open file '%s'",  file);
            }
            mdebug2("Could not open file '%s'. Skipping.", file);
            continue;
        }

        const int contents_check_result = wm_sca_check_file_contents(file, pattern, reason);
        if (contents_check_result == RETURN_FOUND) {
            result_accumulator = RETURN_FOUND;
            mdebug2("Match found in '%s'. Skipping the rest.", file);
            break;
        }

        if (contents_check_result == RETURN_INVALID) {
            mdebug2("Check was invalid in file '%s'. Continuing.", file);
            result_accumulator = RETURN_INVALID;
        } else {
            mdebug2("Match not found in file '%s'. Continuing.", file);
        }
    }

    mdebug1("Result for (%s)(%s) -> %d", pattern, file_list, result_accumulator);

    os_free(file_list_copy);
    return result_accumulator;
}

static int wm_sca_read_command(char *command, char *pattern, wm_sca_t * data, char **reason)
{
    if (command == NULL) {
        mdebug1("No Command specified Returning.");
        return RETURN_NOT_FOUND;
    }

    if (pattern == NULL) {
        mdebug1("No pattern given. Returning FOUND.");
        return RETURN_FOUND;
    }

    mdebug1("Executing command '%s', and testing output with pattern '%s'", command, pattern);
    char *cmd_output = NULL;
    int result_code;

    switch (wm_exec(command, &cmd_output, &result_code, data->commands_timeout, NULL)) {
    case 0:
        mdebug1("Command '%s' returned code %d", command, result_code);
        break;
    case WM_ERROR_TIMEOUT:
        os_free(cmd_output);
        mdebug1("Timeout overtaken running command '%s'", command);
        if (*reason == NULL) {
            os_malloc(OS_MAXSTR, *reason);
            sprintf(*reason, "Timeout overtaken running command '%s'", command);
        }
        os_free(cmd_output);
        return RETURN_INVALID;
    default:
        if (result_code == EXECVE_ERROR) {
            mdebug1("Invalid path or wrong permissions to run command '%s'", command);
            if (*reason == NULL) {
                os_malloc(OS_MAXSTR, *reason);
                sprintf(*reason, "Invalid path or wrong permissions to run command '%s'", command);
            }
        } else {
            mdebug1("Failed to run command '%s'. Returned code %d", command, result_code);
            if (*reason == NULL) {
                os_malloc(OS_MAXSTR, *reason);
                sprintf(*reason, "Failed to run command '%s'. Returned code %d", command, result_code);
            }
        }
        return RETURN_INVALID;
    }

    if(!cmd_output) {
        mdebug2("Command yielded no output. Returning.");
        return RETURN_NOT_FOUND;
    }

    char **output_line;
    output_line = OS_StrBreak('\n', cmd_output, 256);

    if(!output_line) {
        mdebug1("Command output could not be processed. Output dump:\n%s", cmd_output);
        os_free(cmd_output);
        return RETURN_NOT_FOUND;
    }

    os_free(cmd_output);

    int i;
    int result = RETURN_NOT_FOUND;
    for (i=0; output_line[i] != NULL; i++) {
        char *buf = output_line[i];
        os_trimcrlf(buf);
        result = wm_sca_pattern_matches(buf, pattern, reason);
        if (result == RETURN_FOUND){
            break;
        }
    }

    free_strarray(output_line);
    mdebug2("Result for (%s)(%s) -> %d", pattern, command, result);
    return result;
}

static int wm_sca_apply_numeric_partial_comparison(const char * const partial_comparison, const long int number, char **reason)
{
    if (!partial_comparison) {
        if (*reason == NULL) {
            os_malloc(OS_MAXSTR, *reason);
            sprintf(*reason, "No comparison provided.");
        }
        mwarn("No comparison provided.");
        return RETURN_INVALID;
    }

    mdebug2("Partial comparison '%s'", partial_comparison);

    OSRegex regex;
    if (!OSRegex_Compile("(\\d+)", &regex, OS_RETURN_SUBSTRING)) {
        if (*reason == NULL) {
            os_malloc(OS_MAXSTR, *reason);
            sprintf(*reason, "Cannot compile regex.");
        }
        mwarn("Cannot compile regex");
        return RETURN_INVALID;
    }

    if (!OSRegex_Execute(partial_comparison, &regex)) {
        if (*reason == NULL) {
            os_malloc(OS_MAXSTR, *reason);
            sprintf(*reason, "No integer was found within the comparison '%s' ", partial_comparison);
        }
        mwarn("No integer was found within the comparison '%s' ", partial_comparison);
        OSRegex_FreePattern(&regex);
        return RETURN_INVALID;
    }

    if (!regex.d_sub_strings[0]) {
        if (*reason == NULL) {
            os_malloc(OS_MAXSTR, *reason);
            sprintf(*reason, "No number was captured.");
        }
        mwarn("No number was captured.");
        OSRegex_FreePattern(&regex);
        return RETURN_INVALID;
    }

    mdebug2("Value given for comparison: '%s'", regex.d_sub_strings[0]);

    errno = 0;
    char *strtol_end_ptr = NULL;
    const long int value_given = strtol(regex.d_sub_strings[0], &strtol_end_ptr, 10);

    if (errno != 0 || strtol_end_ptr == regex.d_sub_strings[0]) {
        if (*reason == NULL) {
            os_malloc(OS_MAXSTR, *reason);
            sprintf(*reason, "Conversion error. Cannot convert '%s' to integer.", regex.d_sub_strings[0]);
        }
        mwarn("Conversion error. Cannot convert '%s' to integer.", regex.d_sub_strings[0]);
        OSRegex_FreePattern(&regex);
        return RETURN_INVALID;
    }

    OSRegex_FreePattern(&regex);

    mdebug2("Value converted: '%ld'", value_given);

    if ('=' == *partial_comparison) {
        mdebug2("Operation is '%ld == %ld'", number, value_given);
        return number == value_given ? RETURN_FOUND : RETURN_NOT_FOUND;
    } else if (strstr(partial_comparison, "!=")) {
        mdebug2("Operation is '%ld != %ld'", number, value_given);
        return number != value_given ? RETURN_FOUND : RETURN_NOT_FOUND;
    } else if (strstr(partial_comparison, "<=")) {
        mdebug2("Operation is '%ld <= %ld'", number, value_given);
        return number <= value_given ? RETURN_FOUND : RETURN_NOT_FOUND;
    } else if (strstr(partial_comparison, ">=")) {
        mdebug2("Operation is '%ld >= %ld'", number, value_given);
        return number >= value_given ? RETURN_FOUND : RETURN_NOT_FOUND;
    } else if (strstr(partial_comparison, "<")) {
        mdebug2("Operation is '%ld < %ld'", number, value_given);
        return number < value_given ? RETURN_FOUND : RETURN_NOT_FOUND;
    } else if (strstr(partial_comparison, ">")) {
        mdebug2("Operation is '%ld > %ld'", number, value_given);
        return number > value_given ? RETURN_FOUND : RETURN_NOT_FOUND;
    }
    if (*reason == NULL) {
        os_malloc(OS_MAXSTR, *reason);
        sprintf(*reason, "Unrecognized operation: '%s'", partial_comparison);
    }
    mdebug2("Unrecognized operation: '%s'", partial_comparison);
    return RETURN_INVALID;
}

int wm_sca_regex_numeric_comparison (const char * const pattern, const char *const str, char **reason)
{
    char *pattern_copy;
    os_strdup(pattern, pattern_copy);
    char *pattern_copy_ref = pattern_copy;
    char *partial_comparison_ref = strstr(pattern_copy_ref, " compare ");

    if (!partial_comparison_ref) {
        mdebug2("Keyword 'compare' not found. Did you forget adding 'compare COMPARATOR VALUE' to your rule?' %s'", pattern_copy_ref);
        if (*reason == NULL) {
            os_malloc(OS_MAXSTR, *reason);
            sprintf(*reason, "Keyword 'compare' not found. Did you forget adding 'compare COMPARATOR VALUE' to your rule?' %s'", pattern_copy_ref);
        }
        os_free(pattern_copy);
        return RETURN_INVALID;
    }

    *partial_comparison_ref = '\0';
    partial_comparison_ref += 9;
    mdebug2("REGEX: '%s'. Partial comparison: '%s'", pattern_copy_ref, partial_comparison_ref);

    OSRegex regex;
    memset(&regex, 0, sizeof(OSRegex));
    if (!OSRegex_Compile(pattern_copy_ref, &regex, OS_RETURN_SUBSTRING)) {
        mdebug2("Cannot compile regex '%s'", pattern_copy_ref);
        if (*reason == NULL) {
            os_malloc(OS_MAXSTR, *reason);
            sprintf(*reason, "Cannot compile regex '%s'", pattern_copy_ref);
        }
        os_free(pattern_copy);
        return RETURN_INVALID;
    }

    if (!OSRegex_Execute(str, &regex)) {
        mdebug2("No match found for regex '%s'", pattern_copy_ref);
        os_free(pattern_copy);
        OSRegex_FreePattern(&regex);
        return RETURN_NOT_FOUND;
    }

    if (!regex.d_sub_strings[0]) {
        mdebug2("Regex '%s' matched, but no string was captured by it. Did you forget specifying a capture group?", pattern_copy_ref);
        if (*reason == NULL) {
            os_malloc(OS_MAXSTR, *reason);
            sprintf(*reason, "Regex '%s' matched, but no string was captured by it. Did you forget specifying a capture group?", pattern_copy_ref);
        }
        os_free(pattern_copy);
        OSRegex_FreePattern(&regex);
        return RETURN_INVALID;
    }

    mdebug2("Captured value: '%s'", regex.d_sub_strings[0]);

    errno = 0;
    char *strtol_end_ptr = NULL;
    const long int value_captured = strtol(regex.d_sub_strings[0], &strtol_end_ptr, 10);

    if (errno != 0 || strtol_end_ptr == regex.d_sub_strings[0]) {
        mdebug2("Conversion error. Cannot convert '%s' to integer.", regex.d_sub_strings[0]);
        if (*reason == NULL) {
            os_malloc(OS_MAXSTR, *reason);
            sprintf(*reason, "Conversion error. Cannot convert '%s' to integer.", regex.d_sub_strings[0]);
        }
        os_free(pattern_copy);
        OSRegex_FreePattern(&regex);
        return RETURN_INVALID;
    }

    OSRegex_FreePattern(&regex);

    mdebug2("Converted value: '%ld'", value_captured);

    const int result = wm_sca_apply_numeric_partial_comparison(partial_comparison_ref, value_captured, reason);
    mdebug2("Comparison result '%ld %s' -> %d", value_captured, partial_comparison_ref, result);

    os_free(pattern_copy);
    return result;
}

int wm_sca_test_positive_minterm(char * const minterm, const char * const str, char **reason)
{
    const char *pattern_ref = minterm;
    if (strncasecmp(pattern_ref, "r:", 2) == 0) {
        pattern_ref += 2;
        if (OS_Regex(pattern_ref, str)) {
            return RETURN_FOUND;
        }
    } else if (strncasecmp(pattern_ref, "n:", 2) == 0) {
        pattern_ref += 2;
        return wm_sca_regex_numeric_comparison(pattern_ref, str, reason);
    } else if (strcasecmp(pattern_ref, str) == 0) {
        return RETURN_FOUND;
    }
    return RETURN_NOT_FOUND;
}

int wm_sca_pattern_matches(const char * const str, const char * const pattern, char **reason)
{
    if (str == NULL) {
        return 0;
    }

    char *pattern_copy = NULL;
    os_strdup(pattern, pattern_copy);
    char *pattern_copy_ref = pattern_copy;
    char *minterm = NULL;
    int test_result = RETURN_FOUND;

    while ((minterm = w_strtok_r_str_delim(" && ", &pattern_copy_ref))) {
        int negated = 0;
        if ((*minterm) == '!'){
            minterm++;
            negated = 1;
        }
        const int minterm_result = negated ^ wm_sca_test_positive_minterm (minterm, str, reason);
        test_result *= minterm_result;
        mdebug2("Testing minterm (%s%s)(%s) -> %d", negated ? "!" : "", minterm, *str != '\0' ? str : "EMPTY_LINE", minterm_result);
    }

    mdebug2("Pattern test result: (%s)(%s) -> %d", pattern, *str != '\0' ? str : "EMPTY_LINE", test_result);
    os_free(pattern_copy);
    return test_result;
}

static int wm_sca_check_dir_existence(const char * const dir, char **reason)
{
    #ifdef WIN32
    const char *realpath_buffer = dir;
    #else
    char realpath_buffer[OS_MAXSTR];
    const int wm_sca_resolve_symlink_result = wm_sca_resolve_symlink(dir, realpath_buffer, reason);
    if (wm_sca_resolve_symlink_result != RETURN_FOUND) {
        return wm_sca_resolve_symlink_result;
    }
    #endif

    DIR *dp = opendir(realpath_buffer);
    const int open_dir_errno = errno;
    if (dp) {
        mdebug2("DIR_EXISTS(%s) -> RETURN_FOUND", dir);
        closedir(dp);
        return RETURN_FOUND;
    }

    if (open_dir_errno == ENOENT) {
        mdebug2("DIR_EXISTS(%s) -> RETURN_NOT_FOUND. Reason: %s", dir, strerror(open_dir_errno));
        return RETURN_NOT_FOUND;
    }

    if (*reason == NULL) {
        os_malloc(OS_MAXSTR, *reason);
        sprintf(*reason, "Could not check directory existence for '%s': %s", dir, strerror(open_dir_errno));
    }

    mdebug2("Could not check directory existence for '%s': %s", dir, strerror(open_dir_errno));
    return RETURN_INVALID;
}

static int wm_sca_check_dir(const char * const dir, const char * const file, char * const pattern, char **reason)
{
    mdebug2("Checking directory '%s'%s%s%s%s", dir,
        file ? " -> "  : "", file ? file : "",
        pattern ? " -> " : "", pattern ? pattern: "");

    #ifdef WIN32
    const char *realpath_buffer = dir;
    #else
    char realpath_buffer[OS_MAXSTR];
    const int wm_sca_resolve_symlink_result = wm_sca_resolve_symlink(dir, realpath_buffer, reason);
    if (wm_sca_resolve_symlink_result != RETURN_FOUND) {
        if (*reason == NULL) {
            os_malloc(OS_MAXSTR, *reason);
            sprintf(*reason, "Could not open dir '%s'", dir);
        }

        mdebug2("Could not open dir '%s'", dir);

        return RETURN_INVALID;
    }
    #endif

    DIR *dp = opendir(realpath_buffer);
    if (!dp) {
        const int open_dir_errno = errno;
        if (*reason == NULL) {
            os_malloc(OS_MAXSTR, *reason);
            sprintf(*reason, "Could not open '%s': %s", dir, strerror(open_dir_errno));
        }
        mdebug2("Could not open '%s': %s", dir, strerror(open_dir_errno));
        return RETURN_INVALID;
    }

<<<<<<< HEAD
    int result_accumulator = 0;
    struct dirent *entry = NULL;

=======
    int result_accumulator = RETURN_NOT_FOUND;
    struct dirent *entry;
>>>>>>> 51dfd1aa
    while ((entry = readdir(dp)) != NULL) {
        /* Ignore . and ..  */
        if ((strcmp(entry->d_name, ".") == 0) || (strcmp(entry->d_name, "..") == 0)) {
            continue;
        }

        /* Create new file + path string */
        char f_name[PATH_MAX + 2];
        f_name[PATH_MAX + 1] = '\0';
        snprintf(f_name, PATH_MAX + 1, "%s/%s", dir, entry->d_name);

        mdebug2("Considering directory entry '%s'", f_name);

        int result;
        struct stat statbuf_local;
        if (lstat(f_name, &statbuf_local) != 0) {
            mdebug2("Cannot check directory entry '%s'", f_name);
            if (*reason == NULL){
                os_malloc(OS_MAXSTR, *reason);
                sprintf(*reason, "Cannot check directory entry '%s", f_name);
            }
            result_accumulator = RETURN_INVALID;
            continue;
        }

        if (S_ISDIR(statbuf_local.st_mode)) {
            result = wm_sca_check_dir(f_name, file, pattern, reason);
        } else if (((strncasecmp(file, "r:", 2) == 0) && OS_Regex(file + 2, entry->d_name))
                || OS_Match2(file, entry->d_name))
        {
            result = wm_sca_check_file_list(f_name, pattern, reason);
        } else {
            mdebug2("Skipping directory entry '%s'", f_name);
            continue;
        }

        mdebug2("Result for entry '%s': %d", f_name, result);

        if (result == RETURN_FOUND) {
            mdebug2("Match found in '%s', skipping the rest.", f_name);
            result_accumulator = RETURN_FOUND;
            break;
        } else if (result == RETURN_INVALID) {
            result_accumulator = RETURN_INVALID;
        }
    }

    closedir(dp);
    mdebug2("Check result for dir '%s': %d", dir, result_accumulator);
    return result_accumulator;
}

static int wm_sca_check_process_is_running(OSList *p_list, char *value, char **reason)
{
    if (p_list == NULL) {
        if (*reason == NULL) {
            os_malloc(OS_MAXSTR, *reason);
            sprintf(*reason, "Process list is empty.");
        }
        return RETURN_INVALID;
    }

    if (!value) {
        return RETURN_NOT_FOUND;
    }

    OSListNode *l_node = OSList_GetFirstNode(p_list);
    while (l_node) {
        W_Proc_Info *pinfo = (W_Proc_Info *)l_node->data;
        /* Check if value matches */
        if (wm_sca_pattern_matches(pinfo->p_path, value, reason)) {
            return RETURN_FOUND;
        }

        l_node = OSList_GetNextNode(p_list);
    }

    return RETURN_NOT_FOUND;
}

// Destroy data
void wm_sca_destroy(wm_sca_t * data)
{
    os_free(data);
}

#ifdef WIN32

static int wm_check_registry_entry(char * const value, char **reason)
{
    char * const entry = wm_sca_get_pattern(value);
    char * const pattern = wm_sca_get_pattern(entry);
    return wm_sca_is_registry(value, entry, pattern, reason);
}

static int wm_sca_is_registry(char *entry_name, char *reg_option, char *reg_value, char **reason)
{
    char *rk = wm_sca_os_winreg_getkey(entry_name);

    if (wm_sca_sub_tree == NULL || rk == NULL) {
         if (*reason == NULL) {
            os_malloc(OS_MAXSTR, *reason);
            sprintf(*reason, "Invalid registry entry: '%s'", entry_name);
        }

        merror("Invalid registry entry: '%s'", entry_name);
        return RETURN_INVALID;
    }

    int returned_value_64 = wm_sca_test_key(rk, entry_name, KEY_WOW64_64KEY, reg_option, reg_value, reason);

    int returned_value_32 = RETURN_NOT_FOUND;
    if (returned_value_64 != RETURN_FOUND) {
        returned_value_32 = wm_sca_test_key(rk, entry_name, KEY_WOW64_32KEY, reg_option, reg_value, reason);
    }

    int ret_value = RETURN_NOT_FOUND;
    if (returned_value_32 == RETURN_INVALID && returned_value_64 == RETURN_INVALID) {
        ret_value = RETURN_INVALID;
    } else if (returned_value_32 == RETURN_FOUND || returned_value_64 == RETURN_FOUND) {
        ret_value = RETURN_FOUND;
    }

    return ret_value;
}

static char *wm_sca_os_winreg_getkey(char *reg_entry)
{
    char *ret = NULL;
    char *tmp_str;

    /* Get only the sub tree first */
    tmp_str = strchr(reg_entry, '\\');
    if (tmp_str) {
        *tmp_str = '\0';
        ret = tmp_str + 1;
    }

    /* Set sub tree */
    if ((strcmp(reg_entry, "HKEY_LOCAL_MACHINE") == 0) ||
            (strcmp(reg_entry, "HKLM") == 0)) {
        wm_sca_sub_tree = HKEY_LOCAL_MACHINE;
    } else if (strcmp(reg_entry, "HKEY_CLASSES_ROOT") == 0) {
        wm_sca_sub_tree = HKEY_CLASSES_ROOT;
    } else if (strcmp(reg_entry, "HKEY_CURRENT_CONFIG") == 0) {
        wm_sca_sub_tree = HKEY_CURRENT_CONFIG;
    } else if (strcmp(reg_entry, "HKEY_USERS") == 0) {
        wm_sca_sub_tree = HKEY_USERS;
    } else if ((strcmp(reg_entry, "HKCU") == 0) ||
               (strcmp(reg_entry, "HKEY_CURRENT_USER") == 0)) {
        wm_sca_sub_tree = HKEY_CURRENT_USER;
    } else {
        /* Set sub tree to null */
        wm_sca_sub_tree = NULL;

        /* Return tmp_str to the previous value */
        if (tmp_str && (*tmp_str == '\0')) {
            *tmp_str = '\\';
        }
        return (NULL);
    }

    /* Check if ret has nothing else */
    if (ret && (*ret == '\0')) {
        ret = NULL;
    }

    /* Fixing tmp_str and the real name of the registry */
    if (tmp_str && (*tmp_str == '\0')) {
        *tmp_str = '\\';
    }

    return (ret);
}

static int wm_sca_test_key(char *subkey, char *full_key_name, unsigned long arch,
                         char *reg_option, char *reg_value, char **reason)
{
    mdebug2("Checking '%s' in the %dBIT subsystem.", full_key_name, arch == KEY_WOW64_64KEY ? 64 : 32);

    HKEY oshkey;
    LSTATUS err = RegOpenKeyEx(wm_sca_sub_tree, subkey, 0, KEY_READ | arch, &oshkey);
    if (err == ERROR_ACCESS_DENIED) {
        if (*reason == NULL) {
            os_malloc(OS_MAXSTR, *reason);
            sprintf(*reason, "Access denied for registry '%s'", full_key_name);
        }
        merror("Access denied for registry '%s'", full_key_name);
        return RETURN_INVALID;
    } else if (err != ERROR_SUCCESS) {
        char error_msg[OS_SIZE_1024 + 1];
        error_msg[OS_SIZE_1024] = '\0';
        FormatMessage(FORMAT_MESSAGE_FROM_SYSTEM | FORMAT_MESSAGE_IGNORE_INSERTS
                    | FORMAT_MESSAGE_MAX_WIDTH_MASK,
                    NULL, err, MAKELANGID(LANG_NEUTRAL, SUBLANG_DEFAULT),
                    (LPTSTR) &error_msg, OS_SIZE_1024, NULL);

        mdebug2("Unable to read registry '%s': %s", full_key_name, error_msg);

        /* If registry not found and no key is requested -> return RETURN_NOT_FOUND */
        if (!reg_option) {
            mdebug2("Registry '%s' not found.", full_key_name);
            return RETURN_NOT_FOUND;
        }

        if (*reason == NULL){
            os_malloc(OS_MAXSTR, *reason);
            sprintf(*reason, "Unable to read registry '%s' (%s)", full_key_name, error_msg);
        }
        return RETURN_INVALID;
    }

    /* If the key does exists, a test for existence succeeds  */
    int ret_val = RETURN_FOUND;

    /* If option is set, set test_result as the value of query key */
    if (reg_option) {
        ret_val = wm_sca_winreg_querykey(oshkey, full_key_name, reg_option, reg_value, reason);
    }

    RegCloseKey(oshkey);
    return ret_val;
}

static int wm_sca_winreg_querykey(HKEY hKey, const char *full_key_name, char *reg_option, char *reg_value, char **reason)
{
    int rc;
    DWORD i, j;

    /* QueryInfo and EnumKey variables */
    TCHAR class_name_b[MAX_PATH + 1];
    DWORD class_name_s = MAX_PATH;

    /* Number of sub keys */
    DWORD subkey_count = 0;

    /* Number of values */
    DWORD value_count;

    /* Variables for RegEnumValue */
    TCHAR value_buffer[MAX_VALUE_NAME + 1];
    TCHAR data_buffer[MAX_VALUE_NAME + 1];
    DWORD value_size;
    DWORD data_size;

    /* Data type for RegEnumValue */
    DWORD data_type = 0;

    /* Storage var */
    char var_storage[MAX_VALUE_NAME + 1];

    /* Initialize the memory for some variables */
    class_name_b[0] = '\0';
    class_name_b[MAX_PATH] = '\0';

    /* We use the class_name, subkey_count and the value count */
    rc = RegQueryInfoKey(hKey, class_name_b, &class_name_s, NULL,
                         &subkey_count, NULL, NULL, &value_count,
                         NULL, NULL, NULL, NULL);

    if (rc != ERROR_SUCCESS) {
        char error_msg[OS_SIZE_1024 + 1];
        error_msg[OS_SIZE_1024] = '\0';
        FormatMessage(FORMAT_MESSAGE_FROM_SYSTEM | FORMAT_MESSAGE_IGNORE_INSERTS
                    | FORMAT_MESSAGE_MAX_WIDTH_MASK,
                    NULL, rc, MAKELANGID(LANG_NEUTRAL, SUBLANG_DEFAULT),
                    (LPTSTR) &error_msg, OS_SIZE_1024, NULL);

        if (*reason == NULL){
            os_malloc(OS_MAXSTR, *reason);
            sprintf(*reason, "Unable to read registry '%s' (%s)", full_key_name, error_msg);
        }

        mdebug2("Unable to read registry '%s': %s", full_key_name, error_msg);
        return RETURN_INVALID;
    }

    /* Get values (if available) */
    if (value_count) {
        char *mt_data;

        /* Clear the values for value_size and data_size */
        value_buffer[MAX_VALUE_NAME] = '\0';
        data_buffer[MAX_VALUE_NAME] = '\0';
        var_storage[MAX_VALUE_NAME] = '\0';

        /* Get each value */
        for (i = 0; i < value_count; i++) {
            value_size = MAX_VALUE_NAME;
            data_size = MAX_VALUE_NAME;

            value_buffer[0] = '\0';
            data_buffer[0] = '\0';
            var_storage[0] = '\0';

            rc = RegEnumValue(hKey, i, value_buffer, &value_size,
                              NULL, &data_type, (LPBYTE)data_buffer, &data_size);

            /* No more values available */
            if (rc != ERROR_SUCCESS && rc != ERROR_NO_MORE_ITEMS) {
                char error_msg[OS_SIZE_1024 + 1];
                error_msg[OS_SIZE_1024] = '\0';
                FormatMessage(FORMAT_MESSAGE_FROM_SYSTEM | FORMAT_MESSAGE_IGNORE_INSERTS
                            | FORMAT_MESSAGE_MAX_WIDTH_MASK,
                            NULL, rc, MAKELANGID(LANG_NEUTRAL, SUBLANG_DEFAULT),
                            (LPTSTR) &error_msg, OS_SIZE_1024, NULL);

                if (*reason == NULL){
                    os_malloc(OS_MAXSTR, *reason);
                    sprintf(*reason, "Unable to enumerate values of registry '%s' (%s)", full_key_name, error_msg);
                }

                mdebug2("Unable to enumerate values of registry '%s' -> RETURN_INVALID", full_key_name);
                return RETURN_INVALID;
            }

            /* Check if no value name is specified */
            if (value_buffer[0] == '\0') {
                value_buffer[0] = '@';
                value_buffer[1] = '\0';
            }

            /* Check if the entry name matches the reg_option */
            if (strcasecmp(value_buffer, reg_option) != 0) {
                mdebug2("Considering value '%s' -> '%s' != '%s': Skipping value.", full_key_name, value_buffer, reg_option);
                continue;
            }

            mdebug2("Considering value '%s' -> '%s' == '%s': Value found.", full_key_name, value_buffer, reg_option);

            /* If a value is not present and the option matches return found */
            if (!reg_value) {
                mdebug2("No value data especified. Existence check for '%s': 1", full_key_name);
                return RETURN_FOUND;
            }

            /* Write value into a string */
            switch (data_type) {
                    int size_available;

                case REG_SZ:
                case REG_EXPAND_SZ:
                    snprintf(var_storage, MAX_VALUE_NAME, "%s", data_buffer);
                    break;
                case REG_MULTI_SZ:
                    /* Printing multiple strings */
                    size_available = MAX_VALUE_NAME - 3;
                    mt_data = data_buffer;

                    while (*mt_data) {
                        if (size_available > 2) {
                            strncat(var_storage, mt_data, size_available);
                            strncat(var_storage, " ", 2);
                            size_available = MAX_VALUE_NAME -
                                             (strlen(var_storage) + 2);
                        }
                        mt_data += strlen(mt_data) + 1;
                    }

                    break;
                case REG_DWORD:
                    snprintf(var_storage, MAX_VALUE_NAME, "%u", *((uint32_t*)data_buffer));
                    break;
                default:
                    size_available = MAX_VALUE_NAME - 2;
                    for (j = 0; j < data_size; j++) {
                        char tmp_c[12];

                        snprintf(tmp_c, 12, "%02x",
                                 (unsigned int)data_buffer[j]);

                        if (size_available > 2) {
                            strncat(var_storage, tmp_c, size_available);
                            size_available = MAX_VALUE_NAME -
                                             (strlen(var_storage) + 2);
                        }
                    }
                    break;
            }

            mdebug2("Checking value data '%s' with rule '%s'", var_storage, reg_value);

            int result = wm_sca_pattern_matches(var_storage, reg_value, reason);
            return result;
        }
    }

    if (*reason == NULL && reg_value){
        os_malloc(OS_MAXSTR, *reason);
        sprintf(*reason, "Key '%s' not found for registry '%s'", reg_option, full_key_name);
    }

    return reg_value ? RETURN_INVALID : RETURN_NOT_FOUND;
}
#endif

static int wm_sca_send_summary(wm_sca_t * data, int scan_id,unsigned int passed, unsigned int failed,unsigned int invalid,cJSON *policy,int start_time,int end_time,char * integrity_hash,char *integrity_hash_file, int first_scan,int id,int checks_number) {

    cJSON *json_summary = cJSON_CreateObject();

    cJSON_AddStringToObject(json_summary, "type", "summary");
    cJSON_AddNumberToObject(json_summary, "scan_id", scan_id);

    /* Policy fields */
    cJSON *name = cJSON_GetObjectItem(policy,"name");
    cJSON *description = cJSON_GetObjectItem(policy,"description");
    cJSON *references = cJSON_GetObjectItem(policy,"references");
    cJSON *policy_id = cJSON_GetObjectItem(policy,"id");
    cJSON *file= cJSON_GetObjectItem(policy,"file");

    cJSON_AddStringToObject(json_summary, "name", name->valuestring);
    cJSON_AddStringToObject(json_summary, "policy_id", policy_id->valuestring);
    cJSON_AddStringToObject(json_summary, "file", file->valuestring);

    if(description) {
        cJSON_AddStringToObject(json_summary, "description", description->valuestring);
    }

    if(references) {
        cJSON *reference;
        char *ref = NULL;

        cJSON_ArrayForEach(reference,references)
        {
            if(reference->valuestring){
                wm_strcat(&ref,reference->valuestring,',');
            }
        }

        if (ref) {
            cJSON_AddStringToObject(json_summary, "references", ref);
        }

        os_free(ref);
    }

    cJSON_AddNumberToObject(json_summary, "passed", passed);
    cJSON_AddNumberToObject(json_summary, "failed", failed);
    cJSON_AddNumberToObject(json_summary, "invalid", invalid);

    float passedf = passed;
    float failedf = failed;
    float score = ((passedf/(failedf+passedf))) * 100;

    if (passed == 0 && failed == 0) {
        score = 0;
    }

    cJSON_AddNumberToObject(json_summary, "total_checks", checks_number);
    cJSON_AddNumberToObject(json_summary, "score", score);

    cJSON_AddNumberToObject(json_summary, "start_time", start_time);
    cJSON_AddNumberToObject(json_summary, "end_time", end_time);

    cJSON_AddStringToObject(json_summary, "hash", integrity_hash);
    cJSON_AddStringToObject(json_summary, "hash_file", integrity_hash_file);

    if (first_scan) {
        cJSON_AddNumberToObject(json_summary, "first_scan", first_scan);
    }

    mdebug1("Sending summary event for file: '%s'", file->valuestring);

    if (last_summary_json[id]) {
        cJSON_Delete(last_summary_json[id]);
    }

    last_summary_json[id] = cJSON_Duplicate(json_summary,1);
    wm_sca_send_alert(data,json_summary);
    cJSON_Delete(json_summary);

    return 0;
}

static int wm_sca_send_event_check(wm_sca_t * data,cJSON *event) {

    wm_sca_send_alert(data,event);

    return 0;
}

static cJSON *wm_sca_build_event(const cJSON * const check, const cJSON * const policy, char **p_alert_msg, int id, const char * const result, const char * const reason) {
    cJSON *json_alert = cJSON_CreateObject();
    cJSON_AddStringToObject(json_alert, "type", "check");
    cJSON_AddNumberToObject(json_alert, "id", id);

    cJSON *name = cJSON_GetObjectItem(policy,"name");
    cJSON *policy_id = cJSON_GetObjectItem(policy,"id");
    cJSON_AddStringToObject(json_alert, "policy", name->valuestring);

    cJSON *check_information = cJSON_CreateObject();
    cJSON *pm_id = cJSON_GetObjectItem(check, "id");
    cJSON *title = cJSON_GetObjectItem(check, "title");
    cJSON *description = cJSON_GetObjectItem(check, "description");
    cJSON *rationale = cJSON_GetObjectItem(check, "rationale");
    cJSON *remediation = cJSON_GetObjectItem(check, "remediation");
    cJSON *rules = cJSON_GetObjectItem(check, "rules");

    if(!pm_id) {
        mdebug1("No 'id' field found on check.");
        goto error;
    }

    if(!pm_id->valueint) {
        mdebug1("Field 'id' must be a number.");
        goto error;
    }

    cJSON_AddNumberToObject(check_information, "id", pm_id->valueint);

    if(title){
        if(!title->valuestring) {
            mdebug1("Field 'title' must be a string.");
            goto error;
        }
        cJSON_AddStringToObject(check_information, "title", title->valuestring);
    } else {
        mdebug1("No 'title' field found on check '%d'", pm_id->valueint);
        goto error;
    }

    if(!policy_id){
        mdebug1("No 'id' field found on policy.");
        goto error;
    }

    if(description){
        if(!description->valuestring) {
            mdebug1("Field 'description' must be a string.");
            goto error;
        }
        cJSON_AddStringToObject(check_information, "description", description->valuestring);
    }

    if(rationale){
        if(!rationale->valuestring) {
            mdebug1("Field 'rationale' must be a string.");
            goto error;
        }
        cJSON_AddStringToObject(check_information, "rationale", rationale->valuestring);
    }

    if(remediation){
        if(!remediation->valuestring) {
            mdebug1("Field 'remediation' must be a string.");
            goto error;
        }
        cJSON_AddStringToObject(check_information, "remediation", remediation->valuestring);
    }

    cJSON *compliances = cJSON_GetObjectItem(check, "compliance");

    if(compliances) {
        cJSON *add_compliances = cJSON_CreateObject();
        cJSON *compliance;

        cJSON_ArrayForEach(compliance, compliances) {

            if (!compliance->child) {
                continue;
            }

            cJSON *policy = cJSON_GetObjectItem(compliance, compliance->child->string);
            cJSON *version;
            char *compliance_value = NULL;
            cJSON_ArrayForEach(version, policy){
                if(!version->valuestring){
                    mwarn("Invalid compliance format in policy: %s (check %d)", policy_id->valuestring, pm_id->valueint);
                    continue;
                }
                wm_strcat(&compliance_value, version->valuestring, ',');
            }

            cJSON_AddStringToObject(add_compliances, compliance->child->string, compliance_value);
            os_free(compliance_value);
        }

        cJSON_AddItemToObject(check_information, "compliance", add_compliances);
    }

    cJSON_AddItemToObject(check_information, "rules", cJSON_Duplicate(rules, 1));

    cJSON *references = cJSON_GetObjectItem(check, "references");

    if(references) {
        cJSON *reference;
        char *reference_list = NULL;

        cJSON_ArrayForEach(reference,references)
        {
            if(reference->valuestring){
               wm_strcat(&reference_list, reference->valuestring, ',');
            }
        }

        if (reference_list) {
            cJSON_AddStringToObject(check_information, "references", reference_list);
        }

        os_free(reference_list);
    }

    // Get File or Process from alert
    int i = 0;
    char * final_str_file = NULL;
    char * final_str_directory = NULL;
    char * final_str_process = NULL;
    char * final_str_registry = NULL;
    char * final_str_command = NULL;
    while(i < 255) {

        if(p_alert_msg[i]) {
            char *alert_file = strstr(p_alert_msg[i],"File:");
            char *alert_directory = strstr(p_alert_msg[i],"Directory:");

            if(alert_file){
                alert_file+= 5;
                *alert_file = '\0';
                alert_file++;
                wm_strcat(&final_str_file,alert_file,',');
            } else if (alert_directory){
                alert_directory+= 10;
                *alert_directory = '\0';
                alert_directory++;
                wm_strcat(&final_str_directory,alert_directory,',');
            } else {
                char *alert_process = strstr(p_alert_msg[i],"Process:");
                if(alert_process){
                    alert_process+= 8;
                    *alert_process = '\0';
                    alert_process++;
                    wm_strcat(&final_str_process,alert_process,',');
                } else {
                    char *alert_registry = strstr(p_alert_msg[i],"Registry:");
                    if(alert_registry){
                        alert_registry+= 9;
                        *alert_registry = '\0';
                        alert_registry++;
                        wm_strcat(&final_str_registry,alert_registry,',');
                    } else {
                        char *alert_command = strstr(p_alert_msg[i],"Command:");
                        if(alert_command) {
                            alert_command+= 8;
                            *alert_command = '\0';
                            alert_command++;
                            wm_strcat(&final_str_command,alert_command,',');
                        }
                    }
                }
            }
        } else {
            break;
        }
        i++;
    }

    if(final_str_file) {
        cJSON_AddStringToObject(check_information, "file", final_str_file);
        os_free(final_str_file);
    }

    if(final_str_directory) {
        cJSON_AddStringToObject(check_information, "directory", final_str_directory);
        os_free(final_str_directory);
    }

    if(final_str_process) {
       cJSON_AddStringToObject(check_information, "process", final_str_process);
       os_free(final_str_process);
    }

    if(final_str_registry) {
       cJSON_AddStringToObject(check_information, "registry", final_str_registry);
       os_free(final_str_registry);
    }

    if(final_str_command) {
       cJSON_AddStringToObject(check_information, "command", final_str_command);
       os_free(final_str_command);
    }

    if (!strcmp(result, "")) {
        cJSON_AddStringToObject(check_information, "status", "Not applicable");
        if (reason) {
            cJSON_AddStringToObject(check_information, "reason", reason);
        }
    } else {
        cJSON_AddStringToObject(check_information, "result", result);
    }

    if(!policy_id->valuestring) {
        mdebug1("Field 'id' must be a string.");
        goto error;
    }

    cJSON_AddStringToObject(json_alert, "policy_id", policy_id->valuestring);
    cJSON_AddItemToObject(json_alert, "check", check_information);

    return json_alert;

error:

    if(json_alert){
        cJSON_Delete(json_alert);
    }

    return NULL;
}

static int wm_sca_check_hash(OSHash * const cis_db_hash, const char * const result,
    const cJSON * const check, const cJSON * const event, int check_index,int policy_index)
{
    cis_db_info_t *hashed_result = NULL;
    char id_hashed[OS_SIZE_128];
    int ret_add = 0;
    cJSON *pm_id = cJSON_GetObjectItem(check, "id");
    int alert = 1;

    if(!pm_id) {
        return 0;
    }

    if(!pm_id->valueint) {
        return 0;
    }

    sprintf(id_hashed, "%d", pm_id->valueint);

    hashed_result = OSHash_Get(cis_db_hash, id_hashed);

    cis_db_info_t *elem;
    os_calloc(1, sizeof(cis_db_info_t), elem);

    elem->id = pm_id->valueint;

    if (!result) {
	    os_strdup("",elem->result);
	} else {
	    os_strdup(result,elem->result);
	}

    cJSON *obj = cJSON_Duplicate(event,1);
    elem->event = NULL;

    if(obj) {
        elem->event = obj;

        if (!hashed_result) {
            if (ret_add = OSHash_Add(cis_db_hash,id_hashed,elem), ret_add != 2) {
                merror("Unable to update hash table for check: %d", pm_id->valueint);
                os_free(elem->result);
                cJSON_Delete(elem->event);
                os_free(elem);
                return 0;
            }
        } else {
            if(strcmp(elem->result,hashed_result->result) == 0) {
                alert = 0;
            }

            if (ret_add = OSHash_Update(cis_db_hash,id_hashed,elem), ret_add != 1) {
                merror("Unable to update hash table for check: %d", pm_id->valueint);
                os_free(elem->result);
                cJSON_Delete(elem->event);
                os_free(elem);
                return 0;
            }
        }

        cis_db_for_hash[policy_index].elem[check_index] = elem;
        return alert;

    }

    os_free(elem->result);
    os_free(elem);
    return 0;

}

static void wm_sca_free_hash_data(cis_db_info_t *event) {

    if(event) {
        if(event->result){
            os_free(event->result);
        }

        if(event->event) {
            cJSON_Delete(event->event);
        }
        os_free(event);
    }
}

static int compare_cis_db_info_t_entry(const void * const a, const void * const  b)
{
    const cis_db_info_t * const cis_db_info_t_a = *((const cis_db_info_t ** const) a);
    const cis_db_info_t * const cis_db_info_t_b = *((const cis_db_info_t ** const) b);
    return cis_db_info_t_a->id - cis_db_info_t_b->id;
}

static char *wm_sca_hash_integrity(int policy_index) {
    char *str = NULL;


    int check_count = 0;
    int i;
    for(i = 0; cis_db_for_hash[policy_index].elem[i]; ++i) {
        ++check_count;
    }

    if (check_count) {
        qsort(cis_db_for_hash[policy_index].elem, check_count, sizeof(struct cis_db_info_t *), compare_cis_db_info_t_entry);
    }

    mdebug2("Concatenating check results:");
    for(i = 0; cis_db_for_hash[policy_index].elem[i]; i++) {
        const cis_db_info_t * const event = cis_db_for_hash[policy_index].elem[i];
        mdebug2("ID: %d; Result: '%s'", event->id, event->result);
        if(event->result){
            wm_strcat(&str,event->result,':');
        }
    }

    if(str) {
        os_sha256 hash;
        OS_SHA256_String(str, hash);
        os_free(str);
        return strdup(hash);
    }

    return NULL;
}

char *wm_sca_hash_integrity_file(const char *file) {

    char *hash_file = NULL;
    os_malloc(65*sizeof(char), hash_file);

    if(OS_SHA256_File(file, hash_file, OS_TEXT) != 0){
        merror("Unable to calculate SHA256 for file '%s'", file);
        os_free(hash_file);
        return NULL;
    }

    return hash_file;
}

static void *wm_sca_dump_db_thread(wm_sca_t * data) {
    int i;

    while(1) {
        request_dump_t *request;

        if (request = queue_pop_ex(request_queue), request) {

#ifndef WIN32
            int random = os_random();
            if (random < 0) {
                random = -random;
            }
#else
            unsigned int random1 = os_random();
            unsigned int random2 = os_random();

            char random_id[OS_MAXSTR];
            snprintf(random_id, OS_MAXSTR - 1, "%u%u", random1, random2);

            int random = atoi(random_id);
            if (random < 0) {
                random = -random;
            }
#endif
            random = random % data->request_db_interval;

            if(random == 0) {
                random += 5;
            }

            unsigned int time = random;

            if (request->first_scan) {
                wm_delay(2000);
                mdebug1("Sending first scan results for policy '%s'", data->policies[request->policy_index]->policy_path);
            } else {
                minfo("Integration checksum failed for policy '%s'. Resending scan results in %d seconds.",
                    data->policies[request->policy_index]->policy_path, random);
                wm_delay(1000 * time);
            }

            mdebug1("Dumping results to SCA DB for policy '%s' (Policy index: %u)",
                    data->policies[request->policy_index]->policy_path, request->policy_index);

            int scan_id = -1;
            w_rwlock_wrlock(&dump_rwlock);

            for(i = 0; cis_db_for_hash[request->policy_index].elem[i]; i++) {
                cis_db_info_t *event;
                event = cis_db_for_hash[request->policy_index].elem[i];

                if (event) {
                    if(event->event){
                        cJSON *db_obj;
                        db_obj = event->event;

                        if(scan_id == -1) {
                            cJSON * scan_id_obj = cJSON_GetObjectItem(db_obj, "id");

                            if(scan_id_obj) {
                                scan_id =  scan_id_obj->valueint;
                            }
                        }
                        wm_sca_send_event_check(data,db_obj);
                    }
                }
            }

            wm_delay(5000);

            int elements_sent = i;
            mdebug1("Sending end of dump control event.");

            wm_sca_send_dump_end(data,elements_sent,data->policies[request->policy_index]->policy_id,scan_id);

            wm_delay(2000);

            /* Send summary only for first scan */
            if (request->first_scan) {
                /* Send summary */
                cJSON_DeleteItemFromObject(last_summary_json[request->policy_index],"first_scan");
                /* Force alert */
                cJSON_AddStringToObject(last_summary_json[request->policy_index], "force_alert", "1");

                wm_sca_send_alert(data,last_summary_json[request->policy_index]);
            }

            mdebug1("Finished dumping scan results to SCA DB for policy '%s' (%u) (%d)",
                data->policies[request->policy_index]->policy_id,
                request->policy_index,
                request->first_scan);

            w_rwlock_unlock(&dump_rwlock);
            os_free(request);
        }
    }

    return NULL;
}


static int wm_sca_send_dump_end(wm_sca_t * data, unsigned int elements_sent,char * policy_id, int scan_id) {
    cJSON *dump_event = cJSON_CreateObject();

    cJSON_AddStringToObject(dump_event, "type", "dump_end");
    cJSON_AddStringToObject(dump_event, "policy_id", policy_id);
    cJSON_AddNumberToObject(dump_event, "elements_sent", elements_sent);
    cJSON_AddNumberToObject(dump_event, "scan_id", scan_id);

    wm_sca_send_alert(data,dump_event);

    cJSON_Delete(dump_event);

    return 0;
}

#ifdef WIN32
void wm_sca_push_request_win(char * msg){
    char *db = strchr(msg,':');

    if(!strncmp(msg,WM_CONFIGURATION_ASSESSMENT_DB_DUMP,strlen(WM_CONFIGURATION_ASSESSMENT_DB_DUMP)) && db) {

        *db++ = '\0';

        /* Check for first scan */
        char *first_scan = strchr(db,':');

        if (!first_scan) {
            mdebug1("First scan flag missing.");
            return;
        }

        *first_scan++ = '\0';

        /* Search DB */
        int i;

        if(data_win) {
            for(i = 0; data_win->policies[i]; i++) {
                if(!data_win->policies[i]->enabled){
                    continue;
                }

                if(data_win->policies[i]->policy_id) {
                    char *endl;

                    endl = strchr(db,'\n');

                    if(endl){
                        *endl = '\0';
                    }

                    if(strcmp(data_win->policies[i]->policy_id,db) == 0){
                        request_dump_t *request;
                        os_calloc(1, sizeof(request_dump_t),request);

                        request->policy_index = i;
                        request->first_scan = atoi(first_scan);

                        if(queue_push_ex(request_queue,request) < 0) {
                            os_free(request);
                            mdebug1("Could not push policy index to queue.");
                        }
                        break;
                    }
                }
            }
        }
    }
}

#endif

#ifndef WIN32
static void * wm_sca_request_thread(wm_sca_t * data) {

    /* Create request socket */
    int cfga_queue;
    if ((cfga_queue = StartMQ(CFGASSESSMENTQUEUEPATH, READ)) < 0) {
        merror(QUEUE_ERROR, CFGASSESSMENTQUEUEPATH, strerror(errno));
        pthread_exit(NULL);
    }

    int recv = 0;
    char *buffer = NULL;

    /* For he who seeks The Leak in here:
        This buffer is going to report a leak whenever the process dies, as this function never returns
        and its buffer is never released. Also, any forks() comming from the process that's started this
        thread will report a leak here, as the leak has been inherited from the parent.

        But rest assured, if the fork dies the memory is recalled by the OS.
    */
    os_calloc(OS_MAXSTR + 1,sizeof(char),buffer);

    while (1) {
        if (recv = OS_RecvUnix(cfga_queue, OS_MAXSTR, buffer),recv) {
            buffer[recv] = '\0';

            char *db = strchr(buffer,':');

            if(!strncmp(buffer,WM_CONFIGURATION_ASSESSMENT_DB_DUMP,strlen(WM_CONFIGURATION_ASSESSMENT_DB_DUMP)) && db) {

                *db++ = '\0';

                /* Check for first scan */
                char *first_scan = strchr(db,':');

                if (!first_scan) {
                    mdebug1("First scan flag missing.");
                    continue;
                }

                *first_scan++ = '\0';

                /* Search DB */
                int i;
                for(i = 0; data->policies[i]; i++) {
                    if(!data->policies[i]->enabled){
                        continue;
                    }

                    if(data->policies[i]->policy_id) {
                        char *endl;

                        endl = strchr(db,'\n');

                        if(endl){
                            *endl = '\0';
                        }

                        if(strcmp(data->policies[i]->policy_id,db) == 0){
                            request_dump_t *request;
                            os_calloc(1, sizeof(request_dump_t),request);

                            request->policy_index = i;
                            request->first_scan = atoi(first_scan);

                            if(queue_push_ex(request_queue,request) < 0) {
                                os_free(request);
                                mdebug1("Could not push policy index to queue.");
                            }
                            break;
                        }
                    }
                }
            }
        }
    }

    return NULL;
}
#endif
static void wm_sca_summary_increment_passed() {
    summary_passed++;
}

static void wm_sca_summary_increment_failed() {
    summary_failed++;
}

static void wm_sca_summary_increment_invalid() {
    summary_invalid++;
}

static void wm_sca_reset_summary() {
    summary_failed = 0;
    summary_passed = 0;
    summary_invalid = 0;
}

cJSON *wm_sca_dump(const wm_sca_t *data) {
    cJSON *root = cJSON_CreateObject();
    cJSON *wm_wd = cJSON_CreateObject();

    cJSON_AddStringToObject(wm_wd, "enabled", data->enabled ? "yes" : "no");
    cJSON_AddStringToObject(wm_wd, "scan_on_start", data->scan_on_start ? "yes" : "no");
    cJSON_AddStringToObject(wm_wd, "skip_nfs", data->skip_nfs ? "yes" : "no");
    if (data->interval) cJSON_AddNumberToObject(wm_wd, "interval", data->interval);
    if (data->scan_day) cJSON_AddNumberToObject(wm_wd, "day", data->scan_day);

    switch (data->scan_wday) {
        case 0:
            cJSON_AddStringToObject(wm_wd, "wday", "sunday");
            break;
        case 1:
            cJSON_AddStringToObject(wm_wd, "wday", "monday");
            break;
        case 2:
            cJSON_AddStringToObject(wm_wd, "wday", "tuesday");
            break;
        case 3:
            cJSON_AddStringToObject(wm_wd, "wday", "wednesday");
            break;
        case 4:
            cJSON_AddStringToObject(wm_wd, "wday", "thursday");
            break;
        case 5:
            cJSON_AddStringToObject(wm_wd, "wday", "friday");
            break;
        case 6:
            cJSON_AddStringToObject(wm_wd, "wday", "saturday");
            break;
        default:
            break;
    }
    if (data->scan_time) cJSON_AddStringToObject(wm_wd, "time", data->scan_time);

    if (data->policies && *data->policies) {
        cJSON *policies = cJSON_CreateArray();
        int i;
        for (i=0;data->policies[i];i++) {
            if(data->policies[i]->enabled == 1){
                cJSON_AddStringToObject(policies, "policy", data->policies[i]->policy_path);
            }
        }
        cJSON_AddItemToObject(wm_wd,"policies", policies);
    }

    cJSON_AddItemToObject(root,"sca",wm_wd);


    return root;
}

static int append_msg_to_vm_scat (wm_sca_t * const data, const char * const msg)
{
    /* Already present */
    if (w_is_str_in_array(data->alert_msg, msg)) {
        return 1;
    }

    int i = 0;
    while (data->alert_msg[i] && (i < 255)) {
        i++;
    }

    if (!data->alert_msg[i]) {
        os_strdup(msg, data->alert_msg[i]);
    }
    return 0;
}<|MERGE_RESOLUTION|>--- conflicted
+++ resolved
@@ -1996,14 +1996,9 @@
         return RETURN_INVALID;
     }
 
-<<<<<<< HEAD
     int result_accumulator = 0;
     struct dirent *entry = NULL;
 
-=======
-    int result_accumulator = RETURN_NOT_FOUND;
-    struct dirent *entry;
->>>>>>> 51dfd1aa
     while ((entry = readdir(dp)) != NULL) {
         /* Ignore . and ..  */
         if ((strcmp(entry->d_name, ".") == 0) || (strcmp(entry->d_name, "..") == 0)) {
