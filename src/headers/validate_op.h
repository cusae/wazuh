--- conflicted
+++ resolved
@@ -13,23 +13,11 @@
 /* IP structure */
 typedef struct _os_ip {
     char *ip;
-<<<<<<< HEAD
     struct sockaddr_storage ss;
     unsigned int prefixlength;
 }os_ip;
 
-
-/* Run time definitions. */
-=======
-    unsigned int ip_address;
-    unsigned int netmask;
-} os_ip;
-
-/* Get the netmask based on the integer value */
-int getNetmask(unsigned int mask, char *strmask, size_t size) __attribute__((nonnull));
-
 /* Run-time definitions */
->>>>>>> 757435a6
 int getDefine_Int(const char *high_name, const char *low_name, int min, int max) __attribute__((nonnull));
 
 /* Check if IP_address is present at that_ip
@@ -49,17 +37,12 @@
  */
 int OS_IsValidIP(const char *ip_address, os_ip *final_ip);
 
-<<<<<<< HEAD
-
 /** int sacmp(struct sockaddr *sa1, struct sockaddr *sa2, int prefixlength)
  * Compares two sockaddrs up to prefixlength.
  * Returns 0 if doesn't match or 1 if they do.
  */
 int sacmp(struct sockaddr *sa1, struct sockaddr *sa2, int prefixlength);
 
-
-=======
->>>>>>> 757435a6
 /** Time range validations **/
 
 /* Validate if a time is in an acceptable format for OSSEC
@@ -104,12 +87,7 @@
 
 /* Macros */
 
-<<<<<<< HEAD
-/* Checks if the ip is a single host, not a network with a netmask */
+/* Check if the IP is a single host, not a network with a netmask */
 #define isSingleHost(x) ((x->ss.ss_family == AF_INET) ? (x->prefixlength == 32) : (x->prefixlength == 128))
-=======
-/* Check if the IP is a single host, not a network with a netmask */
-#define isSingleHost(x) (x->netmask == 0xFFFFFFFF)
->>>>>>> 757435a6
 
 #endif
