/*
 * Copyright (C) 2015-2020
 * January 17
 *
 * This program is free software; you can redistribute it
 * and/or modify it under the terms of the GNU General Public
 * License (version 2) as published by the FSF - Free Software
 * Foundation.
 */

#ifndef WARN_MESSAGES_H
#define WARN_MESSAGES_H

/* File integrity monitoring warning messages*/
#define FIM_WARN_ACCESS                         "(6900): Accessing to '%s': [(%d) - (%s)]"
#define FIM_WARN_DELETE                         "(6901): Could not delete of filesystem '%s'"
#define FIM_WARN_DELETE_HASH_TABLE              "(6902): Could not delete from hash table '%s'"
#define FIM_WARN_SYMLINKS_UNSUPPORTED           "(6903) Links are not supported: '%s'"
#define FIM_WARN_STAT_BROKEN_LINK               "(6904): Error in stat() function: %s. This may be caused by a broken symbolic link (%s)."
#define FIM_WARN_ALLOW_PREFILTER                "(6905): Ignoring prefilter option '%s'. Enable <%s> to use it."
#define FIM_WARN_REALTIME_OVERFLOW              "(6906): Real time process: no data. Probably buffer overflow."
#define FIM_WARN_REALTIME_OPENFAIL              "(6907): '%s' does not exist. Monitoring discarded."
#define FIM_WARN_REALTIME_DISABLED              "(6908): Ignoring flag for real time monitoring on directory: '%s'."
#define FIM_WARN_AUDIT_SOCKET_NOEXIST           "(6909): Audit socket (%s) does not exist. You need to restart Auditd. Who-data will be disabled."
#define FIM_WARN_AUDIT_CONFIGURATION_MODIFIED   "(6910): Audit plugin configuration was modified. You need to restart Auditd. Who-data will be disabled."
#define FIM_WARN_AUDIT_RULES_MODIFIED           "(6911): Detected Audit rules manipulation: Audit rules removed."
#define FIM_WARN_AUDIT_CONNECTION_CLOSED        "(6912): Audit: connection closed."
#define FIM_WARN_AUDIT_THREAD_NOSTARTED         "(6913): Who-data engine could not start. Switching who-data to real-time."
#define FIM_WARN_GENDIFF_SNAPSHOT               "(6914): Cannot create a snapshot of file '%s'"
#define FIM_WARN_WHODATA_AUTOCONF               "(6915): Audit policies could not be auto-configured due to the Windows version. Check if they are correct for whodata mode."
#define FIM_WARN_WHODATA_LOCALPOLICIES          "(6916): Local audit policies could not be configured."
#define FIM_WARN_WHODATA_EVENT_OVERFLOW         "(6917): Real-time Whodata events queue for Windows has more than %d elements."
#define FIM_WARN_NFS_INOTIFY                    "(6918): '%s' NFS Directories do not support iNotify."
#define FIM_INV_REG                             "(6919): Invalid syscheck registry entry: '%s' arch: '%s'."
#define FIM_REG_OPEN                            "(6920): Unable to open registry key: '%s' arch: '%s'."
#define FIM_WARN_FILE_REALTIME                  "(6921): Unable to configure real-time option for file: '%s'"
#define FIM_PATH_NOT_OPEN                       "(6922): Cannot open '%s': %s"
#define FIM_WARN_SKIP_EVENT                     "(6923): Unable to process file '%s'"
#define FIM_AUDIT_NORUNNING                     "(6924): Who-data engine cannot start because Auditd is not running."
#define FIM_INVALID_OPTION_SKIP                 "(6925): Invalid option '%s' for attribute '%s'. The paths '%s' not be monitored."
#define FIM_WARN_WHODATA_ADD_RULE               "(6926): Unable to add audit rule for '%s'"
#define FIM_DB_FULL_ALERT                       "(6927): Sending DB 100%% full alert."
<<<<<<< HEAD
#define FIM_WARN_MAX_DIR_REACH                  "(6930): Maximum number of directories to be monitored in the same tag reached (%d) Excess are discarded: '%s'"
#define FIM_WARN_MAX_REG_REACH                  "(6931): Maximum number of registries to be monitored in the same tag reached (%d) Excess are discarded: '%s'"
=======
#define FIM_WARN_WHODATA_GETID                  "(6928): Couldn't get event ID from Audit message. Line: '%s'."
#define FIM_WARN_WHODATA_EVENT_TOOLONG          "(6929): Caching Audit message: event too long. Event with ID: '%s' will be discarded."
>>>>>>> 1a0e72cd

#endif /* WARN_MESSAGES_H */<|MERGE_RESOLUTION|>--- conflicted
+++ resolved
@@ -40,12 +40,10 @@
 #define FIM_INVALID_OPTION_SKIP                 "(6925): Invalid option '%s' for attribute '%s'. The paths '%s' not be monitored."
 #define FIM_WARN_WHODATA_ADD_RULE               "(6926): Unable to add audit rule for '%s'"
 #define FIM_DB_FULL_ALERT                       "(6927): Sending DB 100%% full alert."
-<<<<<<< HEAD
+#define FIM_WARN_WHODATA_GETID                  "(6928): Couldn't get event ID from Audit message. Line: '%s'."
+#define FIM_WARN_WHODATA_EVENT_TOOLONG          "(6929): Caching Audit message: event too long. Event with ID: '%s' will be discarded."
 #define FIM_WARN_MAX_DIR_REACH                  "(6930): Maximum number of directories to be monitored in the same tag reached (%d) Excess are discarded: '%s'"
 #define FIM_WARN_MAX_REG_REACH                  "(6931): Maximum number of registries to be monitored in the same tag reached (%d) Excess are discarded: '%s'"
-=======
-#define FIM_WARN_WHODATA_GETID                  "(6928): Couldn't get event ID from Audit message. Line: '%s'."
-#define FIM_WARN_WHODATA_EVENT_TOOLONG          "(6929): Caching Audit message: event too long. Event with ID: '%s' will be discarded."
->>>>>>> 1a0e72cd
+
 
 #endif /* WARN_MESSAGES_H */