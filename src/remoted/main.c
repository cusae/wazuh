--- conflicted
+++ resolved
@@ -48,14 +48,6 @@
     int test_config = 0, run_foreground = 0;
     int nocmerged = 0;
 
-<<<<<<< HEAD
-    const char *cfg = DEFAULTCPATH;
-    const char *dir = DEFAULTDIR;
-    const char *user = USER;
-    const char *group = GROUPGLOBAL;
-
-=======
->>>>>>> e2ad99bb
     /* Set the name */
     OS_SetName(ARGV0);
 
@@ -63,7 +55,7 @@
     char * home_path = w_homedir(argv[0]);
 
     const char *cfg = OSSECCONF;
-    const char *user = REMUSER;
+    const char *user = USER;
     const char *group = GROUPGLOBAL;
 
     while ((c = getopt(argc, argv, "Vdthfu:g:c:D:m")) != -1) {
