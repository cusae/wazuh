/* @(#) $Id: ./src/remoted/main.c, 2011/09/08 dcid Exp $
 */

/* Copyright (C) 2009 Trend Micro Inc.
 * All right reserved.
 *
 * This program is a free software; you can redistribute it
 * and/or modify it under the terms of the GNU General Public
 * License (version 2) as published by the FSF - Free Software
 * Foundation
 */



#include "shared.h"
#include "remoted.h"

static void help_remoted(void) __attribute__((noreturn));

/* print help statement */
static void help_remoted()
{
    print_header();
    print_out("  %s: -[Vhdtf] [-u user] [-g group] [-c config] [-D dir]", ARGV0);
    print_out("    -V          Version and license message");
    print_out("    -h          This help message");
    print_out("    -d          Execute in debug mode. This parameter");
    print_out("                can be specified multiple times");
    print_out("                to increase the debug level.");
    print_out("    -t          Test configuration");
    print_out("    -f          Run in foreground");
    print_out("    -u <user>   User to run as (default: %s)", REMUSER);
    print_out("    -g <group>  Group to run as (default: %s)", GROUPGLOBAL);
    print_out("    -c <config> Configuration file to use (default: %s)", DEFAULTCPATH);
    print_out("    -D <dir>    Directory to chroot into (default: %s)", DEFAULTDIR);
    print_out(" ");
    exit(1);
}

int main(int argc, char **argv)
{
    int i = 0,c = 0;
    int uid = 0, gid = 0;
    int debug_level = 0;
    int test_config = 0,run_foreground = 0;

    const char *cfg = DEFAULTCPATH;
    const char *dir = DEFAULTDIR;
    const char *user = REMUSER;
    const char *group = GROUPGLOBAL;


    /* Setting the name -- must be done ASAP */
    OS_SetName(ARGV0);


    while((c = getopt(argc, argv, "Vdthfu:g:c:D:")) != -1){
        switch(c){
            case 'V':
                print_version();
                break;
            case 'h':
                help_remoted();
                break;
            case 'd':
                nowDebug();
                debug_level = 1;
                break;
            case 'f':
                run_foreground = 1;
                break;
            case 'u':
                if(!optarg)
                    ErrorExit("%s: -u needs an argument",ARGV0);
                user = optarg;
                break;
            case 'g':
                if(!optarg)
                    ErrorExit("%s: -g needs an argument",ARGV0);
                group = optarg;
                break;
            case 't':
                test_config = 1;
                break;
            case 'c':
                if (!optarg)
                    ErrorExit("%s: -c need an argument", ARGV0);
                cfg = optarg;
                break;
            case 'D':
                if(!optarg)
                    ErrorExit("%s: -D needs an argument",ARGV0);
                dir = optarg;
                break;
            default:
                help_remoted();
                break;
        }
    }

    /* Check current debug_level
     * Command line setting takes precedence
     */
    if (debug_level == 0)
    {
        /* Getting debug level */
        debug_level = getDefine_Int("remoted", "debug", 0, 2);
        while(debug_level != 0)
        {
            nowDebug();
            debug_level--;
        }
    }


    debug1(STARTED_MSG,ARGV0);


    /* Return 0 if not configured */
    if(RemotedConfig(cfg, &logr) < 0)
    {
        ErrorExit(CONFIG_ERROR, ARGV0, cfg);
    }


    /* Exit if test_config is set */
    if(test_config)
        exit(0);

    if(logr.conn == NULL)
    {
        /* Not configured. */
        exit(0);
    }

    /* Check if the user and group given are valid */
    uid = Privsep_GetUser(user);
    gid = Privsep_GetGroup(group);
    if((uid < 0)||(gid < 0))
        ErrorExit(USER_ERROR, ARGV0, user, group);


    /* pid before going daemon */
    i = getpid();


    if(!run_foreground)
    {
        nowDaemon();
        goDaemon();
    }


    /* Setting new group */
    if(Privsep_SetGroup(gid) < 0)
            ErrorExit(SETGID_ERROR, ARGV0, group);

    /* Going on chroot */
    if(Privsep_Chroot(dir) < 0)
                ErrorExit(CHROOT_ERROR,ARGV0,dir);


    nowChroot();


    /* Starting the signal manipulation */
    StartSIG(ARGV0);


<<<<<<< HEAD
    /* Setup random */
    srandom_init();
=======
    /* Creating some randoness  */
    #ifdef __OpenBSD__
    srandomdev();
    #else
    srandom((unsigned)(time(0) + getpid()+ i));
    #endif
>>>>>>> f2d97b8e

    random();


    /* Start up message */
    verbose(STARTUP_MSG, ARGV0, (int)getpid());


    /* Really starting the program. */
    i = 0;
    while(logr.conn[i] != 0)
    {
        /* Forking for each connection handler */
        if(fork() == 0)
        {
            /* On the child */
            debug1("%s: DEBUG: Forking remoted: '%d'.",ARGV0, i);
            HandleRemote(i, uid);
        }
        else
        {
            i++;
            continue;
        }
    }


    /* Done over here */
    return(0);
}


/* EOF */<|MERGE_RESOLUTION|>--- conflicted
+++ resolved
@@ -167,17 +167,8 @@
     StartSIG(ARGV0);
 
 
-<<<<<<< HEAD
     /* Setup random */
     srandom_init();
-=======
-    /* Creating some randoness  */
-    #ifdef __OpenBSD__
-    srandomdev();
-    #else
-    srandom((unsigned)(time(0) + getpid()+ i));
-    #endif
->>>>>>> f2d97b8e
 
     random();
 
