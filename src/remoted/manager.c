--- conflicted
+++ resolved
@@ -240,7 +240,6 @@
  * @param wdb_sock Wazuh-DB socket.
  * @return OS_SUCCESS if it found or assigned a group, OS_INVALID otherwise
  */
-<<<<<<< HEAD
 STATIC int lookfor_agent_group(const char *agent_id, char *msg, char **group, int* wdb_sock);
 
 /**
@@ -263,32 +262,10 @@
  * @param f_size File size variable to update
  * @param create_merged Flag indicating if merged.mg needs to be created
  * @param path_offset Variable that indicates the necessary offset for the MergeAppendFile function
-=======
-STATIC int lookfor_agent_group(const char *agent_id, char *msg, char **group);
-
-/*
- *  Read queue/agent-groups and delete this group for all the agents.
- *  Returns 0 on success or -1 on error
->>>>>>> be15851b
  */
 STATIC void validate_shared_files(const char *src_path, const char *group, const char *merged_tmp, file_sum ***f_sum, unsigned int *f_size, bool create_merged, int path_offset);
 
 /**
-<<<<<<< HEAD
-=======
- * @brief Validate files to be shared with agents, update invalid file hash table
- * @param src_path Source path of the files to validate
- * @param group Group name
- * @param merged_tmp Name of temporal merged.mg file
- * @param f_sum File sum structure to update
- * @param f_size File size variable to update
- * @param create_merged Flag indicating if merged.mg needs to be created
- * @param path_offset Variable that indicates the necessary offset for the MergeAppendFile function
- */
-STATIC void validate_shared_files(const char *src_path, const char *group, const char *merged_tmp, file_sum ***f_sum, unsigned int *f_size, bool create_merged, int path_offset);
-
-/**
->>>>>>> be15851b
  * @brief Copy the contents of one directory to another
  * @param src_path Source path of the files to copy
  * @param dst_path Destination path of the files
@@ -683,11 +660,7 @@
             (*_f_sum)[0]->sum[0] = '\0';
             merror("Accessing file '%s'", merged);
         } else {
-<<<<<<< HEAD
             snprintf((*_f_sum)[0]->sum, sizeof((*_f_sum)[0]->sum), "%s", md5sum);
-=======
-            strncpy((*_f_sum)[0]->sum, md5sum, 32);
->>>>>>> be15851b
             os_strdup(SHAREDCFG_FILENAME, (*_f_sum)[0]->name);
         }
 
@@ -703,11 +676,7 @@
         if (OS_MD5_File(DEFAULTAR, md5sum, OS_TEXT) == 0) {
             os_realloc((*_f_sum), (f_size + 2) * sizeof(file_sum *), (*_f_sum));
             os_calloc(1, sizeof(file_sum), (*_f_sum)[f_size]);
-<<<<<<< HEAD
             snprintf((*_f_sum)[f_size]->sum, sizeof((*_f_sum)[f_size]->sum), "%s", md5sum);
-=======
-            strncpy((*_f_sum)[f_size]->sum, md5sum, 32);
->>>>>>> be15851b
             os_strdup(DEFAULTAR_FILE, (*_f_sum)[f_size]->name);
             (*_f_sum)[f_size + 1] = NULL;
 
@@ -734,11 +703,7 @@
             (*_f_sum)[0]->sum[0] = '\0';
         }
 
-<<<<<<< HEAD
         snprintf((*_f_sum)[0]->sum, sizeof((*_f_sum)[0]->sum), "%s", md5sum);
-=======
-        strncpy((*_f_sum)[0]->sum, md5sum, 32);
->>>>>>> be15851b
         os_strdup(SHAREDCFG_FILENAME, (*_f_sum)[0]->name);
     }
 }
@@ -760,11 +725,7 @@
         group = strtok_r(multi_group, delim, &save_ptr);
 
         /* Delete agent.conf from multi group before appending to it */
-<<<<<<< HEAD
         snprintf(multi_path, PATH_MAX, "%s/%s", MULTIGROUPS_DIR, hash_multigroup);
-=======
-        snprintf(multi_path, PATH_MAX,"%s/%s", MULTIGROUPS_DIR, hash_multigroup);
->>>>>>> be15851b
         cldir_ex(multi_path);
 
         while (group != NULL) {
@@ -809,27 +770,16 @@
 
     /* Analize groups */
     process_groups();
-<<<<<<< HEAD
 
     /* Analize multigroups */
     process_multi_groups();
 
-=======
-
-    /* Analize multigroups */
-    process_multi_groups();
-
->>>>>>> be15851b
     /* Delete residual groups */
     process_deleted_groups();
 
     /* Delete residual multigroups */
     process_deleted_multi_groups();
 
-<<<<<<< HEAD
-=======
-    /* Unlock mutex */
->>>>>>> be15851b
     w_mutex_unlock(&files_mutex);
 
     if (!reported_path_size_exceeded) {
@@ -906,7 +856,6 @@
     closedir(dp);
     return;
 }
-<<<<<<< HEAD
 
 STATIC void process_multi_groups() {
     char ** subdir;
@@ -940,86 +889,16 @@
         }
         os_free(agents_array);
     }
-=======
-
-STATIC void process_multi_groups() {
-    DIR *dp;
-    char ** subdir;
-    struct dirent *entry = NULL;
-    char path[PATH_MAX + 1];
-    OSHashNode *my_node;
-    unsigned int i;
-
-    dp = opendir(GROUPS_DIR);
-
-    if (!dp) {
-        mdebug1("Opening directory: '%s': %s", GROUPS_DIR, strerror(errno));
-        return;
-    }
-
-    while (entry = readdir(dp), entry) {
-        FILE *fp = NULL;
-        char groups_info[OS_SIZE_65536 + 1] = {0};
-        os_sha256 multi_group_hash;
-        char * _hash = NULL;
-
-        // Skip "." and ".."
-        if (entry->d_name[0] == '.' && (entry->d_name[1] == '\0' || (entry->d_name[1] == '.' && entry->d_name[2] == '\0'))) {
-            continue;
-        }
-
-        snprintf(path, PATH_MAX + 1, GROUPS_DIR "/%s", entry->d_name);
->>>>>>> be15851b
 
     for (my_node = OSHash_Begin(m_hash, &i); my_node; my_node = OSHash_Next(m_hash, &i, my_node)) {
         char *key = NULL;
         char *data = NULL;
 
-<<<<<<< HEAD
-=======
-        if (!fp) {
-            mdebug1("At process_multi_groups(): Could not open file '%s'", entry->d_name);
-            continue;
-        } else if (fgets(groups_info, OS_SIZE_65536, fp) != NULL) {
-            // If it's not a multigroup, skip it
-            if (!strstr(groups_info, ",")) {
-                fclose(fp);
-                continue;
-            }
-
-            char *endl = strchr(groups_info, '\n');
-            if (endl) {
-                *endl = '\0';
-            }
-
-            OS_SHA256_String(groups_info, multi_group_hash);
-
-            os_calloc(9, sizeof(char), _hash);
-            snprintf(_hash, 9, "%.8s", multi_group_hash);
-
-            if (OSHash_Add_ex(m_hash, groups_info, _hash) != 2) {
-                os_free(_hash);
-                mdebug2("Couldn't add multigroup '%s' to hash table 'm_hash'", groups_info);
-            }
-        }
-
-        fclose(fp);
-    }
-
-    for (my_node = OSHash_Begin(m_hash, &i); my_node; my_node = OSHash_Next(m_hash, &i, my_node)) {
-        char *key = NULL;
-        char *data = NULL;
-
->>>>>>> be15851b
         os_strdup(my_node->key, key);
         if (my_node->data) {
             os_strdup(my_node->data, data);
         } else {
             os_free(key);
-<<<<<<< HEAD
-=======
-            closedir(dp);
->>>>>>> be15851b
             return;
         }
 
@@ -1094,10 +973,6 @@
         os_free(data);
     }
 
-<<<<<<< HEAD
-=======
-    closedir(dp);
->>>>>>> be15851b
     return;
 }
 
@@ -1147,10 +1022,6 @@
 
 STATIC void process_deleted_multi_groups() {
     char multi_path[PATH_MAX] = {0};
-<<<<<<< HEAD
-=======
-    char _hash[9] = {0};
->>>>>>> be15851b
     os_sha256 multi_group_hash;
     bool update = 0;
     unsigned int i;
@@ -1162,7 +1033,6 @@
         if (!multi_groups[i]->exists) {
             update = true;
             break;
-<<<<<<< HEAD
         }
     }
 
@@ -1185,42 +1055,6 @@
             } else {
                 OS_SHA256_String(old_multi_groups[i]->name, multi_group_hash);
                 snprintf(multi_path, PATH_MAX,"%s/%.8s", MULTIGROUPS_DIR, multi_group_hash);
-                rmdir_ex(multi_path);
-                free_file_sum(old_multi_groups[i]->f_sum);
-                os_free(old_multi_groups[i]->name);
-                os_free(old_multi_groups[i]);
-            }
-        }
-        os_free(old_multi_groups);
-
-    } else {
-        for (i = 0; multi_groups[i]; i++) {
-            multi_groups[i]->exists = false;
-        }
-=======
-        }
-    }
-
-    if (update) {
-        group_t **old_multi_groups = NULL;
-
-        old_multi_groups = multi_groups;
-        multi_groups = NULL;
-
-        os_calloc(1, sizeof(group_t *), multi_groups);
-        multi_groups_size = 0;
-
-        for (i = 0; old_multi_groups[i]; i++) {
-            if (old_multi_groups[i]->exists) {
-                os_realloc(multi_groups, (multi_groups_size + 2) * sizeof(group_t *), multi_groups);
-                multi_groups[multi_groups_size] = old_multi_groups[i];
-                multi_groups[multi_groups_size]->exists = false;
-                multi_groups[multi_groups_size + 1] = NULL;
-                multi_groups_size++;
-            } else {
-                OS_SHA256_String(old_multi_groups[i]->name, multi_group_hash);
-                strncpy(_hash, multi_group_hash, 8);
-                snprintf(multi_path, PATH_MAX,"%s/%s", MULTIGROUPS_DIR, _hash);
                 rmdir_ex(multi_path);
                 free_file_sum(old_multi_groups[i]->f_sum);
                 os_free(old_multi_groups[i]->name);
@@ -1340,7 +1174,7 @@
             if (!ignored) {
                 os_realloc(*f_sum, ((*f_size) + 2) * sizeof(file_sum *), *f_sum);
                 os_calloc(1, sizeof(file_sum), (*f_sum)[(*f_size)]);
-                strncpy((*f_sum)[(*f_size)]->sum, md5sum, 32);
+                snprintf((*f_sum)[*f_size]->sum, sizeof((*f_sum)[*f_size]->sum), "%s", md5sum);
                 os_strdup(file, (*f_sum)[(*f_size)]->name);
 
                 if (create_merged) {
@@ -1367,30 +1201,14 @@
         if (errno != ENOTDIR) {
             if (initial_iteration) {
                 mwarn("Could not open directory '%s'. Group folder was deleted.", src_path);
-                purge_group(group);
+                wdb_remove_group_db(group, NULL);
             } else {
                 mdebug2("Could not open directory '%s': %s (%d)", src_path, strerror(errno), errno);
             }
         }
         return;
->>>>>>> be15851b
-    }
-}
-
-<<<<<<< HEAD
-STATIC void validate_shared_files(const char *src_path, const char *group, const char *merged_tmp, file_sum ***f_sum, unsigned int *f_size, bool create_merged, int path_offset) {
-    char ** files;
-    char file[MAX_SHARED_PATH + 1];
-    unsigned int i;
-    os_md5 md5sum;
-
-    // Try to open directory, avoid TOCTOU hazard
-    if (files = wreaddir(src_path), !files) {
-        if (errno != ENOTDIR) {
-            mdebug1("At validate_shared_files(): Could not open directory '%s'", src_path);
-        }
-        return;
-=======
+    }
+
     for (i = 0; files[i]; ++i) {
         /* Ignore hidden files  */
         /* Leave the shared config file for later */
@@ -1457,126 +1275,11 @@
             copy_directory(source_path, destination_path, group, false);
             closedir(dir);
         }
->>>>>>> be15851b
     }
     free_strarray(files);
     return;
 }
 
-<<<<<<< HEAD
-    /* Read directory */
-    for (i = 0; files[i]; ++i) {
-        /* Ignore hidden files  */
-        /* Leave the shared config file for later */
-        /* Also discard merged.mg.tmp */
-        if (files[i][0] == '.' || !strncmp(files[i], SHAREDCFG_FILENAME, strlen(SHAREDCFG_FILENAME))) {
-            continue;
-        }
-        int ignored = 0;
-        time_t *modify_time = NULL;
-        struct stat attrib;
-
-        if (snprintf(file, MAX_SHARED_PATH + 1, "%s/%s", src_path, files[i]) > MAX_SHARED_PATH) {
-            if (!reported_path_size_exceeded) {
-                mwarn("At validate_shared_files(): path too long '%s'", file);
-            } else {
-                mdebug2("At validate_shared_files(): path too long '%s'", file);
-            }
-            continue;
-        }
-
-        if (path_offset < 0) {
-            char filename[MAX_SHARED_PATH + 1];
-            char * basedir;
-
-            strncpy(filename, file, sizeof(filename));
-            filename[sizeof(filename) - 1] = '\0';
-            basedir = dirname(filename);
-            path_offset = strlen(basedir);
-
-            if (basedir[path_offset - 1] != '/') {
-                path_offset++;
-            }
-        }
-
-        if (stat(file, &attrib) != 0 ) {
-            merror("At validate_shared_files(): Unable to get entry attributes '%s'", file);
-            continue;
-        }
-
-        if (S_ISDIR(attrib.st_mode)) {
-            validate_shared_files(file, group, merged_tmp, f_sum, f_size, create_merged, path_offset);
-        } else {
-            // Is a file
-            if (OS_MD5_File(file, md5sum, OS_TEXT) != 0) {
-                merror("Accessing file '%s'", file);
-                continue;
-            }
-
-            if (modify_time = (time_t*) OSHash_Get(invalid_files, file), modify_time != NULL) {
-                time_t last_modify;
-
-                last_modify = attrib.st_mtime;
-                ignored = 1;
-
-                if (*modify_time != last_modify) {
-                    *modify_time = last_modify;
-                    if (checkBinaryFile(file)) {
-                        OSHash_Set(invalid_files, file, modify_time);
-                        mdebug1("File '%s' in group '%s' modified but still invalid.", file, group);
-                    } else {
-                        os_free(modify_time);
-                        OSHash_Delete(invalid_files, file);
-                        minfo("File '%s' in group '%s' is valid after last modification.", file, group);
-                        ignored = 0;
-                    }
-                }
-            } else {
-                if (checkBinaryFile(file)) {
-                    int ret_val;
-
-                    os_calloc(1, sizeof(time_t), modify_time);
-
-                    *modify_time = attrib.st_mtime;
-                    ignored = 1;
-
-                    if (ret_val = OSHash_Add(invalid_files, file, modify_time), ret_val != 2) {
-                        os_free(modify_time);
-                        if (ret_val == 0) {
-                            merror("Unable to add file '%s' to hash table of invalid files.", file);
-                        }
-                    } else {
-                        merror("Invalid shared file '%s' in group '%s'. Ignoring it.", file, group);
-                    }
-                }
-            }
-
-            if (!ignored) {
-                os_realloc(*f_sum, ((*f_size) + 2) * sizeof(file_sum *), *f_sum);
-                os_calloc(1, sizeof(file_sum), (*f_sum)[(*f_size)]);
-                snprintf((*f_sum)[*f_size]->sum, sizeof((*f_sum)[*f_size]->sum), "%s", md5sum);
-                os_strdup(file, (*f_sum)[(*f_size)]->name);
-
-                if (create_merged) {
-                    MergeAppendFile(merged_tmp, file, NULL, path_offset);
-                }
-
-                (*f_size) = (*f_size) + 1;
-            }
-        }
-    }
-    (*f_sum)[*f_size] = NULL;
-    free_strarray(files);
-    return;
-}
-
-STATIC void copy_directory(const char *src_path, const char *dst_path, char *group, bool initial_iteration) {
-    unsigned int i;
-    time_t *modify_time = NULL;
-    int ignored;
-    DIR *dir;
-    char ** files;
-=======
 STATIC group_t* find_group(const char *group) {
     unsigned int i;
 
@@ -1609,7 +1312,7 @@
         if (f_sum) {
             for (j = 0; f_sum[j]; j++) {
                 if (!(strcmp(f_sum[j]->name, file) || strcmp(f_sum[j]->sum, md5))) {
-                    strncpy(group, groups[i]->name, OS_SIZE_65536);
+                    snprintf(group, OS_SIZE_65536, "%s", groups[i]->name);
                     return groups[i];
                 }
             }
@@ -1628,7 +1331,7 @@
         if (f_sum) {
             for (j = 0; f_sum[j]; j++) {
                 if (!(strcmp(f_sum[j]->name, file) || strcmp(f_sum[j]->sum, md5))) {
-                    strncpy(multigroup, multi_groups[i]->name, OS_SIZE_65536);
+                    snprintf(multigroup, OS_SIZE_65536, "%s", multi_groups[i]->name);
                     return multi_groups[i];
                 }
             }
@@ -1695,228 +1398,70 @@
 }
 
 /* look for agent group */
-STATIC int lookfor_agent_group(const char *agent_id, char *msg, char **r_group)
+STATIC int lookfor_agent_group(const char *agent_id, char *msg, char **r_group, int* wdb_sock)
 {
-    char group[OS_SIZE_65536];
+    char* group = NULL;
     char *end;
-    agent_group *agt_group;
+    char *fmsg;
     char *message;
-    char *fmsg;
->>>>>>> be15851b
-
-    if (files = wreaddir(src_path), !files) {
-        if (errno != ENOTDIR) {
-            if (initial_iteration) {
-                mwarn("Could not open directory '%s'. Group folder was deleted.", src_path);
-                wdb_remove_group_db(group, NULL);
-            } else {
-                mdebug2("Could not open directory '%s': %s (%d)", src_path, strerror(errno), errno);
-            }
-        }
-        return;
-    }
-
-    for (i = 0; files[i]; ++i) {
-        /* Ignore hidden files  */
-        /* Leave the shared config file for later */
-        /* Also discard merged.mg.tmp */
-        if (files[i][0] == '.' || !strncmp(files[i], SHAREDCFG_FILENAME, strlen(SHAREDCFG_FILENAME))) {
-            continue;
-        }
-
-        char source_path[MAX_SHARED_PATH + 1] = {0};
-        char destination_path[MAX_SHARED_PATH + 1] = {0};
-
-        if (snprintf(source_path, MAX_SHARED_PATH + 1, "%s/%s", src_path, files[i]) > MAX_SHARED_PATH ) {
-            if (!reported_path_size_exceeded) {
-                mwarn("At copy_directory(): source path too long '%s'", source_path);
-            } else {
-                mdebug2("At copy_directory(): source path too long '%s'", source_path);
-            }
-            continue;
-        }
-
-        if (snprintf(destination_path, MAX_SHARED_PATH + 1, "%s/%s", dst_path, files[i]) > MAX_SHARED_PATH) {
-            if (!reported_path_size_exceeded) {
-                mwarn("At copy_directory(): destination path too long '%s'", destination_path);
-            } else {
-                mdebug2("At copy_directory(): destination path too long '%s'", destination_path);
-            }
-            continue;
-        }
-
-        /* Is a file */
-        if (dir = opendir(source_path), !dir) {
-            ignored = 0;
-
-            char agent_conf_chunck_message[PATH_MAX + 1]= {0};
-
-            if (modify_time = (time_t*) OSHash_Get(invalid_files, source_path), modify_time != NULL) {
-                ignored = 1;
-            }
-            if (!ignored) {
-                /* If the file is agent.conf, append */
-                if (strcmp(files[i],"agent.conf") == 0) {
-                    snprintf(agent_conf_chunck_message, PATH_MAX + 1,"<!-- Source file: %s/agent.conf -->\n", group);
-                    w_copy_file(source_path, destination_path,'a', agent_conf_chunck_message, 1);
-                } else {
-                    w_copy_file(source_path, destination_path,'c', NULL, 1);
-                }
-            }
-        } else {
-            /* Is a directory */
-            mdebug2("Making new directory: %s", files[i]);
-
-            int oldmask = umask(0006);
-            int retval = mkdir(destination_path, 0770);
-            umask(oldmask);
-
-            if (retval < 0) {
-                if (errno != EEXIST) {
-                    merror("Cannot create directory '%s': %s (%d)", destination_path, strerror(errno), errno);
-                    closedir(dir);
-                    continue;
-                }
-            }
-
-            copy_directory(source_path, destination_path, group, false);
-            closedir(dir);
-        }
-    }
-    free_strarray(files);
-    return;
-}
-
-<<<<<<< HEAD
-STATIC group_t* find_group(const char *group) {
-    unsigned int i;
-=======
-    // Make a copy to keep original msg for read_controlmsg
+
+    group = wdb_get_agent_group(atoi(agent_id), wdb_sock);
+    if (group) {
+        mdebug2("Agent '%s' group is '%s'", agent_id, group);
+        *r_group = group;
+        return OS_SUCCESS;
+    }
+
     os_strdup(msg, message);
     fmsg = message;
->>>>>>> be15851b
-
-    for (i = 0; groups[i]; i++) {
-        if (!strcmp(groups[i]->name, group)) {
-            return groups[i];
-        }
-    }
-    return NULL;
-}
-
-STATIC group_t* find_multi_group(const char *multigroup) {
-    unsigned int i;
-
-    for (i = 0; multi_groups[i]; i++) {
-        if (!strcmp(multi_groups[i]->name, multigroup)) {
-            return multi_groups[i];
-        }
-    }
-    return NULL;
-}
-
-STATIC group_t* find_group_from_file(const char * file, const char * md5, char group[OS_SIZE_65536]) {
-    file_sum ** f_sum;
-    unsigned int i, j;
-
-    for (i = 0; groups[i]; i++) {
-        f_sum = groups[i]->f_sum;
-
-        if (f_sum) {
-            for (j = 0; f_sum[j]; j++) {
-                if (!(strcmp(f_sum[j]->name, file) || strcmp(f_sum[j]->sum, md5))) {
-                    snprintf(group, OS_SIZE_65536, "%s", groups[i]->name);
-                    return groups[i];
-                }
-            }
-        }
-    }
-    return NULL;
-}
-
-STATIC group_t* find_multi_group_from_file(const char * file, const char * md5, char multigroup[OS_SIZE_65536]) {
-    file_sum ** f_sum;
-    unsigned int i, j;
-
-    for (i = 0; multi_groups[i]; i++) {
-        f_sum = multi_groups[i]->f_sum;
-
-        if (f_sum) {
-            for (j = 0; f_sum[j]; j++) {
-                if (!(strcmp(f_sum[j]->name, file) || strcmp(f_sum[j]->sum, md5))) {
-                    snprintf(multigroup, OS_SIZE_65536, "%s", multi_groups[i]->name);
-                    return multi_groups[i];
-                }
-            }
-        }
-    }
-    return NULL;
-}
-
-STATIC bool fsum_changed(file_sum **old_sum, file_sum **new_sum) {
-    unsigned int size_old, size_new = 0;
-    unsigned int i, j;
-
-    if (!old_sum || !new_sum) {
-        if (!old_sum && !new_sum) {
-            return false;
-        } else {
-            return true;
-        }
-    }
-
-    for (size_old = 0; old_sum[size_old]; size_old++);
-    for (size_new = 0; new_sum[size_new]; size_new++);
-
-    if (size_old == size_new) {
-        for (i = 0; old_sum[i]; i++) {
-            bool found = false;
-            for (j = 0; new_sum[j]; j++) {
-                if (!strcmp(old_sum[i]->name, new_sum[j]->name)) {
-                    found = true;
-                    if (strcmp(old_sum[i]->sum, new_sum[j]->sum)) {
-                        return true;
-                    }
-                    break;
-                }
-            }
-            if (!found) {
-                return true;
-            }
-        }
-    } else {
-        return true;
-    }
-
-<<<<<<< HEAD
-    return false;
-}
-
-STATIC bool group_changed(const char *multi_group) {
-    char **mgroups = NULL;
-    unsigned int i;
-
-    mgroups = OS_StrBreak(MULTIGROUP_SEPARATOR, multi_group, MAX_GROUPS_PER_MULTIGROUP);
-
-    for (i = 0; mgroups[i]; i++) {
-        group_t *group = NULL;
-
-        if (group = find_group(mgroups[i]), !group || !group->exists || group->has_changed) {
-            free_strarray(mgroups);
-            return true;
-        }
-    }
-
-    free_strarray(mgroups);
-    return false;
-=======
+
+    // Skip agent-info and label data
+    if (message = strchr(message, '\n'), !message) {
+        merror("Invalid message from agent ID '%s' (strchr \\n)", agent_id);
+        os_free(fmsg);
+        return OS_INVALID;
+    }
+
+    for (message++; (*message == '\"' || *message == '!' || *message == '#') && (end = strchr(message, '\n')); message = end + 1);
+
+    /* Parse message */
+    while (*message != '\0') {
+        char *md5;
+        char *file;
+
+        md5 = message;
+        file = message;
+
+        message = strchr(message, '\n');
+        if (!message) {
+            merror("Invalid message from agent ID '%s' (strchr \\n)", agent_id);
+            break;
+        }
+
+        *message = '\0';
+        message++;
+
+        // Skip labeled data
+        if (*md5 == '\"' || *md5 == '!' || *md5 == '#') {
+            continue;
+        }
+
+        file = strchr(file, ' ');
+        if (!file) {
+            merror("Invalid message from agent ID '%s' (strchr ' ')", agent_id);
+            break;
+        }
+
+        *file = '\0';
+        file++;
+
         /* New agents only have merged.mg */
         if (strcmp(file, SHAREDCFG_FILENAME) == 0) {
 
             // If group was not got, guess it by matching sum
-            mdebug2("Agent '%s' with group '%s' file '%s' MD5 '%s'", agent_id, group, SHAREDCFG_FILENAME, md5);
-
-            /* Lock mutex */
+            os_calloc(OS_SIZE_65536 + 1, sizeof(char), group);
+            mdebug2("Agent '%s' with file '%s' MD5 '%s'", agent_id, SHAREDCFG_FILENAME, md5);
+
             w_mutex_lock(&files_mutex);
 
             if (!guess_agent_group || (!find_group_from_file(file, md5, group) && !find_multi_group_from_file(file, md5, group))) {
@@ -1926,223 +1471,6 @@
                 strncpy(group, "default", OS_SIZE_65536);
             }
 
-            /* Unlock mutex */
-            w_mutex_unlock(&files_mutex);
-
-            set_agent_group(agent_id, group);
-            os_strdup(group, *r_group);
-
-            mdebug2("Group assigned: '%s'", group);
-
-            os_free(fmsg);
-            return OS_SUCCESS;
-        }
-    }
-
-    os_free(fmsg);
-    return OS_INVALID;
-}
-
-/* Send a file to the agent
- * Returns -1 on error
- */
-static int send_file_toagent(const char *agent_id, const char *group, const char *name, const char *sum, char *sharedcfg_dir)
-{
-    int i = 0;
-    size_t n = 0;
-    char file[OS_SIZE_1024 + 1];
-    char buf[OS_SIZE_1024 + 1];
-    FILE *fp;
-    os_sha256 multi_group_hash;
-    char *multi_group_hash_pt = NULL;
-    int protocol = -1; // Agent client net protocol
-
-    /* Check if it is multigroup */
-    if (strchr(group, MULTIGROUP_SEPARATOR)) {
-        if (multi_group_hash_pt = OSHash_Get(m_hash, group), multi_group_hash_pt) {
-            mdebug1("At send_file_toagent(): Hash is '%s'", multi_group_hash_pt);
-            snprintf(file, OS_SIZE_1024, "%s/%s/%s", sharedcfg_dir, multi_group_hash_pt, name);
-        } else {
-            OS_SHA256_String(group, multi_group_hash);
-            char _hash[9] = {0};
-            strncpy(_hash, multi_group_hash, 8);
-            OSHash_Add_ex(m_hash, group, strdup(_hash));
-            snprintf(file, OS_SIZE_1024, "%s/%s/%s", sharedcfg_dir, _hash, name);
-        }
-    } else {
-        snprintf(file, OS_SIZE_1024, "%s/%s/%s", sharedcfg_dir, group, name);
-    }
-
-    fp = fopen(file, "r");
-    if (!fp) {
-        mdebug1(FOPEN_ERROR, file, errno, strerror(errno));
-        return (-1);
-    }
-
-    /* Send the file name first */
-    snprintf(buf, OS_SIZE_1024, "%s%s%s %s\n",
-             CONTROL_HEADER, FILE_UPDATE_HEADER, sum, name);
-
-    if (send_msg(agent_id, buf, -1) < 0) {
-        fclose(fp);
-        return (-1);
-    }
-
-    /* The following code is used to get the protocol that the client is using in order to answer accordingly */
-    key_lock_read();
-    protocol = w_get_agent_net_protocol_from_keystore(&keys, agent_id);
-    key_unlock();
-    if (protocol < 0) {
-        merror(AR_NOAGENT_ERROR, agent_id);
-        return -1;
-    }
-
-    /* Send the file contents */
-    while ((n = fread(buf, 1, 900, fp)) > 0) {
-        buf[n] = '\0';
-
-        if (send_msg(agent_id, buf, -1) < 0) {
-            fclose(fp);
-            return (-1);
-        }
-        /* If the protocol being used is UDP, it is necessary to add a delay to avoid flooding */
-        if (protocol == REMOTED_NET_PROTOCOL_UDP) {
-            /* Sleep 1 every 30 messages -- no flood */
-            if (i > 30) {
-                sleep(1);
-                i = 0;
-            }
-            i++;
-        }
-    }
-
-    /* Send the message to close the file */
-    snprintf(buf, OS_SIZE_1024, "%s%s", CONTROL_HEADER, FILE_CLOSE_HEADER);
-
-    if (send_msg(agent_id, buf, -1) < 0) {
-        fclose(fp);
-        return (-1);
-    }
-
-    fclose(fp);
-
-    return (0);
->>>>>>> be15851b
-}
-
-/* look for agent group */
-STATIC int lookfor_agent_group(const char *agent_id, char *msg, char **r_group, int* wdb_sock)
-{
-<<<<<<< HEAD
-    char* group = NULL;
-=======
-    os_md5 tmp_sum;
->>>>>>> be15851b
-    char *end;
-    char *fmsg;
-    char *message;
-
-    group = wdb_get_agent_group(atoi(agent_id), wdb_sock);
-    if (group) {
-        mdebug2("Agent '%s' group is '%s'", agent_id, group);
-        *r_group = group;
-        return OS_SUCCESS;
-    }
-
-<<<<<<< HEAD
-    os_strdup(msg, message);
-    fmsg = message;
-
-    // Skip agent-info and label data
-    if (message = strchr(message, '\n'), !message) {
-=======
-    // Skip agent-info and label data
-    if (msg = strchr(msg, '\n'), !msg) {
->>>>>>> be15851b
-        merror("Invalid message from agent ID '%s' (strchr \\n)", agent_id);
-        os_free(fmsg);
-        return OS_INVALID;
-    }
-
-<<<<<<< HEAD
-    for (message++; (*message == '\"' || *message == '!' || *message == '#') && (end = strchr(message, '\n')); message = end + 1);
-=======
-    for (msg++; (*msg == '\"' || *msg == '!' || *msg == '#') && (end = strchr(msg, '\n')); msg = end + 1);
-
-    /* Lock mutex */
-    w_mutex_lock(&files_mutex);
-
-    group_t *aux = find_group(group);
-    if (!aux || !aux->f_sum) {
-        aux = find_multi_group(group);
-        if (!aux || !aux->f_sum) {
-            /* Unlock mutex */
-            w_mutex_unlock(&files_mutex);
-            mdebug1("No such group '%s' for agent '%s'", group, agent_id);
-            return;
-        }
-    }
->>>>>>> be15851b
-
-    // Copy sum before unlock mutex
-    if (aux->f_sum[0] && *(aux->f_sum[0]->sum)) {
-        memcpy(tmp_sum, aux->f_sum[0]->sum, sizeof(tmp_sum));
-    }
-
-    /* Unlock mutex */
-    w_mutex_unlock(&files_mutex);
-
-    /* Parse message */
-    while (*message != '\0') {
-        char *md5;
-        char *file;
-
-        md5 = message;
-        file = message;
-
-        message = strchr(message, '\n');
-        if (!message) {
-            merror("Invalid message from agent ID '%s' (strchr \\n)", agent_id);
-            break;
-        }
-
-        *message = '\0';
-        message++;
-
-        // Skip labeled data
-        if (*md5 == '\"' || *md5 == '!' || *md5 == '#') {
-            continue;
-        }
-
-        file = strchr(file, ' ');
-        if (!file) {
-            merror("Invalid message from agent ID '%s' (strchr ' ')", agent_id);
-            break;
-        }
-
-        *file = '\0';
-        file++;
-
-        /* New agents only have merged.mg */
-        if (strcmp(file, SHAREDCFG_FILENAME) == 0) {
-<<<<<<< HEAD
-
-            // If group was not got, guess it by matching sum
-            os_calloc(OS_SIZE_65536 + 1, sizeof(char), group);
-            mdebug2("Agent '%s' with file '%s' MD5 '%s'", agent_id, SHAREDCFG_FILENAME, md5);
-
-            w_mutex_lock(&files_mutex);
-=======
->>>>>>> be15851b
-
-            if (!guess_agent_group || (!find_group_from_file(file, md5, group) && !find_multi_group_from_file(file, md5, group))) {
-                // If the group could not be guessed, set to "default"
-                // or if the user requested not to guess the group, through the internal
-                // option 'guess_agent_group', set to "default"
-                strncpy(group, "default", OS_SIZE_65536);
-            }
-
-<<<<<<< HEAD
             w_mutex_unlock(&files_mutex);
 
             wdb_set_agent_groups_csv(atoi(agent_id),
@@ -2153,26 +1481,10 @@
             *r_group = group;
 
             mdebug2("Group assigned: '%s'", group);
-=======
-                /* If the agent has multi group, change the shared path */
-                char *multi_group = strchr(group, MULTIGROUP_SEPARATOR);
-                char sharedcfg_dir[128] = {0};
-
-                if (multi_group) {
-                    strcpy(sharedcfg_dir, MULTIGROUPS_DIR);
-                } else {
-                    strcpy(sharedcfg_dir, SHAREDCFG_DIR);
-                }
-
-                if (send_file_toagent(agent_id, group, SHAREDCFG_FILENAME, tmp_sum, sharedcfg_dir) < 0) {
-                    mwarn(SHARED_ERROR, SHAREDCFG_FILENAME, agent_id);
-                }
->>>>>>> be15851b
 
             os_free(fmsg);
             return OS_SUCCESS;
         }
-<<<<<<< HEAD
     }
 
     os_free(fmsg);
@@ -2254,11 +1566,6 @@
     fclose(fp);
 
     return OS_SUCCESS;
-=======
-    }
-
-    return;
->>>>>>> be15851b
 }
 
 /* Wait for new messages to read */
@@ -2287,10 +1594,6 @@
             agent_id = NULL;
         }
 
-<<<<<<< HEAD
-=======
-        /* Unlock mutex */
->>>>>>> be15851b
         w_mutex_unlock(&lastmsg_mutex);
 
         if (agent_id && group && merged_sum[0]) {
@@ -2365,80 +1668,6 @@
     os_free(data);
 }
 
-<<<<<<< HEAD
-=======
-/*
- *  Read queue/agent-groups and delete this group for all the agents.
- *  Returns 0 on success or -1 on error
- */
-static int purge_group(char *group) {
-    DIR *dp;
-    char path[PATH_MAX + 1];
-    struct dirent *entry = NULL;
-    FILE *fp = NULL;
-    char groups_info[OS_SIZE_65536 + 1] = {0};
-    char **mgroups;
-    char *new_groups = NULL;
-    unsigned int i;
-
-    dp = opendir(GROUPS_DIR);
-
-    if (!dp) {
-        mdebug1("At purge_group(): Opening directory: '%s': %s", GROUPS_DIR, strerror(errno));
-        return -1;
-    }
-
-    while (entry = readdir(dp), entry) {
-        // Skip "." and ".."
-        if ((strcmp(entry->d_name, ".") == 0) || (strcmp(entry->d_name, "..") == 0)) {
-            continue;
-        }
-
-        new_groups = NULL;
-
-        snprintf(path, PATH_MAX + 1, GROUPS_DIR "/%s", entry->d_name);
-
-        fp = fopen(path,"r+");
-
-        if (!fp) {
-            mdebug1("At purge_group(): Could not open file '%s'", entry->d_name);
-            closedir(dp);
-            return -1;
-        } else if (fgets(groups_info, OS_SIZE_65536, fp) != NULL) {
-            if (strstr(groups_info, group)) {
-                fclose(fp);
-                fp = fopen(path,"w");
-
-                if (!fp) {
-                    mdebug1("At purge_group(): Could not open file '%s'", entry->d_name);
-                    closedir(dp);
-                    return -1;
-                }
-
-                mgroups = OS_StrBreak(MULTIGROUP_SEPARATOR, groups_info, MAX_GROUPS_PER_MULTIGROUP);
-                for (i=0; mgroups[i] != NULL; i++) {
-                    if (!strcmp(mgroups[i], group)) {
-                        continue;
-                    }
-                    wm_strcat(&new_groups, mgroups[i], MULTIGROUP_SEPARATOR);
-                }
-                if (new_groups) {
-                    fwrite(new_groups, 1, strlen(new_groups), fp);
-                }
-                free_strarray(mgroups);
-            }
-        }
-
-        fclose(fp);
-        fp = NULL;
-    }
-    mdebug2("Group '%s' was deleted. Removing this group from all affected agents...", group);
-    closedir(dp);
-    os_free(new_groups);
-    return 0;
-}
-
->>>>>>> be15851b
 /* Should be called before anything here */
 void manager_init()
 {
