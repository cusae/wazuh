; include Modern UI
!include "MUI.nsh"

; standard NSIS includes
!include "LogicLib.nsh"
!include "WinVer.nsh"

; include nsProcess
!addincludedir "nsProcess"
!addplugindir "nsProcess"
!include "nsProcess.nsh"

; include SimpleSC
!addplugindir "SimpleSC"

; include GetTime
!include "FileFunc.nsh"
!insertmacro GetTime

; general
!define MUI_ICON install.ico
!define MUI_UNICON uninstall.ico
<<<<<<< HEAD
!define VERSION "4.5.2"
!define REVISION "40502"
=======
!define VERSION "4.5.1"
!define REVISION "40503"
>>>>>>> 731cdf39
!define NAME "Wazuh"
!define SERVICE "WazuhSvc"

; output file
!ifndef OutFile
    !define OutFile "wazuh-agent-${VERSION}.exe"
!endif

Var is_upgrade

Name "${NAME} Windows Agent v${VERSION}"
BrandingText "Copyright (C) 2015, Wazuh Inc."
OutFile "${OutFile}"

VIProductVersion "4.0.0.0"
VIAddVersionKey ProductName "${NAME}"
VIAddVersionKey CompanyName "Wazuh Inc."
VIAddVersionKey LegalCopyright "2023 - Wazuh Inc."
VIAddVersionKey FileDescription "Wazuh Agent installer"
VIAddVersionKey FileVersion "${VERSION}"
VIAddVersionKey ProductVersion "${VERSION}"
VIAddVersionKey InternalName "Wazuh Agent"
VIAddVersionKey OriginalFilename "${OutFile}"

InstallDir "$PROGRAMFILES\ossec-agent"
InstallDirRegKey HKLM Software\OSSEC ""

; show (un)installation details
ShowInstDetails show
ShowUninstDetails show

; do not close details pages immediately
!define MUI_FINISHPAGE_NOAUTOCLOSE
!define MUI_UNFINISHPAGE_NOAUTOCLOSE

; interface settings
!define MUI_ABORTWARNING

; pages
!define MUI_WELCOMEPAGE_TITLE_3LINES
!define MUI_WELCOMEPAGE_TEXT "This wizard will guide you through the install of ${Name}.\r\n\r\nClick next to continue."
!define MUI_FINISHPAGE_TITLE_3LINES
!define MUI_FINISHPAGE_RUN "$INSTDIR\win32ui.exe"
!define MUI_FINISHPAGE_RUN_TEXT "Run Agent manager"

; page for choosing components
!define MUI_COMPONENTSPAGE_TEXT_TOP "Select the options you want to be executed. Click next to continue."
!define MUI_COMPONENTSPAGE_NODESC

; pages to display to user
!insertmacro MUI_PAGE_WELCOME
!insertmacro MUI_PAGE_LICENSE "LICENSE.txt"
!insertmacro MUI_PAGE_COMPONENTS
!insertmacro MUI_PAGE_DIRECTORY
!insertmacro MUI_PAGE_INSTFILES
!insertmacro MUI_PAGE_FINISH

; these have to be defined again to work with the uninstall pages
!define MUI_WELCOMEPAGE_TITLE_3LINES
!define MUI_FINISHPAGE_TITLE_3LINES
!insertmacro MUI_UNPAGE_WELCOME
!insertmacro MUI_UNPAGE_CONFIRM
!insertmacro MUI_UNPAGE_INSTFILES
!insertmacro MUI_UNPAGE_FINISH

; languages
!insertmacro MUI_LANGUAGE "English"

; function to stop OSSEC service if running
Function .onInit
    StrCpy $is_upgrade "no"

    ; stop service
    SimpleSC::ExistsService "${SERVICE}"
    Pop $0
    ${If} $0 = 0
        SimpleSC::ServiceIsStopped "${SERVICE}"
        Pop $0
        Pop $1
        ${If} $0 = 0
            ${If} $1 <> 1
                MessageBox MB_OKCANCEL "${NAME} is already installed and the ${SERVICE} service is running. \
                    It will be stopped before continuing." /SD IDOK IDOK ServiceStop
                SetErrorLevel 2
                Abort

                ServiceStop:
                    SimpleSC::StopService "${SERVICE}" 1 30
                    Pop $0
                    ${If} $0 <> 0
                        MessageBox MB_ABORTRETRYIGNORE|MB_ICONSTOP "$\r$\n\
                            Failure stopping the ${SERVICE} service ($0).$\r$\n$\r$\n\
                            Click Abort to stop the installation,$\r$\n\
                            Retry to try again, or$\r$\n\
                            Ignore to skip this file." /SD IDABORT IDIGNORE ServiceStopped IDRETRY ServiceStop

                        SetErrorLevel 2
                        Abort
                    ${Else}
                        StrCpy $is_upgrade "yes"
                    ${EndIf}
            ${EndIf}
        ${Else}
            MessageBox MB_ABORTRETRYIGNORE|MB_ICONSTOP "$\r$\n\
                Failure checking status of the ${SERVICE} service ($0).$\r$\n$\r$\n\
                Click Abort to stop the installation,$\r$\n\
                Retry to try again, or$\r$\n\
                Ignore to skip this file." /SD IDABORT IDIGNORE ServiceStopped IDRETRY ServiceStop

            SetErrorLevel 2
            Abort
        ${EndIf}
    ${EndIf}
    ServiceStopped:
FunctionEnd

; main install section
Section "Wazuh Agent (required)" MainSec
    ; set install type and cwd
    SectionIn RO
    SetOutPath $INSTDIR

    ; clear any errors
    ClearErrors

    ; use real date modified times
    SetDateSave off

    ; overwrite existing files
    SetOverwrite on

    ; remove diff and state files when upgrading

    Push "$INSTDIR\queue\diff\local"
    Push "last-entry"
    Push $0
    GetFunctionAddress $0 "RmFiles"
    Exch $0
    Call FindFiles

    ; create necessary directories
    CreateDirectory "$INSTDIR\bookmarks"
    CreateDirectory "$INSTDIR\logs"
    CreateDirectory "$INSTDIR\rids"
    CreateDirectory "$INSTDIR\syscheck"
    CreateDirectory "$INSTDIR\shared"
    CreateDirectory "$INSTDIR\active-response"
    CreateDirectory "$INSTDIR\active-response\bin"
    CreateDirectory "$INSTDIR\tmp"
    CreateDirectory "$INSTDIR\queue"
    CreateDirectory "$INSTDIR\queue\diff"
    CreateDirectory "$INSTDIR\queue\fim"
    CreateDirectory "$INSTDIR\queue\fim\db"
    CreateDirectory "$INSTDIR\queue\syscollector"
    CreateDirectory "$INSTDIR\queue\syscollector\db"
    CreateDirectory "$INSTDIR\queue\logcollector"
    CreateDirectory "$INSTDIR\incoming"
    CreateDirectory "$INSTDIR\upgrade"
    CreateDirectory "$INSTDIR\wodles"
    CreateDirectory "$INSTDIR\ruleset\"
    CreateDirectory "$INSTDIR\ruleset\sca"

    ; install files
    File wazuh-agent.exe
    File wazuh-agent-eventchannel.exe
    File default-ossec.conf
    File manage_agents.exe
    File /oname=win32ui.exe os_win32ui.exe
    File internal_options.conf
    File default-local_internal_options.conf
    File setup-windows.exe
    File setup-syscheck.exe
    File setup-iis.exe
    File doc.html
    File favicon.ico
    File /oname=shared\rootkit_trojans.txt ..\..\ruleset\rootcheck\db\rootkit_trojans.txt
    File /oname=shared\rootkit_files.txt ..\..\ruleset\rootcheck\db\rootkit_files.txt
    File LICENSE.txt
    File /oname=shared\win_applications_rcl.txt ..\..\ruleset\rootcheck\db\win_applications_rcl.txt
    File /oname=shared\win_malware_rcl.txt ..\..\ruleset\rootcheck\db\win_malware_rcl.txt
    File /oname=shared\win_audit_rcl.txt ..\..\ruleset\rootcheck\db\win_audit_rcl.txt
    File /oname=help.txt help_win.txt
    File vista_sec.txt
    File /oname=active-response\bin\route-null.exe route-null.exe
    File /oname=active-response\bin\restart-wazuh.exe restart-wazuh.exe
    File /oname=active-response\bin\netsh.exe netsh.exe
    File /oname=libwinpthread-1.dll libwinpthread-1.dll
    File /oname=libgcc_s_dw2-1.dll libgcc_s_dw2-1.dll
    File /oname=libstdc++-6.dll libstdc++-6.dll
    File agent-auth.exe
    File /oname=wpk_root.pem ..\..\etc\wpk_root.pem
    File /oname=libwazuhext.dll ..\libwazuhext.dll
    File /oname=libwazuhshared.dll ..\libwazuhshared.dll
    File /oname=dbsync.dll ..\shared_modules\dbsync\build\bin\dbsync.dll
    File /oname=rsync.dll ..\shared_modules\rsync\build\bin\rsync.dll
    File /oname=sysinfo.dll ..\data_provider\build\bin\sysinfo.dll
    File /oname=syscollector.dll ..\wazuh_modules\syscollector\build\bin\syscollector.dll
    File /oname=queue\syscollector\norm_config.json ..\wazuh_modules\syscollector\norm_config.json
    File VERSION
    File REVISION

    ; Create empty file active-responses.log
    FileOpen $0 "$INSTDIR\active-response\active-responses.log" w
    FileClose $0

    ; use appropriate version of "wazuh-agent.exe"
    ${If} ${AtLeastWinVista}
        Delete "$INSTDIR\wazuh-agent.exe"
        Rename "$INSTDIR\wazuh-agent-eventchannel.exe" "$INSTDIR\wazuh-agent.exe"
    ${Else}
        Delete "$INSTDIR\wazuh-agent-eventchannel.exe"
    ${Endif}

    ; write registry keys
    WriteRegStr HKLM SOFTWARE\ossec "Install_Dir" "$INSTDIR"
    WriteRegStr HKLM "Software\Microsoft\Windows\CurrentVersion\Uninstall\OSSEC" "DisplayName" "${NAME} Agent"
    WriteRegStr HKLM "Software\Microsoft\Windows\CurrentVersion\Uninstall\OSSEC" "DisplayVersion" "${VERSION}"
    WriteRegStr HKLM "Software\Microsoft\Windows\CurrentVersion\Uninstall\OSSEC" "Publisher" "Wazuh, Inc."
    WriteRegStr HKLM "Software\Microsoft\Windows\CurrentVersion\Uninstall\OSSEC" "DisplayIcon" '"$INSTDIR\favicon.ico"'
    WriteRegStr HKLM "Software\Microsoft\Windows\CurrentVersion\Uninstall\OSSEC" "HelpLink" "https://wazuh.com"
    WriteRegStr HKLM "Software\Microsoft\Windows\CurrentVersion\Uninstall\OSSEC" "URLInfoAbout" "https://wazuh.com"
    WriteRegStr HKLM "Software\Microsoft\Windows\CurrentVersion\Uninstall\OSSEC" "UninstallString" '"$INSTDIR\uninstall.exe"'
    ${GetSize} "$INSTDIR" "/S=0K" $0 $1 $2
    IntFmt $0 "0x%08X" $0
    WriteRegDWORD HKLM "Software\Microsoft\Windows\CurrentVersion\Uninstall\OSSEC" "EstimatedSize" "$0"
    WriteRegDWORD HKLM "Software\Microsoft\Windows\CurrentVersion\Uninstall\OSSEC" "NoModify" 1
    WriteRegDWORD HKLM "Software\Microsoft\Windows\CurrentVersion\Uninstall\OSSEC" "NoRepair" 1
    WriteUninstaller "uninstall.exe"

    ; get current local time
    ${GetTime} "" "L" $0 $1 $2 $3 $4 $5 $6
    var /global CURRENTTIME
    StrCpy $CURRENTTIME "$2-$1-$0 $4:$5:$6"

    ; create log file
    LogInstall:
        ClearErrors
        IfFileExists "$INSTDIR\ossec.log" LogComplete
        FileOpen $0 "$INSTDIR\ossec.log" w
        FileClose $0
        IfErrors LogError LogComplete
    LogError:
        MessageBox MB_ABORTRETRYIGNORE|MB_ICONSTOP "$\r$\n\
            Failure creating the ossec.log file.$\r$\n$\r$\n\
            File:$\r$\n$\r$\n$INSTDIR\ossec.log$\r$\n$\r$\n\
            Click Abort to stop the installation,$\r$\n\
            Retry to try again, or$\r$\n\
            Ignore to skip this file." /SD IDABORT IDIGNORE LogComplete IDRETRY LogInstall

        SetErrorLevel 2
        Abort
    LogComplete:
        ClearErrors

    ; rename local_internal_options.conf if it does not already exist
    ConfInstallInternal:
        ClearErrors
        IfFileExists "$INSTDIR\local_internal_options.conf" ConfPresentInternal
        Rename "$INSTDIR\default-local_internal_options.conf" "$INSTDIR\local_internal_options.conf"
        IfErrors ConfErrorInternal ConfPresentInternal
    ConfErrorInternal:
        MessageBox MB_ABORTRETRYIGNORE|MB_ICONSTOP "$\r$\n\
            Failure renaming configuration file.$\r$\n$\r$\n\
            From:$\r$\n$\r$\n\
            $INSTDIR\default-local_internal_options.conf$\r$\n$\r$\n\
            To:$\r$\n$\r$\n\
            $INSTDIR\local_internal_options.conf$\r$\n$\r$\n\
            Click Abort to stop the installation,$\r$\n\
            Retry to try again, or$\r$\n\
            Ignore to skip this file." /SD IDABORT IDIGNORE ConfPresentInternal IDRETRY ConfInstallInternal

        SetErrorLevel 2
        Abort
    ConfPresentInternal:
        ClearErrors

    ; rename ossec.conf if it does not already exist
    ConfInstallOSSEC:
        ClearErrors
        IfFileExists "$INSTDIR\ossec.conf" ConfPresentOSSEC
            Rename "$INSTDIR\default-ossec.conf" "$INSTDIR\ossec.conf"
        IfErrors ConfErrorOSSEC ConfPresentOSSEC
    ConfErrorOSSEC:
        MessageBox MB_ABORTRETRYIGNORE|MB_ICONSTOP "$\r$\n\
            Failure renaming configuration file.$\r$\n$\r$\n\
            From:$\r$\n$\r$\n\
            $INSTDIR\default-ossec.conf$\r$\n$\r$\n\
            To:$\r$\n$\r$\n\
            $INSTDIR\ossec.conf$\r$\n$\r$\n\
            Click Abort to stop the installation,$\r$\n\
            Retry to try again, or$\r$\n\
            Ignore to skip this file." /SD IDABORT IDIGNORE ConfPresentOSSEC IDRETRY ConfInstallOSSEC

        SetErrorLevel 2
        Abort
    ConfPresentOSSEC:
        ClearErrors

    ; handle shortcuts
    ; https://nsis.sourceforge.net/Shortcuts_removal_fails_on_Windows_Vista
    SetShellVarContext all

    ; remove shortcuts
    Delete "$SMPROGRAMS\OSSEC\Edit.lnk"
    Delete "$SMPROGRAMS\OSSEC\Uninstall.lnk"
    Delete "$SMPROGRAMS\OSSEC\Documentation.lnk"
    Delete "$SMPROGRAMS\OSSEC\Edit Config.lnk"
    Delete "$SMPROGRAMS\OSSEC\*.*"
    RMDir "$SMPROGRAMS\OSSEC"

    ; create shortcuts
    CreateDirectory "$SMPROGRAMS\OSSEC"
    CreateShortCut "$SMPROGRAMS\OSSEC\Manage Agent.lnk" "$INSTDIR\win32ui.exe" "" "$INSTDIR\win32ui.exe" 0
    CreateShortCut "$SMPROGRAMS\OSSEC\Documentation.lnk" "$INSTDIR\doc.html" "" "$INSTDIR\doc.html" 0
    CreateShortCut "$SMPROGRAMS\OSSEC\Edit Config.lnk" "$INSTDIR\ossec.conf" "" "$INSTDIR\ossec.conf" 0
    CreateShortCut "$SMPROGRAMS\OSSEC\Uninstall.lnk" "$INSTDIR\uninstall.exe" "" "$INSTDIR\uninstall.exe" 0

    ; install OSSEC service
    ServiceInstall:
        nsExec::ExecToLog '"$INSTDIR\wazuh-agent.exe" install-service'
        Pop $0
        ${If} $0 <> 1
            MessageBox MB_ABORTRETRYIGNORE|MB_ICONSTOP "$\r$\n\
                Failure setting up the ${SERVICE} service.$\r$\n$\r$\n\
                Check the details for information about the error.$\r$\n$\r$\n\
                Click Abort to stop the installation,$\r$\n\
                Retry to try again, or$\r$\n\
                Ignore to skip this file." /SD IDABORT IDIGNORE ServiceInstallComplete IDRETRY ServiceInstall

            SetErrorLevel 2
            Abort
        ${EndIf}
    ServiceInstallComplete:

    ; install files
    Setup:
        nsExec::ExecToLog '"$INSTDIR\setup-windows.exe" "$INSTDIR"'
        Pop $0
        ${If} $0 <> 1
            MessageBox MB_ABORTRETRYIGNORE|MB_ICONSTOP "$\r$\n\
                Failure running setup-windows.exe.$\r$\n$\r$\n\
                Check the details for information about the error.$\r$\n$\r$\n\
                Click Abort to stop the installation,$\r$\n\
                Retry to try again, or$\r$\n\
                Ignore to skip this file." /SD IDABORT IDIGNORE SetupComplete IDRETRY Setup

            SetErrorLevel 2
            Abort
        ${EndIf}


    ${If} $is_upgrade == "yes"
        Goto StartService
    ${Else}
        Goto SetupComplete
    ${EndIf}

    StartService:
        SimpleSC::ExistsService "${SERVICE}"
        Pop $0
        ${If} $0 = 0
            ; StartService [name_of_service] [arguments] [timeout]
            SimpleSC::StartService "${SERVICE}" "" 30
            Pop $0
            ${If} $0 <> 0
                MessageBox MB_RETRYCANCEL  "$\r$\n\
                    Failure starting the ${SERVICE} ($0).$\r$\n$\r$\n\
                    Click Cancel to finish the installation without starting the service,$\r$\n\
                    Click Retry to try again." /SD IDABORT IDCANCEL SetupComplete IDRETRY StartService
            ${EndIf}
        ${Else}
            MessageBox MB_OK  "$\r$\n\
                Service not found ${SERVICE} ($0).$\r$\n$\r$\n\
                Click Cancel to stop the installation,$\r$\n\
                Click Retry to try again." /SD IDABORT IDCANCEL SetupComplete IDRETRY StartService
            SetErrorLevel 2
            Abort
        ${EndIf}

    SetupComplete:

SectionEnd

; add IIS logs
Section "Scan and monitor IIS logs (recommended)" IISLogs
    nsExec::ExecToLog '"$INSTDIR\setup-iis.exe" "$INSTDIR"'
SectionEnd

; Disable integrity checking
Section /o "Disable integrity checking (not recommended)" IntChecking
    nsExec::ExecToLog '"$INSTDIR\setup-syscheck.exe" "$INSTDIR" "disable"'
SectionEnd

; uninstall section
Section "Uninstall"
    ; uninstall the services
    ; this also stops the service as well so it should be done early
    ServiceUninstall:
        nsExec::ExecToLog '"$INSTDIR\wazuh-agent.exe" uninstall-service'
        Pop $0
        ${If} $0 <> 1
            MessageBox MB_ABORTRETRYIGNORE|MB_ICONSTOP "$\r$\n\
                Failure uninstalling the ${SERVICE} service.$\r$\n$\r$\n\
                Check the details for information about the error.$\r$\n$\r$\n\
                Click Abort to stop the installation,$\r$\n\
                Retry to try again, or$\r$\n\
                Ignore to skip this file." /SD IDABORT IDIGNORE ServiceUninstallComplete IDRETRY ServiceUninstall

            SetErrorLevel 2
            Abort
        ${EndIf}
    ServiceUninstallComplete:

    ; make sure manage_agents.exe is not running
    ManageAgents:
        ${nsProcess::FindProcess} "manage_agents.exe" $0
        ${If} $0 = 0
            MessageBox MB_ABORTRETRYIGNORE|MB_ICONSTOP "$\r$\n\
                Found manage_agents.exe is still running.$\r$\n$\r$\n\
                Please close it before continuing.$\r$\n$\r$\n\
                Click Abort to stop the installation,$\r$\n\
                Retry to try again, or$\r$\n\
                Ignore to skip this file." /SD IDABORT IDIGNORE ManageAgentsClosed IDRETRY ManageAgents

            ${nsProcess::Unload}
            SetErrorLevel 2
            Abort
        ${EndIf}
    ManageAgentsClosed:

    ; make sure win32ui.exe is not running
    win32ui:
        ${nsProcess::FindProcess} "win32ui.exe" $0
        ${If} $0 = 0
            MessageBox MB_ABORTRETRYIGNORE|MB_ICONSTOP "$\r$\n\
                Found win32ui.exe is still running.$\r$\n$\r$\n\
                Please close it before continuing.$\r$\n$\r$\n\
                Click Abort to stop the installation,$\r$\n\
                Retry to try again, or$\r$\n\
                Ignore to skip this file." /SD IDABORT IDIGNORE win32uiClosed IDRETRY win32ui

            ${nsProcess::Unload}
            SetErrorLevel 2
            Abort
        ${EndIf}
    win32uiClosed:

    ; unload nsProcess
    ${nsProcess::Unload}

    ; remove registry keys
    DeleteRegKey HKLM "Software\Microsoft\Windows\CurrentVersion\Uninstall\OSSEC"
    DeleteRegKey HKLM SOFTWARE\OSSEC

    ; remove files and uninstaller
    Delete "$INSTDIR\wazuh-agent.exe"
	Delete "$INSTDIR\agent-auth.exe"
    Delete "$INSTDIR\manage_agents.exe"
    Delete "$INSTDIR\ossec.conf"
    Delete "$INSTDIR\uninstall.exe"
    Delete "$INSTDIR\*"
    Delete "$INSTDIR\bookmarks\*"
    Delete "$INSTDIR\logs\*"
    Delete "$INSTDIR\rids\*"
    Delete "$INSTDIR\syscheck\*"
    Delete "$INSTDIR\shared\*"
    Delete "$INSTDIR\active-response\bin\*"
    Delete "$INSTDIR\active-response\*"
    Delete "$INSTDIR\tmp\*"
    Delete "$INSTDIR\incoming\*"
    Delete "$INSTDIR\wodles\*"
    Delete "$INSTDIR\queue\syscollector\db\*"
    Delete "$INSTDIR\queue\syscollector\*"
    Delete "$INSTDIR\ruleset\sca\*"
    Delete "$INSTDIR\ruleset\*"

    ; remove shortcuts
    SetShellVarContext all
    Delete "$SMPROGRAMS\OSSEC\*.*"
    Delete "$SMPROGRAMS\OSSEC\*"
    RMDir "$SMPROGRAMS\OSSEC"

    ; remove directories used
    RMDir "$INSTDIR\shared"
    RMDir "$INSTDIR\syscheck"
    RMDir "$INSTDIR\bookmarks"
    RMDir "$INSTDIR\logs"
    RMDir "$INSTDIR\rids"
    RMDir "$INSTDIR\active-response\bin"
    RMDir "$INSTDIR\active-response"
    RMDir "$INSTDIR\tmp"
	RMDir /r "$INSTDIR\queue\diff"
    RMDir /r "$INSTDIR\queue\logcollector"
    RMDir "$INSTDIR\incoming"
    RMDir /r "$INSTDIR\upgrade"
    RMDir /r "$INSTDIR\queue\syscollector"
	RMDir "$INSTDIR\queue"
    RMDir "$INSTDIR\wodles"
    RMDir "$INSTDIR\ruleset\sca"
    RMDir "$INSTDIR\ruleset"
    RMDir "$INSTDIR"
SectionEnd

Function FindFiles
  Exch $R5 # callback function
  Exch
  Exch $R4 # file name
  Exch 2
  Exch $R0 # directory
  Push $R1
  Push $R2
  Push $R3
  Push $R6

  Push $R0 # first dir to search

  StrCpy $R3 1

  nextDir:
    Pop $R0
    IntOp $R3 $R3 - 1
    ClearErrors
    FindFirst $R1 $R2 "$R0\*.*"
    nextFile:
      StrCmp $R2 "." gotoNextFile
      StrCmp $R2 ".." gotoNextFile

      StrCmp $R2 $R4 0 isDir
        Call $R5
        Pop $R6
        StrCmp $R6 "stop" 0 isDir
          loop:
            StrCmp $R3 0 done
            Pop $R0
            IntOp $R3 $R3 - 1
            Goto loop

      isDir:
        IfFileExists "$R0\$R2\*.*" 0 gotoNextFile
          IntOp $R3 $R3 + 1
          Push "$R0\$R2"

  gotoNextFile:
    FindNext $R1 $R2
    IfErrors 0 nextFile

  done:
    FindClose $R1
    StrCmp $R3 0 0 nextDir

  Pop $R6
  Pop $R3
  Pop $R2
  Pop $R1
  Pop $R0
  Pop $R5
  Pop $R4
FunctionEnd

Function RmFiles
 StrCpy $1 $R0
 Push $1 ; route dir
 Push $2
 Push $2

  FindFirst $3 $2 "$1\*.*"
  IfErrors Exit

  Top:
   StrCmp $2 "." Next
   StrCmp $2 ".." Next
   StrCmp $2 "last-entry" Next
   IfFileExists "$1\$2\*.*" Next
    Delete "$1\$2"

   Next:
    ClearErrors
    FindNext $3 $2
    IfErrors Exit
   Goto Top

  Exit:
  FindClose $2

 Pop $3
 Pop $2
 Pop $1
 Push "go"
FunctionEnd<|MERGE_RESOLUTION|>--- conflicted
+++ resolved
@@ -20,13 +20,8 @@
 ; general
 !define MUI_ICON install.ico
 !define MUI_UNICON uninstall.ico
-<<<<<<< HEAD
 !define VERSION "4.5.2"
-!define REVISION "40502"
-=======
-!define VERSION "4.5.1"
-!define REVISION "40503"
->>>>>>> 731cdf39
+!define REVISION "40504"
 !define NAME "Wazuh"
 !define SERVICE "WazuhSvc"
 
