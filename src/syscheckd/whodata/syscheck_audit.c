--- conflicted
+++ resolved
@@ -81,39 +81,6 @@
 int configure_audisp(const char *audisp_path, const char *audisp_config) {
     FILE *fp;
     char buffer[PATH_MAX] = {'\0'};
-<<<<<<< HEAD
-    char abs_path_socket[PATH_MAX] = {'\0'};
-
-    // Check audisp version
-    if (IsDir(PLUGINS_DIR_AUDIT_3) == 0) {
-        // Audit 3.X
-        snprintf(audit_path, sizeof(audit_path) - 1, "%s/%s", PLUGINS_DIR_AUDIT_3, AUDIT_CONF_LINK);
-    } else if (IsDir(PLUGINS_DIR_AUDIT_2) == 0) {
-        // Audit 2.X
-        snprintf(audit_path, sizeof(audit_path) - 1, "%s/%s", PLUGINS_DIR_AUDIT_2, AUDIT_CONF_LINK);
-    } else {
-        return 0;
-    }
-
-    // Check that the plugin file is installed
-
-    if (!IsLink(audit_path) && !IsFile(audit_path)) {
-        // Check that the socket exists
-
-        if (!IsSocket(AUDIT_SOCKET)) {
-            return 0;
-        }
-
-        if (syscheck.restart_audit) {
-            mtinfo(SYSCHECK_LOGTAG, FIM_AUDIT_NOSOCKET, AUDIT_SOCKET);
-            return audit_restart();
-        } else {
-            mtwarn(SYSCHECK_LOGTAG, FIM_WARN_AUDIT_SOCKET_NOEXIST, AUDIT_SOCKET);
-            return 1;
-        }
-    }
-=======
->>>>>>> 683fe1ee
 
     mtinfo(SYSCHECK_LOGTAG, FIM_AUDIT_SOCKET, AUDIT_CONF_FILE);
 
@@ -135,13 +102,8 @@
     if (symlink(buffer, audisp_path) < 0) {
         switch (errno) {
         case EEXIST:
-<<<<<<< HEAD
-            if (unlink(audit_path) < 0) {
-                mterror(SYSCHECK_LOGTAG, UNLINK_ERROR, audit_path, errno, strerror(errno));
-=======
             if (unlink(audisp_path) < 0) {
-                merror(UNLINK_ERROR, audisp_path, errno, strerror(errno));
->>>>>>> 683fe1ee
+                mterror(SYSCHECK_LOGTAG, UNLINK_ERROR, audisp_path, errno, strerror(errno));
                 return -1;
             }
 
@@ -151,11 +113,7 @@
 
         // Fallthrough
         default:
-<<<<<<< HEAD
-            mterror(SYSCHECK_LOGTAG, LINK_ERROR, audit_path, AUDIT_CONF_FILE, errno, strerror(errno));
-=======
-            merror(LINK_ERROR, audisp_path, AUDIT_CONF_FILE, errno, strerror(errno));
->>>>>>> 683fe1ee
+            mterror(SYSCHECK_LOGTAG, LINK_ERROR, audisp_path, AUDIT_CONF_FILE, errno, strerror(errno));
             return -1;
         }
     }
@@ -221,12 +179,12 @@
     }
 
     if (syscheck.restart_audit) {
-        minfo(FIM_AUDIT_NOSOCKET, AUDIT_SOCKET);
+        mtinfo(SYSCHECK_LOGTAG, FIM_AUDIT_NOSOCKET, AUDIT_SOCKET);
         retval = audit_restart();
         goto end;
     }
 
-    mwarn(FIM_WARN_AUDIT_SOCKET_NOEXIST, AUDIT_SOCKET);
+    mtwarn(SYSCHECK_LOGTAG, FIM_WARN_AUDIT_SOCKET_NOEXIST, AUDIT_SOCKET);
 end:
     os_free(configuration);
     return retval;
