--- conflicted
+++ resolved
@@ -27,9 +27,6 @@
 OSList *timeout_list;
 OSListNode *timeout_node;
 
-<<<<<<< HEAD
-void win_timeout_run() {
-=======
 DWORD WINAPI win_exec_main(void * args);
 
 /* Shut down win-execd properly */
@@ -111,7 +108,6 @@
 
 void WinTimeoutRun()
 {
->>>>>>> d44d2c49
     time_t curr_time = time(NULL);
 
     if (timeout_list) {
