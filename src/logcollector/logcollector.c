/* Copyright (C) 2009 Trend Micro Inc.
 * All right reserved.
 *
 * This program is a free software; you can redistribute it
 * and/or modify it under the terms of the GNU General Public
 * License (version 2) as published by the FSF - Free Software
 * Foundation
 */

#include "shared.h"
#include "logcollector.h"
#include <math.h>
#include <pthread.h>

/* Prototypes */
static int update_fname(int i, int j);
static int update_current(logreader **current, int *i, int *j);
static void set_read(logreader *current, int i, int j);
static IT_control remove_duplicates(logreader *current, int i, int j);
static void set_sockets();
#ifndef WIN32
static int check_pattern_expand();
#endif

/* Global variables */
int loop_timeout;
int logr_queue;
int open_file_attempts;
logreader *logff;
logreader_glob *globs;
logsocket *logsk;
int vcheck_files;
int maximum_lines;
int maximum_files;
int sample_log_length;
int current_files = 0;
int total_files = 0;
static int _cday = 0;
int N_INPUT_THREADS = N_MIN_INPUT_THREADS;
int OUTPUT_QUEUE_SIZE = OUTPUT_MIN_QUEUE_SIZE;
logsocket default_agent = { .name = "agent" };

/* Output thread variables */
static pthread_mutex_t mutex = PTHREAD_MUTEX_INITIALIZER;
#ifdef WIN32
static pthread_mutex_t win_el_mutex;
static pthread_mutexattr_t win_el_mutex_attr;
#endif

/* Multiple readers / one write mutex */
static pthread_rwlock_t files_update_rwlock;

static char *rand_keepalive_str(char *dst, int size)
{
    static const char text[] = "abcdefghijklmnopqrstuvwxyz"
                               "ABCDEFGHIJKLMNOPQRSTUVWXYZ"
                               "0123456789"
                               "!@#$%^&*()_+-=;'[],./?";
    int i;
    int len;
    srandom_init();
    len = os_random() % (size - 10);
    len = len >= 0 ? len : -len;

    strncpy(dst, "--MARK--: ", 12);
    for ( i = 10; i < len; ++i ) {
        dst[i] = text[(unsigned int)os_random() % (sizeof text - 1)];
    }
    dst[i] = '\0';
    return dst;
}

/* Handle file management */
void LogCollectorStart()
{
    int i = 0, j = -1, tg;
    int f_check = 0;
    IT_control f_control = 0;
    char keepalive[1024];
    logreader *current;

    set_sockets();
    w_rwlock_init(&files_update_rwlock, NULL);

#ifndef WIN32
    /* To check for inode changes */
    struct stat tmp_stat;

    check_pattern_expand();

    /* Set the files mutexes */
    w_set_file_mutexes();
#else
    BY_HANDLE_FILE_INFORMATION lpFileInformation;
    int r;

    /* Check if we are on Windows Vista */
    checkVista();

    /* Read vista descriptions */
    if (isVista) win_read_vista_sec();
    
    w_mutexattr_init(&win_el_mutex_attr);
    w_mutexattr_settype(&win_el_mutex_attr, PTHREAD_MUTEX_ERRORCHECK);
#endif

    mdebug1("Entering LogCollectorStart().");

    /* Initialize each file and structure */
    for (i = 0; ; i++) {
        if (f_control = update_current(&current, &i, &j), f_control) {
            if (f_control == NEXT_IT) {
                continue;
            } else {
                break;
            }
        }

        /* Remove duplicate entries */
        if (remove_duplicates(current, i, j) == NEXT_IT) {
            i--;
            continue;
        }

        if (!current->file) {
            /* Do nothing, duplicated entry */
        } else
        if (!strcmp(current->logformat, "eventlog")) {
#ifdef WIN32
            minfo(READING_EVTLOG, current->file);
            win_startel(current->file);
            
            /* Mutexes are not previously initialized under Windows*/
            w_mutex_init(&current->mutex, &win_el_mutex_attr);
#endif
            current->file = NULL;
            current->command = NULL;
            current->fp = NULL;
        } else
        if (!strcmp(current->logformat, "eventchannel")) {
#ifdef WIN32
#ifdef EVENTCHANNEL_SUPPORT
            minfo(READING_EVTLOG, current->file);
            win_start_event_channel(current->file, current->future, current->query);
#else
            mwarn("eventchannel not available on this version of OSSEC");
#endif
            /* Mutexes are not previously initialized under Windows*/
            w_mutex_init(&current->mutex, &win_el_mutex_attr);
#endif
            current->file = NULL;
            current->command = NULL;
            current->fp = NULL;
        } else
        if (strcmp(current->logformat, "command") == 0) {
            current->file = NULL;
            current->fp = NULL;
            current->size = 0;
            
#ifdef WIN32
            /* Mutexes are not previously initialized under Windows*/
            w_mutex_init(&current->mutex, &win_el_mutex_attr);
#endif
            
            if (current->command) {
                current->read = read_command;
                
                minfo("Monitoring output of command(%d): %s", current->ign, current->command);
                tg = 0;
                if (current->target) {
                    while (current->target[tg]) {
                        mdebug1("Socket target for '%s' -> %s", current->command, current->target[tg]);
                        tg++;
                    }
                }
                
                if (!current->alias) os_strdup(current->command, current->alias);
            } else {
                merror("Missing command argument. Ignoring it.");
            }
        } else if (strcmp(current->logformat, "full_command") == 0) {
            current->file = NULL;
            current->fp = NULL;
            current->size = 0;
            
#ifdef WIN32
            /* Mutexes are not previously initialized under Windows*/
            w_mutex_init(&current->mutex, &win_el_mutex_attr);
#endif
            
            if (current->command) {
                current->read = read_fullcommand;

                minfo("Monitoring full output of command(%d): %s", current->ign, current->command);
                tg = 0;
                if (current->target){
                    while (current->target[tg]) {
                        mdebug1("Socket target for '%s' -> %s", current->command, current->target[tg]);
                        tg++;
                    }
                }

                if (!current->alias) {
                    os_strdup(current->command, current->alias);
                }
            } else {
                merror("Missing command argument. Ignoring it.");
            }
        } else
        if (j < 0) {
            set_read(current, i, j);
            /* More tweaks for Windows. For some reason IIS places
             * some weird characters at the end of the files and getc
             * always returns 0 (even after clearerr).
             */
#ifdef WIN32
            if (current->fp) current->read(current, &r, 1);
            
            /* Mutexes are not previously initialized under Windows*/
            w_mutex_init(&current->mutex, &win_el_mutex_attr);
#endif
        }

        if (current->alias) {
            int ii = 0;
            while (current->alias[ii] != '\0') {
                if (current->alias[ii] == ':') {
                    current->alias[ii] = '\\';
                }
                ii++;
            }
        }
    }

    /* Create the output threads */
    w_create_output_threads();

    /* Create the input threads */
    w_create_input_threads();

    /* Start up message */
    minfo(STARTUP_MSG, (int)getpid());
    mdebug2(CURRENT_FILES, current_files, maximum_files);

#ifndef WIN32
    // Start com request thread
    w_create_thread(lccom_main, NULL);
#endif

    /* Daemon loop */
    while (1) {

        f_check++;

        if(f_check > vcheck_files) {
            w_rwlock_wrlock(&files_update_rwlock);
            f_check = 0;
            int i;
            int j = -1;
            /* Check if any file has been renamed/removed */
            for (i = 0, j = -1;; i++) {
                if (f_control = update_current(&current, &i, &j), f_control) {
                    if (f_control == NEXT_IT) {
                        continue;
                    } else {
                        break;
                    }
                }

                /* These are the windows logs or ignored files */
                if (!current->file) {
                    continue;
                }

                /* Files with date -- check for day change */
                if (current->ffile) {
                    if (update_fname(i, j)) {
                        if (current->fp) {
                            fclose(current->fp);
#ifdef WIN32
                            CloseHandle(current->h);
#endif
                        }
                        current->fp = NULL;
                        if (handle_file(i, j, 0, 1)) {
                            current->ign++;
                            mdebug1(OPEN_ATTEMPT, current->file, open_file_attempts - current->ign);
                        }
                        continue;
                    }

                    /* Variable file name */
                    else if (!current->fp) {
                        if (handle_file(i, j, 0, 1)) {
                            current->ign++;
                            mdebug1(OPEN_ATTEMPT, current->file, open_file_attempts - current->ign);
                        }
                        continue;
                    }
                }

                /* Check for file change -- if the file is open already */
                if (current->fp) {
#ifndef WIN32

                    /* To help detect a file rollover, temporarily open the file a second time.
                     * Previously the fstat would work on "cached" file data, but this should
                     * ensure it's fresh when hardlinks are used (like alerts.log).
                     */
                    FILE *tf;
                    tf = fopen(current->file, "r");
                    if(tf == NULL) {
                        if (errno == ENOENT) {
                            if(current->exists==1){
                                minfo(FORGET_FILE, current->file);
                                current->exists = 0;
                            }
                            current->ign++;
                            mdebug1(OPEN_ATTEMPT, current->file, open_file_attempts - current->ign);
                            // Only expanded files that have been deleted will be forgotten
                            if (j >= 0) {
                                if (Remove_Localfile(&(globs[j].gfiles), i, 1, 0)) {
                                    merror(REM_ERROR, current->file);
                                } else {
                                    mdebug2(CURRENT_FILES, current_files, maximum_files);
                                    i--;
                                    continue;
                                }
                            }
                        } else {
                            merror(FOPEN_ERROR, current->file, errno, strerror(errno));
                        }
                    }

                    else if ((fstat(fileno(tf), &tmp_stat)) == -1) {
                        fclose(current->fp);
                        fclose(tf);
                        current->fp = NULL;

                        merror(FSTAT_ERROR, current->file, errno, strerror(errno));
                    }
                    else if (fclose(tf) == EOF) {
                        merror("Closing the temporary file %s did not work (%d): %s", current->file, errno, strerror(errno));
                    }
#else
                    HANDLE h1;

                    h1 = CreateFile(current->file, GENERIC_READ,
                                    FILE_SHARE_DELETE | FILE_SHARE_READ | FILE_SHARE_WRITE,
                                    NULL, OPEN_EXISTING, FILE_ATTRIBUTE_NORMAL, NULL);
                    if (h1 == INVALID_HANDLE_VALUE) {
                        fclose(current->fp);
                        CloseHandle(current->h);
                        current->fp = NULL;
                        merror(FILE_ERROR, current->file);
                    } else if (GetFileInformationByHandle(h1, &lpFileInformation) == 0) {
                        fclose(current->fp);
                        CloseHandle(current->h);
                        CloseHandle(h1);
                        current->fp = NULL;
                        merror(FILE_ERROR, current->file);
                    }
#endif

#ifdef WIN32
                    else if (current->fd != (lpFileInformation.nFileIndexLow + lpFileInformation.nFileIndexHigh))
#else
                    else if (current->fd != tmp_stat.st_ino)
#endif
                    {
                        current->exists = 1;

                        char msg_alert[512 + 1];

                        snprintf(msg_alert, 512, "ossec: File rotated (inode "
                                 "changed): '%s'.",
                                 current->file);

                        /* Send message about log rotated */
                        SendMSG(logr_queue, msg_alert,
                                "ossec-logcollector", LOCALFILE_MQ);

                        mdebug1("File inode changed. %s",
                               current->file);

                        fclose(current->fp);

#ifdef WIN32
                        CloseHandle(current->h);
                        CloseHandle(h1);
#endif

                        current->fp = NULL;
                        if (handle_file(i, j, 0, 1) ) {
                            current->ign++;
                            mdebug1(OPEN_ATTEMPT, current->file, open_file_attempts - current->ign);
                        }
                        continue;
                    }
#ifdef WIN32
                    else if (current->size > (lpFileInformation.nFileSizeHigh + lpFileInformation.nFileSizeLow))
#else
                    else if (current->size > tmp_stat.st_size)
#endif
                    {
                        current->exists = 1;
                        char msg_alert[512 + 1];

                        snprintf(msg_alert, 512, "ossec: File size reduced "
                                 "(inode remained): '%s'.",
                                 current->file);

                        /* Send message about log rotated */
                        SendMSG(logr_queue, msg_alert,
                                "ossec-logcollector", LOCALFILE_MQ);

                        mdebug1("File size reduced. %s",
                                current->file);

                        /* Get new file */
                        fclose(current->fp);

#ifdef WIN32
                        CloseHandle(current->h);
                        CloseHandle(h1);
#endif
                        current->fp = NULL;
                        if (handle_file(i, j, 1, 1) ) {
                            current->ign++;
                            mdebug1(OPEN_ATTEMPT, current->file, open_file_attempts - current->ign);
                        }
                    } else {
#ifdef WIN32
                        CloseHandle(h1);

                        /* Update file size */
                        current->size = lpFileInformation.nFileSizeHigh + lpFileInformation.nFileSizeLow;
#else
                        current->exists = 1;
                        current->size = tmp_stat.st_size;
#endif
                    }
                }

                /* If open_file_attempts is at 0 the files aren't forgotted ever*/
                if(open_file_attempts == 0){
                    current->ign = -1;
                }
                /* Too many errors for the file */
                if (current->ign >= open_file_attempts) {
                    /* 999 Maximum ignore */
                    if (current->ign == 999) {
                        continue;
                    }

                    minfo(LOGC_FILE_ERROR, current->file);
                    if (current->fp) {
                        fclose(current->fp);
#ifdef WIN32
                        CloseHandle(current->h);
#endif
                    }

                    current->fp = NULL;
                    current->ign = 999;
                    continue;
                }

                /* File not open */
                if (!current->fp) {
                    if (current->ign >= 999) {
                        continue;
                    } else {
                        /* Try for a few times to open the file */
                        if (handle_file(i, j, 1, 1) < 0) {
                            current->ign++;
                            mdebug1(OPEN_ATTEMPT, current->file, open_file_attempts - current->ign);
                        }
                        continue;
                    }
                }
            }

#ifndef WIN32
            // Check for new files to be expanded
            if (check_pattern_expand()) {
                /* Remove duplicate entries */
                for (i = 0, j = -1;; i++) {
                    if (f_control = update_current(&current, &i, &j), f_control) {
                        if (f_control == NEXT_IT) {
                            continue;
                        } else {
                            break;
                        }
                    }

                    if (remove_duplicates(current, i, j) == NEXT_IT) {
                        i--;
                        continue;
                    }
                }
            }
#endif
            w_rwlock_unlock(&files_update_rwlock);
        }
        rand_keepalive_str(keepalive, KEEPALIVE_SIZE);
        SendMSG(logr_queue, keepalive, "ossec-keepalive", LOCALFILE_MQ);
        sleep(1);
    }
}

int update_fname(int i, int j)
{
    struct tm *p;
    time_t __ctime = time(0);
    char lfile[OS_FLSIZE + 1];
    size_t ret;
    logreader *lf;

    if (j < 0) {
        lf = &logff[i];
    } else {
        lf = &globs[j].gfiles[i];
    }

    p = localtime(&__ctime);

    /* Handle file */
    if (p->tm_mday == _cday) {
        return (0);
    }

    lfile[OS_FLSIZE] = '\0';
    ret = strftime(lfile, OS_FLSIZE, lf->ffile, p);
    if (ret == 0) {
        merror_exit(PARSE_ERROR, lf->ffile);
    }

    /* Update the filename */
    if (strcmp(lfile, lf->file)) {
        os_free(lf->file);
        os_strdup(lfile, lf->file);
        minfo(VAR_LOG_MON, lf->file);

        /* Setting cday to zero because other files may need
         * to be changed.
         */
        _cday = 0;
        return (1);
    }

    _cday = p->tm_mday;
    return (0);
}

/* Open, get the fileno, seek to the end and update mtime */
int handle_file(int i, int j, int do_fseek, int do_log)
{
    int fd;
    struct stat stat_fd = { .st_mode = 0 };
    logreader *lf;

    if (j < 0) {
        lf = &logff[i];
    } else {
        lf = &globs[j].gfiles[i];
    }

    /* We must be able to open the file, fseek and get the
     * time of change from it.
     */
#ifndef WIN32
    lf->fp = fopen(lf->file, "r");
    if (!lf->fp) {
        if (do_log == 1 && lf->exists == 1) {
            merror(FOPEN_ERROR, lf->file, errno, strerror(errno));
            lf->exists = 0;
        }
        return (-1);
    }
    /* Get inode number for fp */
    fd = fileno(lf->fp);
    if (fstat(fd, &stat_fd) == -1) {
        merror(FSTAT_ERROR, lf->file, errno, strerror(errno));
        fclose(lf->fp);
        lf->fp = NULL;
        return (-1);
    }

    lf->fd = stat_fd.st_ino;
    lf->size =  stat_fd.st_size;

#else
    BY_HANDLE_FILE_INFORMATION lpFileInformation;

    lf->fp = NULL;
    lf->h = CreateFile(lf->file, GENERIC_READ,
                            FILE_SHARE_DELETE | FILE_SHARE_READ | FILE_SHARE_WRITE,
                            NULL, OPEN_EXISTING, FILE_ATTRIBUTE_NORMAL, NULL);
    if (lf->h == INVALID_HANDLE_VALUE) {
        if (do_log == 1) {
            DWORD error = GetLastError();
            merror(FOPEN_ERROR, lf->file, (int)error, win_strerror(error));
        }
        return (-1);
    }
    fd = _open_osfhandle((long)lf->h, 0);
    if (fd == -1) {
        merror(FOPEN_ERROR, lf->file, errno, strerror(errno));
        CloseHandle(lf->h);
        return (-1);
    }
    lf->fp = _fdopen(fd, "r");
    if (!lf->fp) {
        merror(FOPEN_ERROR, lf->file, errno, strerror(errno));
        CloseHandle(lf->h);
        return (-1);
    }


    /* On windows, we also need the real inode, which is the combination
     * of the index low + index high numbers.
     */
    if (GetFileInformationByHandle(lf->h, &lpFileInformation) == 0) {
        merror("Unable to get file information by handle.");
        fclose(lf->fp);
        CloseHandle(lf->h);
        lf->fp = NULL;
        return (-1);
    }

    lf->fd = (lpFileInformation.nFileIndexLow + lpFileInformation.nFileIndexHigh);
    lf->size = (lpFileInformation.nFileSizeHigh + lpFileInformation.nFileSizeLow);

#endif

    /* Only seek the end of the file if set to */
    if (do_fseek == 1 && S_ISREG(stat_fd.st_mode)) {
        /* Windows and fseek causes some weird issues */
#ifndef WIN32
        if (fseek(lf->fp, 0, SEEK_END) < 0) {
            merror(FSEEK_ERROR, lf->file, errno, strerror(errno));
            fclose(lf->fp);
            lf->fp = NULL;
            return (-1);
        }
#endif
    }

    /* Set ignore to zero */
    lf->ign = 0;
    return (0);
}

#ifdef WIN32

/* Remove newlines and replace tabs in the argument fields with spaces */
void win_format_event_string(char *string)
{
    if (string == NULL) {
        return;
    }

    while (*string != '\0') {
        if (*string == '\n' || *string == '\r' || *string == ':') {
            if (*string == '\n' || *string == '\r') {
                *string = ' ';
            }

            string++;

            while (*string == '\t') {
                *string = ' ';
                string++;
            }

            continue;
        }

        string++;
    }
}

#endif /* WIN32 */

int update_current(logreader **current, int *i, int *j)
{
    if (*j < 0) {
        /* Check for normal files */
        *current = &logff[*i];
        if(!(*current)->logformat) {
            if (globs && globs->gfiles) {
                *i = -1;
                *j = 0;
                return NEXT_IT;
            } else {
                return LEAVE_IT;
            }
        }
    } else {
        /* Check expanded files */
        *current = &globs[*j].gfiles[*i];
        if (!(*current)->file) {
            *i=-1;
            (*j)++;
            if(!globs[*j].gpath) {
                return LEAVE_IT;
            } else {
                return NEXT_IT;
            }
        }
    }
    return CONTINUE_IT;
}

void set_read(logreader *current, int i, int j) {
    int tg;
    current->command = NULL;
    current->ign = 0;
    minfo(READING_FILE, current->file);
    
    /* Initialize the files */
    if (current->ffile) {
        /* Day must be zero for all files to be initialized */
        _cday = 0;
        if (update_fname(i, j)) {
<<<<<<< HEAD
            if (handle_file(i, j, 1, 1)) current->ign++;
=======
            if (handle_file(i, j, 1, 1)) {
                current->ign++;
                mdebug1(OPEN_ATTEMPT, current->file, open_file_attempts - current->ign);
            }
>>>>>>> e180f6f7
        } else {
            merror_exit(PARSE_ERROR, current->ffile);
        }
    } else {
<<<<<<< HEAD
        if (handle_file(i, j, 1, 1)) current->ign++;
=======
        if (handle_file(i, j, 1, 1)) {
            current->ign++;
            mdebug1(OPEN_ATTEMPT, current->file, open_file_attempts - current->ign);
        }
>>>>>>> e180f6f7
    }
    
    tg = 0;
    
    if (current->target) {
        while (current->target[tg]) {
            mdebug1("Socket target for '%s' -> %s", current->file, current->target[tg]);
            tg++;
        }
    }
    
    /* Get the log type */
    if (strcmp("snort-full", current->logformat) == 0) {
        current->read = read_snortfull;
    }
#ifndef WIN32
    if (strcmp("ossecalert", current->logformat) == 0) {
        current->read = read_ossecalert;
    }
#endif
    else if (strcmp("nmapg", current->logformat) == 0) {
        current->read = read_nmapg;
    } else if (strcmp("json", current->logformat) == 0) {
        current->read = read_json;
    } else if (strcmp("mysql_log", current->logformat) == 0) {
        current->read = read_mysql_log;
    } else if (strcmp("mssql_log", current->logformat) == 0) {
        current->read = read_mssql_log;
    } else if (strcmp("postgresql_log", current->logformat) == 0) {
        current->read = read_postgresql_log;
    } else if (strcmp("djb-multilog", current->logformat) == 0) {
        if (!init_djbmultilog(current)) {
            merror(INV_MULTILOG, current->file);
            if (current->fp) {
                fclose(current->fp);
                current->fp = NULL;
            }
            current->file = NULL;
        }
        current->read = read_djbmultilog;
    } else if (strncmp(current->logformat, "multi-line:", 11) == 0) {
        current->read = read_multiline;
    } else if (strcmp("audit", current->logformat) == 0) {
        current->read = read_audit;
    } else {
        current->read = read_syslog;
    }
}

#ifndef WIN32
int check_pattern_expand() {
    glob_t g;
    int err;
    int glob_offset;
    int found;
    int i, j;
    int retval = 0;
    
    pthread_mutexattr_t attr;
    w_mutexattr_init(&attr);
    w_mutexattr_settype(&attr, PTHREAD_MUTEX_ERRORCHECK);
    
    if (globs) {
        for (j = 0; globs[j].gpath; j++) {
            if (current_files >= maximum_files) {
                break;
            }
            glob_offset = 0;
            if (err = glob(globs[j].gpath, 0, NULL, &g), err) {
                if (err == GLOB_NOMATCH) {
                    mdebug1(GLOB_NFOUND, globs[j].gpath);
                } else {
                    mdebug1(GLOB_ERROR, globs[j].gpath);
                }
                continue;
            }
            while (g.gl_pathv[glob_offset] != NULL) {
                if (current_files >= maximum_files) {
                    mwarn(FILE_LIMIT, maximum_files);
                    break;
                }
                found = 0;
                for (i = 0; globs[j].gfiles[i].file; i++) {
                    if (!strcmp(globs[j].gfiles[i].file, g.gl_pathv[glob_offset])) {
                        found = 1;
                        break;
                    }
                }
                if (!found) {
                    retval = 1;
                    minfo(NEW_GLOB_FILE, globs[j].gpath, g.gl_pathv[glob_offset]);
                    os_realloc(globs[j].gfiles, (i +2)*sizeof(logreader), globs[j].gfiles);
                    if (i) {
                        memcpy(&globs[j].gfiles[i], globs[j].gfiles, sizeof(logreader));
                    }
                    os_strdup(g.gl_pathv[glob_offset], globs[j].gfiles[i].file);
                    w_mutex_init(&globs[j].gfiles[i].mutex, &attr);
                    globs[j].gfiles[i].fp = NULL;
                    globs[j].gfiles[i + 1].file = NULL;
                    globs[j].gfiles[i + 1].target = NULL;
                    current_files++;
                    mdebug2(CURRENT_FILES, current_files, maximum_files);
                    if  (!i && !globs[j].gfiles[i].read) {
                        set_read(&globs[j].gfiles[i], i, j);
                    } else if (handle_file(i, j, 1, 1) ) {
                        globs[j].gfiles[i].ign++;
                    }
                }
                glob_offset++;
            }
            globfree(&g);
        }
    }
    
    w_mutexattr_destroy(&attr);

    return retval;
}
#endif

static IT_control remove_duplicates(logreader *current, int i, int j) {
    IT_control d_control = CONTINUE_IT;
    IT_control f_control;
    int r, k;
    logreader *dup;

    if (current->file && !current->command) {
        for (r = 0, k = -1;; r++) {
            if (f_control = update_current(&dup, &r, &k), f_control) {
                if (f_control == NEXT_IT) {
                    continue;
                } else {
                    break;
                }
            }

            if (current != dup && dup->file && !strcmp(current->file, dup->file)) {
                mwarn(DUP_FILE, current->file);
                int result;
                if (j < 0) {
                    result = Remove_Localfile(&logff, i, 0, 1);
                } else {
                    result = Remove_Localfile(&(globs[j].gfiles), i, 1, 0);
                }
                if (result) {
                    merror_exit(REM_ERROR, current->file);
                } else {
                    mdebug2(CURRENT_FILES, current_files, maximum_files);
                }
                d_control = NEXT_IT;
                break;
            }
        }
    }

    return d_control;
}


static void set_sockets() {
    int i, j, k, t;
    logreader *current;
    char *file;

    // List readed sockets
    unsigned int sk;
    for (sk=0; logsk && logsk[sk].name; sk++) {
        mdebug1("Socket '%s' (%s) added. Location: %s", logsk[sk].name, logsk[sk].mode == UDP_PROTO ? "udp" : "tcp", logsk[sk].location);
    }

    for (i = 0, t = -1;; i++) {
        if (t == -1 && logff && logff[i].file) {
            current = &logff[i];
            file = logff[i].file;
        } else if (globs && globs[++t].gpath){
            current = globs[t].gfiles;
            file = globs[t].gpath;
        } else {
            break;
        }

        os_malloc(sizeof(logtarget), current->log_target);

        for (j = 0; current->target[j]; j++) {
            os_realloc(current->log_target, (j + 2) * sizeof(logtarget), current->log_target);
            memset(current->log_target + j, 0, 2 * sizeof(logtarget));

            if (strcmp(current->target[j], "agent") == 0) {
                current->log_target[j].log_socket = &default_agent;
                w_msg_hash_queues_add_entry("agent");
                continue;
            }
            int found = -1;
            for (k = 0; logsk && logsk[k].name; k++) {
                found = strcmp(logsk[k].name, current->target[j]);
                if (found == 0) {
                    break;
                }
            }
            if (found != 0) {
                merror_exit("Socket '%s' for '%s' is not defined.", current->target[j], file);
            } else {
                current->log_target[j].log_socket = &logsk[k];
                w_msg_hash_queues_add_entry(logsk[k].name);
            }
        }

        memset(current->log_target + j, 0, sizeof(logtarget));

        // Add output formats

        if (current->out_format) {
            for (j = 0; current->out_format[j]; ++j) {
                if (current->out_format[j]->target) {
                    // Fill the corresponding target

                    for (k = 0; current->target[k]; ++k) {
                        if (strcmp(current->target[k], current->out_format[j]->target) == 0) {
                            current->log_target[k].format = current->out_format[j]->format;
                            break;
                        }
                    }

                    if (!current->target[k]) {
                        mwarn("Log target '%s' not found for the output format of localfile '%s'.", current->out_format[j]->target, current->file);
                    }
                } else {
                    // Fill the targets that don't yet have a format

                    for (k = 0; current->target[k]; k++) {
                        if (!current->log_target[k].format) {
                            current->log_target[k].format = current->out_format[j]->format;
                        }
                    }
                }
            }
        }
    }
}

void w_set_file_mutexes(){
    logreader *current;
    IT_control f_control;
    int r, k;
    
    pthread_mutexattr_t attr;
    w_mutexattr_init(&attr);
    w_mutexattr_settype(&attr, PTHREAD_MUTEX_ERRORCHECK);

    for (r = 0, k = -1; ; r++) {
        if (f_control = update_current(&current, &r, &k), f_control) {
            if (f_control == NEXT_IT) {
                continue;
            } else {
                break;
            }
        }
        w_mutex_init(&current->mutex, &attr);
    }
    
    w_mutexattr_destroy(&attr);
}

void free_msg_queue(w_msg_queue_t *msg) {
    if (msg->msg_queue) queue_free(msg->msg_queue);
    free(msg);
}

void w_msg_hash_queues_init(){

    OUTPUT_QUEUE_SIZE = getDefine_Int("logcollector", "queue_size", OUTPUT_MIN_QUEUE_SIZE, 220000);
    msg_queues_table = OSHash_Create();

    if(!msg_queues_table){
        merror_exit("Failed to create hash table for queue threads");
    }
    
    OSHash_SetFreeDataPointer(msg_queues_table, (void (*)(void *))free_msg_queue);
}

int w_msg_hash_queues_add_entry(const char *key){
    int result;
    w_msg_queue_t *msg;

    os_calloc(1, sizeof(w_msg_queue_t), msg);
    msg->msg_queue = queue_init(OUTPUT_QUEUE_SIZE);
    w_mutex_init(&msg->mutex, NULL);
    w_cond_init(&msg->available, NULL);
    
    if (result = OSHash_Add(msg_queues_table, key, msg), result != 2) {
        queue_free(msg->msg_queue);
        w_mutex_destroy(&msg->mutex);
        w_cond_destroy(&msg->available);
        free(msg);
    }

    return result;
}

int w_msg_hash_queues_push(const char *str, char *file, unsigned long size, logtarget * targets, char queue_mq) {
    w_msg_queue_t *msg;
    int i;

    for (i = 0; targets[i].log_socket; i++)
    {
        w_mutex_lock(&mutex);

        msg = (w_msg_queue_t *)OSHash_Get(msg_queues_table, targets[i].log_socket->name);

        w_mutex_unlock(&mutex);
        w_msg_queue_push(msg, str, file, size, &targets[i], queue_mq);
    }

    return 0;
}

w_message_t * w_msg_hash_queues_pop(const char *key){
    w_msg_queue_t *msg;

    msg = OSHash_Get(msg_queues_table,key);

    if(msg)
    {
        w_message_t *message;
        message = w_msg_queue_pop(msg);

        if(message){
            return message;
        }
    }
    return NULL;
}

int w_msg_queue_push(w_msg_queue_t * msg, const char * buffer, char *file, unsigned long size, logtarget * log_target, char queue_mq) {
    w_message_t *message;
    static int reported = 0;
    int result;

    w_mutex_lock(&msg->mutex);

    os_calloc(1,sizeof(w_message_t),message);
    os_calloc(size,sizeof(char),message->buffer);
    memcpy(message->buffer,buffer,size);
    message->size = size;
    message->file = file;
    message->log_target = log_target;
    message->queue_mq = queue_mq;


    if (result = queue_push(msg->msg_queue, message), result == 0) {
        w_cond_signal(&msg->available);
    }

    w_mutex_unlock(&msg->mutex);

    if (result < 0) {
        free(message->buffer);
        free(message);
        mdebug2("Discarding log line from logcollector");

        if (!reported) {
#ifndef WIN32
            mwarn("Message message queue is full (%zu). Log lines may be lost.", msg->msg_queue->size);
#else
            mwarn("Message message queue is full (%u). Log lines may be lost.", msg->msg_queue->size);
#endif
            reported = 1;
        }
    }

    return result;
}

w_message_t * w_msg_queue_pop(w_msg_queue_t * msg){
    w_message_t *message;
    w_mutex_lock(&msg->mutex);

    while (message = (w_message_t *)queue_pop(msg->msg_queue), !message) {
        w_cond_wait(&msg->available, &msg->mutex);
    }

    w_mutex_unlock(&msg->mutex);
    return message;
}

void * w_output_thread(void * args){
    char *queue_name = args;
    w_message_t *message;
    w_msg_queue_t *msg_queue;

    msg_queue = OSHash_Get(msg_queues_table,queue_name);

    while(1)
    {
        /* Pop message from the queue */
        message = w_msg_queue_pop(msg_queue);

        if (SendMSGtoSCK(logr_queue, message->buffer, message->file, message->queue_mq, message->log_target) < 0) {
            merror(QUEUE_SEND);

            if ((logr_queue = StartMQ(DEFAULTQPATH, WRITE)) < 0) {
                merror_exit(QUEUE_FATAL, DEFAULTQPATH);
            }
        }

        free(message->buffer);
        free(message);
    }

    return NULL;
}

void w_create_output_threads(){
    unsigned int i;
    const OSHashNode *curr_node;

    for(i = 0; i <= msg_queues_table->rows; i++){
        if(msg_queues_table->table[i]){
            curr_node = msg_queues_table->table[i];

            /* Create one thread per valid hash entry */
            if(curr_node->key){
#ifndef WIN32
                w_create_thread(w_output_thread, curr_node->key);
#else
                if (CreateThread(NULL,
                    0,
                    (LPTHREAD_START_ROUTINE)w_output_thread,
                    curr_node->key,
                    0,
                    NULL) == NULL) {
                    merror(THREAD_ERROR);
                }
#endif
            }
        }
    }
}

void * w_input_thread(__attribute__((unused)) void * t_id){
    logreader *current;
    int i = 0, r = 0, j = -1;
    IT_control f_control = 0;
    time_t curr_time = 0;
#ifndef WIN32
    int int_error = 0;
    struct timeval fp_timeout;
#endif
    
    /* Daemon loop */
    while (1) {
#ifndef WIN32
        fp_timeout.tv_sec = loop_timeout;
        fp_timeout.tv_usec = 0;
        
        /* Wait for the select timeout */
        if ((r = select(0, NULL, NULL, NULL, &fp_timeout)) < 0) {
            merror(SELECT_ERROR, errno, strerror(errno));
            
            int_error++;
            if (int_error >= 5) merror_exit(SYSTEM_ERROR);
            
            continue;
        }
#else
        /* Windows doesn't like select that way */
        sleep(loop_timeout + 2);
        
        /* Check for messages in the event viewer */
        if (pthread_mutex_trylock(&win_el_mutex) == 0) {
            win_readel();
            w_mutex_unlock(&win_el_mutex);
        }
#endif
        /* Check which file is available */
        for (i = 0, j = -1; ; i++) {
            w_rwlock_rdlock(&files_update_rwlock);
            
            if (f_control = update_current(&current, &i, &j), f_control) {
                w_rwlock_unlock(&files_update_rwlock);
                
                if (f_control == NEXT_IT) {
                    continue;
                } else {
                    break;
                }
            }
            
            if (pthread_mutex_trylock(&current->mutex) == 0) {
                if (!current->fp) {
                    /* Run the command */
                    if (current->command) {
                        curr_time = time(0);
                        if ((curr_time - current->size) >= current->ign) {
                            current->size = curr_time;
                            current->read(current, &r, 0);
                        }
                    }
                    w_mutex_unlock(&current->mutex);
                    w_rwlock_unlock(&files_update_rwlock);
                    continue;
                }
                
                /* Windows with IIS logs is very strange.
                * For some reason it always returns 0 (not EOF)
                * the fgetc. To solve this problem, we always
                * pass it to the function pointer directly.
                */
#ifndef WIN32
                /* We check for the end of file. If is returns EOF,
                * we don't attempt to read it.
                */
                if ((r = fgetc(current->fp)) == EOF) {
                    clearerr(current->fp);
                    w_mutex_unlock(&current->mutex);
                    w_rwlock_unlock(&files_update_rwlock);
                    continue;
                }
                
                /* If it is not EOF, we need to return the read character */
                ungetc(r, current->fp);
#endif
                /* Finally, send to the function pointer to read it */
                current->read(current, &r, 0);
                
                /* Check for error */
                if (!ferror(current->fp)) {
                    /* Clear EOF */
                    clearerr(current->fp);
                    
                    /* Parsing error */
<<<<<<< HEAD
                    if (r != 0) current->ign++;
                    
                    w_mutex_unlock(&current->mutex);
=======
                    if (r != 0) {
                        current->ign++;
                        mdebug1(OPEN_ATTEMPT, current->file, open_file_attempts - current->ign);
                    }
                    pthread_mutex_unlock (&current->mutex);
>>>>>>> e180f6f7
                }
                /* If ferror is set */
                else {
                    merror(FREAD_ERROR, current->file, errno, strerror(errno));
#ifndef WIN32
                    if (fseek(current->fp, 0, SEEK_END) < 0)
#else
                    if (1)
#endif
                    {

#ifndef WIN32
                        merror(FSEEK_ERROR, current->file, errno, strerror(errno));
#endif
                        /* Close the file */
                        fclose(current->fp);
#ifdef WIN32
                        CloseHandle(current->h);
#endif
                        current->fp = NULL;
                        
                        /* Try to open it again */
                        if (handle_file(i, j, 1, 1)) {
                            current->ign++;
<<<<<<< HEAD
                            w_mutex_unlock(&current->mutex);
=======
                            mdebug1(OPEN_ATTEMPT, current->file, open_file_attempts - current->ign);
                            pthread_mutex_unlock (&current->mutex);
>>>>>>> e180f6f7
                            w_rwlock_unlock(&files_update_rwlock);
                            continue;
                        }
#ifdef WIN32
                        current->read(current, &r, 1);
#endif
                    }
                    /* Increase the error count  */
                    current->ign++;
                    mdebug1(OPEN_ATTEMPT, current->file, open_file_attempts - current->ign);
                    clearerr(current->fp);
                    w_mutex_unlock(&current->mutex);
                }
            }
            
            w_rwlock_unlock(&files_update_rwlock);
        }
    }
    
    return NULL;
}

void w_create_input_threads(){
    int i;
    
    N_INPUT_THREADS = getDefine_Int("logcollector", "input_threads", N_MIN_INPUT_THREADS, 128);
    
#ifdef WIN32
    w_mutex_init(&win_el_mutex, &win_el_mutex_attr);
    w_mutexattr_destroy(&win_el_mutex_attr);
#endif
    
    for(i = 0; i < N_INPUT_THREADS; i++) {
#ifndef WIN32
        w_create_thread(w_input_thread, NULL);
#else
        if (CreateThread(NULL, 0, (LPTHREAD_START_ROUTINE)w_input_thread, NULL, 0, NULL) == NULL) merror(THREAD_ERROR);
#endif
    }
}<|MERGE_RESOLUTION|>--- conflicted
+++ resolved
@@ -724,26 +724,18 @@
         /* Day must be zero for all files to be initialized */
         _cday = 0;
         if (update_fname(i, j)) {
-<<<<<<< HEAD
-            if (handle_file(i, j, 1, 1)) current->ign++;
-=======
             if (handle_file(i, j, 1, 1)) {
                 current->ign++;
                 mdebug1(OPEN_ATTEMPT, current->file, open_file_attempts - current->ign);
             }
->>>>>>> e180f6f7
         } else {
             merror_exit(PARSE_ERROR, current->ffile);
         }
     } else {
-<<<<<<< HEAD
-        if (handle_file(i, j, 1, 1)) current->ign++;
-=======
         if (handle_file(i, j, 1, 1)) {
             current->ign++;
             mdebug1(OPEN_ATTEMPT, current->file, open_file_attempts - current->ign);
         }
->>>>>>> e180f6f7
     }
     
     tg = 0;
@@ -1275,17 +1267,12 @@
                     clearerr(current->fp);
                     
                     /* Parsing error */
-<<<<<<< HEAD
-                    if (r != 0) current->ign++;
-                    
-                    w_mutex_unlock(&current->mutex);
-=======
                     if (r != 0) {
                         current->ign++;
                         mdebug1(OPEN_ATTEMPT, current->file, open_file_attempts - current->ign);
                     }
-                    pthread_mutex_unlock (&current->mutex);
->>>>>>> e180f6f7
+                    
+                    w_mutex_unlock(&current->mutex);
                 }
                 /* If ferror is set */
                 else {
@@ -1310,12 +1297,8 @@
                         /* Try to open it again */
                         if (handle_file(i, j, 1, 1)) {
                             current->ign++;
-<<<<<<< HEAD
+                            mdebug1(OPEN_ATTEMPT, current->file, open_file_attempts - current->ign);
                             w_mutex_unlock(&current->mutex);
-=======
-                            mdebug1(OPEN_ATTEMPT, current->file, open_file_attempts - current->ign);
-                            pthread_mutex_unlock (&current->mutex);
->>>>>>> e180f6f7
                             w_rwlock_unlock(&files_update_rwlock);
                             continue;
                         }
