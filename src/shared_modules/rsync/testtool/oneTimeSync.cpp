--- conflicted
+++ resolved
@@ -11,9 +11,7 @@
 #include "oneTimeSync.h"
 #include <fstream>
 #include <sstream>
-<<<<<<< HEAD
 #include "cjsonSmartDeleter.hpp"
-=======
 #include <thread>
 
 struct SmartDeleterJson final
@@ -23,7 +21,6 @@
         cJSON_Delete(data);
     }
 };
->>>>>>> 01ebe35d
 
 DBSYNC_HANDLE getDbsyncHandle(const nlohmann::json& config)
 {
@@ -54,11 +51,7 @@
                          const nlohmann::json& inputData,
                          const std::string& outputFolder,
                          const size_t maxQueueSize)
-<<<<<<< HEAD
-    : m_rsyncHandle{ rsync_create(maxQueueSize) }
-=======
     : m_rsyncHandle{ rsync_create(std::thread::hardware_concurrency(), maxQueueSize) }
->>>>>>> 01ebe35d
     , m_dbSyncHandle{ getDbsyncHandle(config.at("dbsync")) }
     , m_inputData{ inputData }
     , m_outputFolder{ outputFolder }
