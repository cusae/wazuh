/*
 * Wazuh - Indexer connector.
 * Copyright (C) 2015, Wazuh Inc.
 * June 2, 2023.
 *
 * This program is free software; you can redistribute it
 * and/or modify it under the terms of the GNU General Public
 * License (version 2) as published by the FSF - Free Software
 * Foundation.
 */

#include "indexerConnector.hpp"
#include "HTTPRequest.hpp"
#include "loggerHelper.h"
#include "secureCommunication.hpp"
#include "serverSelector.hpp"
#include <fstream>

#define IC_NAME "indexer-connnector"

// TODO: remove the LCOV flags when the implementation of this class is completed
// LCOV_EXCL_START
std::unordered_map<IndexerConnector*, std::unique_ptr<ThreadDispatchQueue>> QUEUE_MAP;

// Single thread because the events needs to be processed in order.
constexpr auto DATABASE_WORKERS = 1;
constexpr auto DATABASE_BASE_PATH = "queue/indexer/";

IndexerConnector::IndexerConnector(
    const nlohmann::json& config,
    const std::string& templatePath,
    const std::function<
        void(const int, const std::string&, const std::string&, const int, const std::string&, const std::string&)>&
        logFunction)
{
<<<<<<< HEAD
=======
    if (logFunction)
    {
        Log::assignLogFunction(logFunction);
    }
    // Initialize publisher.
    auto selector = std::make_shared<ServerSelector>(config.at("hosts"));

>>>>>>> d1e5cf37
    // Get index name.
    auto indexName {config.at("name").get_ref<const std::string&>()};

    std::string caRootCertificate;
    std::string sslCertificate;
    std::string sslKey;
    std::string username;
    std::string password;

    auto secureCommunication = SecureCommunication::builder();

    if (config.contains("ssl"))
    {
        if (config.at("ssl").contains("certificate_authorities") &&
            !config.at("ssl").at("certificate_authorities").empty())
        {
            caRootCertificate = config.at("ssl").at("certificate_authorities").front().get_ref<const std::string&>();
        }

        if (config.at("ssl").contains("certificate"))
        {
            sslCertificate = config.at("ssl").at("certificate").get_ref<const std::string&>();
        }

        if (config.at("ssl").contains("key"))
        {
            sslKey = config.at("ssl").at("key").get_ref<const std::string&>();
        }
    }

    if (config.contains("username") && config.contains("password"))
    {
        username = config.at("username").get_ref<const std::string&>();
        password = config.at("password").get_ref<const std::string&>();
    }

    secureCommunication.basicAuth(username + ":" + password)
        .sslCertificate(sslCertificate)
        .sslKey(sslKey)
        .caRootCertificate(caRootCertificate);

    // Read template file.
    std::ifstream templateFile(templatePath);
    if (!templateFile.is_open())
    {
        throw std::runtime_error("Could not open template file.");
    }
    nlohmann::json templateData = nlohmann::json::parse(templateFile);

<<<<<<< HEAD
    // Initialize publisher.
    auto selector {std::make_shared<ServerSelector>(config.at("hosts"), INTERVAL, secureCommunication)};

    // Initialize index template.
    HTTPRequest::instance().put(
        HttpURL(selector->getNext() + "/_index_template/" + indexName + "_template"),
        templateData,
        [&](const std::string& response) {},
        [&](const std::string& error, const long statusCode)
        { throw std::runtime_error("Status:" + std::to_string(statusCode) + " - Error: " + error); },
        "",
        DEFAULT_HEADERS,
        secureCommunication);
=======
    // Try to initialize data in the wazuh-indexer.
    try
    {
        initialize(templateData, indexName, selector, secureCommunication);
    }
    catch (const std::exception& e)
    {
        logWarn(IC_NAME,
                "Error initializing IndexerConnector: %s"
                ", we will try again later.",
                e.what());
    }
>>>>>>> d1e5cf37

    QUEUE_MAP[this] = std::make_unique<ThreadDispatchQueue>(
        [=](std::queue<std::string>& dataQueue)
        {
            try
            {
                if (!m_initialized)
                {
                    initialize(templateData, indexName, selector, secureCommunication);
                }

                auto url = selector->getNext();
                std::string bulkData;
                url.append("/_bulk");

                while (!dataQueue.empty())
                {
                    auto data = dataQueue.front();
                    dataQueue.pop();
                    auto parsedData = nlohmann::json::parse(data);
                    auto id = parsedData.at("id").get_ref<const std::string&>();

                    if (parsedData.at("operation").get_ref<const std::string&>().compare("DELETED") == 0)
                    {
                        bulkData.append(R"({"delete":{"_index":")");
                        bulkData.append(indexName);
                        bulkData.append(R"(","_id":")");
                        bulkData.append(id);
                        bulkData.append(R"("}})");
                        bulkData.append("\n");
                    }
                    else
                    {
                        bulkData.append(R"({"index":{"_index":")");
                        bulkData.append(indexName);
                        bulkData.append(R"(","_id":")");
                        bulkData.append(id);
                        bulkData.append(R"("}})");
                        bulkData.append("\n");
                        bulkData.append(parsedData.at("data").dump());
                        bulkData.append("\n");
                    }
                }
                // Process data.
                HTTPRequest::instance().post(
                    HttpURL(url),
                    bulkData,
                    [&](const std::string& response) { logDebug2(IC_NAME, "Response: %s", response.c_str()); },
                    [&](const std::string& error, const long statusCode)
                    {
                        // TODO: Need to handle the case when the index is not created yet, to avoid losing data.
                        logError(IC_NAME, "Error: %s, status code: %ld", error.c_str(), statusCode);
                    },
                    "",
                    DEFAULT_HEADERS,
                    secureCommunication);
            }
            catch (const std::exception& e)
            {
                logError(IC_NAME, "Error: %s", e.what());
            }
        },
        DATABASE_BASE_PATH + indexName,
        DATABASE_WORKERS);
}

IndexerConnector::~IndexerConnector()
{
    QUEUE_MAP.erase(this);
}

void IndexerConnector::publish(const std::string& message)
{
    QUEUE_MAP[this]->push(message);
}

void IndexerConnector::initialize(const nlohmann::json& templateData,
                                  const std::string& indexName,
                                  const std::shared_ptr<ServerSelector>& selector,
                                  const SecureCommunication& secureCommunication)
{
    // Initialize template.
    HTTPRequest::instance().put(
        HttpURL(selector->getNext() + "/_index_template/" + indexName + "_template"),
        templateData,
        [&](const std::string& response) {},
        [&](const std::string& error, const long) { throw std::runtime_error(error); },
        "",
        DEFAULT_HEADERS,
        secureCommunication);

    // Initialize Index.
    HTTPRequest::instance().put(
        HttpURL(selector->getNext() + "/" + indexName),
        templateData.at("template"),
        [&](const std::string& response) {},
        [&](const std::string& error, const long statusCode)
        {
            if (statusCode != 400)
            {
                throw std::runtime_error(error);
            }
        },
        "",
        DEFAULT_HEADERS,
        secureCommunication);

    m_initialized = true;
}
// LCOV_EXCL_STOP<|MERGE_RESOLUTION|>--- conflicted
+++ resolved
@@ -33,16 +33,11 @@
         void(const int, const std::string&, const std::string&, const int, const std::string&, const std::string&)>&
         logFunction)
 {
-<<<<<<< HEAD
-=======
     if (logFunction)
     {
         Log::assignLogFunction(logFunction);
     }
-    // Initialize publisher.
-    auto selector = std::make_shared<ServerSelector>(config.at("hosts"));
-
->>>>>>> d1e5cf37
+
     // Get index name.
     auto indexName {config.at("name").get_ref<const std::string&>()};
 
@@ -92,21 +87,9 @@
     }
     nlohmann::json templateData = nlohmann::json::parse(templateFile);
 
-<<<<<<< HEAD
     // Initialize publisher.
     auto selector {std::make_shared<ServerSelector>(config.at("hosts"), INTERVAL, secureCommunication)};
 
-    // Initialize index template.
-    HTTPRequest::instance().put(
-        HttpURL(selector->getNext() + "/_index_template/" + indexName + "_template"),
-        templateData,
-        [&](const std::string& response) {},
-        [&](const std::string& error, const long statusCode)
-        { throw std::runtime_error("Status:" + std::to_string(statusCode) + " - Error: " + error); },
-        "",
-        DEFAULT_HEADERS,
-        secureCommunication);
-=======
     // Try to initialize data in the wazuh-indexer.
     try
     {
@@ -119,7 +102,6 @@
                 ", we will try again later.",
                 e.what());
     }
->>>>>>> d1e5cf37
 
     QUEUE_MAP[this] = std::make_unique<ThreadDispatchQueue>(
         [=](std::queue<std::string>& dataQueue)
