/*
 * Wazuh SysInfo
 * Copyright (C) 2015-2021, Wazuh Inc.
 * October 7, 2020.
 *
 * This program is free software; you can redistribute it
 * and/or modify it under the terms of the GNU General Public
 * License (version 2) as published by the FSF - Free Software
 * Foundation.
 */

#include <ws2tcpip.h>
#include <psapi.h>
#include <tlhelp32.h>
#include <winternl.h>
#include <ntstatus.h>
#include <iphlpapi.h>
#include <memory>
#include <list>
#include <set>
#include <system_error>
#include <winternl.h>
#include <ntstatus.h>
#include <netioapi.h>
#include "sysinfoapi.h"
#include "sysInfo.hpp"
#include "cmdHelper.h"
#include "stringHelper.h"
#include "registryHelper.h"
#include "defs.h"
#include "debug_op.h"
#include "osinfo/sysOsInfoWin.h"
#include "windowsHelper.h"
#include "encodingWindowsHelper.h"
#include "network/networkWindowsWrapper.h"
#include "network/networkFamilyDataAFactory.h"
#include "ports/portWindowsWrapper.h"
#include "ports/portImpl.h"
#include "packages/packagesWindowsParserHelper.h"

constexpr int BASEBOARD_INFORMATION_TYPE { 2 };
constexpr auto CENTRAL_PROCESSOR_REGISTRY {"HARDWARE\\DESCRIPTION\\System\\CentralProcessor\\0"};
const std::string UNINSTALL_REGISTRY{"SOFTWARE\\Microsoft\\Windows\\CurrentVersion\\Uninstall"};
constexpr auto SYSTEM_IDLE_PROCESS_NAME {"System Idle Process"};
constexpr auto SYSTEM_PROCESS_NAME {"System"};

class SysInfoProcess final
{
<<<<<<< HEAD
    public:
        SysInfoProcess(const DWORD pId)
            : m_pId{ pId },
              m_hProcess{ OpenProcess(PROCESS_QUERY_INFORMATION | PROCESS_VM_READ, FALSE, m_pId) },
              m_kernelModeTime{},
              m_userModeTime{}
        {
            if (m_hProcess)
            {
                setProcessTimes();
                setProcessMemInfo();
            }

            // else: Unable to open current process
        }
=======
public:
    SysInfoProcess(const DWORD pId, const HANDLE processHandle)
        : m_pId{ pId },
          m_hProcess{ processHandle },
          m_kernelModeTime{},
          m_userModeTime{}
    {
        setProcessTimes();
        setProcessMemInfo();
    }

    ~SysInfoProcess() = default;
>>>>>>> c2531dd4

        ~SysInfoProcess()
        {
            CloseHandle(m_hProcess);
        }

        std::string cmd()
        {
            std::string ret;
            const auto spReadBuff { std::make_unique<char[]>(OS_MAXSTR) };

            // Get full Windows kernel path for the process
            if (spReadBuff && GetProcessImageFileName(m_hProcess, spReadBuff.get(), OS_MAXSTR))
            {
                // Convert Windows kernel path to a valid Win32 filepath
                // E.g.: "\Device\HarddiskVolume1\Windows\system32\notepad.exe" -> "C:\Windows\system32\notepad.exe"
                ntPath2Win32Path(spReadBuff.get(), ret);
            }

            // else: Unable to retrieve executable path from current process.
            return ret;
        }

        ULONGLONG kernelModeTime() const
        {
            return m_kernelModeTime.QuadPart;
        }

        ULONGLONG userModeTime() const
        {
            return m_userModeTime.QuadPart;
        }

        DWORD pageFileUsage() const
        {
            return m_pageFileUsage;
        }

        DWORD virtualSize() const
        {
            return m_virtualSize;
        }

        DWORD sessionId() const
        {
            DWORD ret{};

            if (!ProcessIdToSessionId(m_pId, &ret))
            {
                // Unable to retrieve session ID from current process.
            }

            return ret;
        }

    private:
        using SystemDrivesMap  = std::map<std::string, std::string>;

        void setProcessTimes()
        {
            constexpr auto TO_SECONDS_VALUE { 10000000ULL };
            FILETIME lpCreationTime{};
            FILETIME lpExitTime{};
            FILETIME lpKernelTime{};
            FILETIME lpUserTime{};

            if (GetProcessTimes(m_hProcess, &lpCreationTime, &lpExitTime, &lpKernelTime, &lpUserTime))
            {
                // Copy the kernel mode filetime high and low parts and convert it to seconds
                m_kernelModeTime.LowPart = lpKernelTime.dwLowDateTime;
                m_kernelModeTime.HighPart = lpKernelTime.dwHighDateTime;
                m_kernelModeTime.QuadPart /= TO_SECONDS_VALUE;

                // Copy the user mode filetime high and low parts and convert it to seconds
                m_userModeTime.LowPart = lpUserTime.dwLowDateTime;
                m_userModeTime.HighPart = lpUserTime.dwHighDateTime;
                m_userModeTime.QuadPart /= TO_SECONDS_VALUE;
            }

            // else: Unable to retrieve kernel mode and user mode times from current process.
        }

        void setProcessMemInfo()
        {
            PROCESS_MEMORY_COUNTERS pMemCounters{};

            // Get page file usage and virtual size
            // Reference: https://stackoverflow.com/a/1986486
            if (GetProcessMemoryInfo(m_hProcess, &pMemCounters, sizeof(pMemCounters)))
            {
                m_pageFileUsage = pMemCounters.PagefileUsage;
                m_virtualSize   = pMemCounters.WorkingSetSize + pMemCounters.PagefileUsage;
            }

            // else: Unable to retrieve page file usage from current process
        }

        static SystemDrivesMap getNtWin32DrivesMap()
        {
            SystemDrivesMap ret;

            // Get the total amount of available logical drives
            // The input size must not include the NULL terminator
            auto spLogicalDrives { std::make_unique<char[]>(OS_MAXSTR) };
            auto res { GetLogicalDriveStrings(OS_MAXSTR - 1, spLogicalDrives.get()) };

            if (res <= 0 || res > OS_MAXSTR)
            {
                throw std::system_error
                {
                    static_cast<int>(GetLastError()),
                    std::system_category(),
                    "Unable to parse logical drive strings."
                };
            }

            const auto logicalDrives { Utils::splitNullTerminatedStrings(spLogicalDrives.get()) };

            for (const auto& logicalDrive : logicalDrives)
            {
                const auto spDosDevice { std::make_unique<char[]>(OS_MAXSTR) };
                res = QueryDosDevice(logicalDrive.c_str(), spDosDevice.get(), OS_MAXSTR);

                if (res)
                {
                    // Make the NT Path <-> DOS Path mapping
                    ret[spDosDevice.get()] = logicalDrive;
                }
            }

            return ret;
        }

        bool fillOutput(const SystemDrivesMap& drivesMap, const std::string& ntPath, std::string& outbuf)
        {
            const auto it
            {
                std::find_if(drivesMap.begin(), drivesMap.end(),
                             [&ntPath](const auto & key) -> bool
                {
                    return Utils::startsWith(ntPath, key.first);
                })
            };

            const bool ret { it != drivesMap.end() };

            if (ret)
            {
                outbuf = it->second + ntPath.substr(it->first.size() + 1);
            }

            return ret;
        }

        void ntPath2Win32Path(const std::string& ntPath, std::string& outbuf)
        {
            static SystemDrivesMap s_drivesMap { getNtWin32DrivesMap() };

            if (!fillOutput(s_drivesMap, ntPath, outbuf))
            {
                s_drivesMap = getNtWin32DrivesMap();

                if (!fillOutput(s_drivesMap, ntPath, outbuf))
                {
                    // If after re-fill the drives map DOS drive is not found, NTPath path will
                    // be returned.
                    outbuf = ntPath;
                }
            }
        }

        const DWORD     m_pId;
        HANDLE          m_hProcess;
        ULARGE_INTEGER  m_kernelModeTime;
        ULARGE_INTEGER  m_userModeTime;
        DWORD           m_pageFileUsage;
        DWORD           m_virtualSize;
};

typedef struct RawSMBIOSData
{
    BYTE    Used20CallingMethod;
    BYTE    SMBIOSMajorVersion;
    BYTE    SMBIOSMinorVersion;
    BYTE    DmiRevision;
    DWORD   Length;
    BYTE    SMBIOSTableData[];
} RawSMBIOSData, *PRawSMBIOSData;

typedef struct SMBIOSStructureHeader
{
    BYTE Type;
    BYTE FormattedAreaLength;
    WORD Handle;
} SMBIOSStructureHeader;

typedef struct SMBIOSBasboardInfoStructure
{
    BYTE Type;
    BYTE FormattedAreaLength;
    WORD Handle;
    BYTE Manufacturer;
    BYTE Product;
    BYTE Version;
    BYTE SerialNumber;
} SMBIOSBasboardInfoStructure;

/* Reference: https://www.dmtf.org/sites/default/files/standards/documents/DSP0134_2.6.0.pdf */
static std::string parseRawSmbios(const BYTE* rawData, const DWORD rawDataSize)
{
    std::string serialNumber;
    DWORD offset{0};

    while (offset < rawDataSize && serialNumber.empty())
    {
        SMBIOSStructureHeader header{};
        memcpy(&header, rawData + offset, sizeof(SMBIOSStructureHeader));

        if (BASEBOARD_INFORMATION_TYPE == header.Type)
        {
            SMBIOSBasboardInfoStructure info{};
            memcpy(&info, rawData + offset, sizeof(SMBIOSBasboardInfoStructure));
            offset += info.FormattedAreaLength;

            for (BYTE i = 1; i < info.SerialNumber; ++i)
            {
                const char* tmp{reinterpret_cast<const char*>(rawData + offset)};
                const auto len{ strlen(tmp) };
                offset += len + sizeof(char);
            }

            serialNumber = reinterpret_cast<const char*>(rawData + offset);
        }
        else
        {
            offset += header.FormattedAreaLength;
            bool end{false};

            while (!end)
            {
                const char* tmp{reinterpret_cast<const char*>(rawData + offset)};
                const auto len{strlen(tmp)};
                offset += len + sizeof(char);
                end = !len;
            }
        }
    }

    return serialNumber;
}

static bool isSystemProcess(const DWORD pid)
{
    return pid == 0 || pid == 4;
}

static std::string processName(const PROCESSENTRY32& processEntry)
{
    std::string ret;
    const DWORD pId { processEntry.th32ProcessID };

    if (isSystemProcess(pId))
    {
        ret = (pId == 0) ? SYSTEM_IDLE_PROCESS_NAME : SYSTEM_PROCESS_NAME;
    }
    else
    {
        ret = processEntry.szExeFile;
    }

    return ret;
}

static nlohmann::json getProcessInfo(const PROCESSENTRY32& processEntry)
{
    nlohmann::json jsProcessInfo{};
    const auto pId { processEntry.th32ProcessID };
    const auto processHandle { OpenProcess(PROCESS_QUERY_INFORMATION | PROCESS_VM_READ, FALSE, pId) };
    if (processHandle)
    {
        SysInfoProcess process(pId, processHandle);

        // Current process information
        jsProcessInfo["name"]       = processName(processEntry);
        jsProcessInfo["cmd"]        = (isSystemProcess(pId)) ? "none" : process.cmd();
        jsProcessInfo["stime"]      = process.kernelModeTime();
        jsProcessInfo["size"]       = process.pageFileUsage();
        jsProcessInfo["ppid"]       = processEntry.th32ParentProcessID;
        jsProcessInfo["priority"]   = processEntry.pcPriClassBase;
        jsProcessInfo["pid"]        = std::to_string(pId);
        jsProcessInfo["session"]    = process.sessionId();
        jsProcessInfo["nlwp"]       = processEntry.cntThreads;
        jsProcessInfo["utime"]      = process.userModeTime();
        jsProcessInfo["vm_size"]    = process.virtualSize();
        CloseHandle(processHandle);
    }
    return jsProcessInfo;
}

static void getPackagesFromReg(const HKEY key, const std::string& subKey, nlohmann::json& data, const REGSAM access = 0)
{
    try
    {
        Utils::Registry root{key, subKey, access | KEY_ENUMERATE_SUB_KEYS | KEY_READ};
        const auto packages{root.enumerate()};

        for (const auto& package : packages)
        {
            std::string value;
            nlohmann::json packageJson;
            Utils::Registry packageReg{key, subKey + "\\" + package, access | KEY_READ};

            std::string name;
            std::string version;
            std::string vendor;
            std::string install_time;
            std::string location;
            std::string architecture;

            if (packageReg.string("DisplayName", value))
            {
                name = value;
            }

            if (packageReg.string("DisplayVersion", value))
            {
                version = value;
            }

            if (packageReg.string("Publisher", value))
            {
                vendor = value;
            }

            if (packageReg.string("InstallDate", value))
            {
                install_time = value;
            }

            if (packageReg.string("InstallLocation", value))
            {
                location = value;
            }

            if (!name.empty())
            {
                if (access & KEY_WOW64_32KEY)
                {
                    architecture = "i686";
                }
                else if (access & KEY_WOW64_64KEY)
                {
                    architecture = "x86_64";
                }
                else
                {
                    architecture = UNKNOWN_VALUE;
                }

                packageJson["name"]         = name;
                packageJson["version"]      = version;
                packageJson["vendor"]       = vendor;
                packageJson["install_time"] = install_time;
                packageJson["location"]     = location;
                packageJson["architecture"] = architecture;
                packageJson["format"]       = "win";

                data.push_back(packageJson);
            }
        }
    }
    catch (...)
    {
    }
}

std::string SysInfo::getSerialNumber() const
{
    std::string ret;

    if (Utils::isVistaOrLater())
    {
        static auto pfnGetSystemFirmwareTable{Utils::getSystemFirmwareTableFunctionAddress()};

        if (pfnGetSystemFirmwareTable)
        {
            const auto size {pfnGetSystemFirmwareTable('RSMB', 0, nullptr, 0)};

            if (size)
            {
                const auto spBuff{std::make_unique<unsigned char[]>(size)};

                if (spBuff)
                {
                    // Get raw SMBIOS firmware table
                    if (pfnGetSystemFirmwareTable('RSMB', 0, spBuff.get(), size) == size)
                    {
                        PRawSMBIOSData smbios{reinterpret_cast<PRawSMBIOSData>(spBuff.get())};
                        // Parse SMBIOS structures
                        ret = parseRawSmbios(smbios->SMBIOSTableData, size);
                    }
                }
            }
        }
    }
    else
    {
        const auto rawData{Utils::exec("wmic baseboard get SerialNumber")};
        const auto pos{rawData.find("\r\n")};

        if (pos != std::string::npos)
        {
            ret = Utils::trim(rawData.substr(pos), " \t\r\n");
        }
        else
        {
            ret = UNKNOWN_VALUE;
        }
    }

    return ret;
}

std::string SysInfo::getCpuName() const
{
    Utils::Registry reg(HKEY_LOCAL_MACHINE, CENTRAL_PROCESSOR_REGISTRY);
    return reg.string("ProcessorNameString");
}

int SysInfo::getCpuMHz() const
{
    Utils::Registry reg(HKEY_LOCAL_MACHINE, CENTRAL_PROCESSOR_REGISTRY);
    return reg.dword("~MHz");
}

int SysInfo::getCpuCores() const
{
    SYSTEM_INFO siSysInfo{};
    GetSystemInfo(&siSysInfo);
    return siSysInfo.dwNumberOfProcessors;
}

void SysInfo::getMemory(nlohmann::json& info) const
{
    MEMORYSTATUSEX statex;
    statex.dwLength = sizeof(statex);

    if (GlobalMemoryStatusEx(&statex))
    {
        info["ram_total"] = statex.ullTotalPhys / KByte;
        info["ram_free"] = statex.ullAvailPhys / KByte;
        info["ram_usage"] = statex.dwMemoryLoad;
    }
    else
    {
        throw std::system_error
        {
            static_cast<int>(GetLastError()),
            std::system_category(),
            "Error calling GlobalMemoryStatusEx"
        };
    }
}

static void fillProcessesData(std::function<void(PROCESSENTRY32)> func)
{
    PROCESSENTRY32 processEntry{};
    processEntry.dwSize = sizeof(PROCESSENTRY32);
    const auto processesSnapshot { CreateToolhelp32Snapshot(TH32CS_SNAPPROCESS, 0) };

    if (INVALID_HANDLE_VALUE != processesSnapshot)
    {
        if (Process32First(processesSnapshot, &processEntry))
        {
            do
            {
                func(processEntry);
            }
            while (Process32Next(processesSnapshot, &processEntry));
        }
        else
        {
            CloseHandle(processesSnapshot);
            throw std::system_error
            {
                static_cast<int>(GetLastError()),
                std::system_category(),
                "Unable to retrieve process information from the snapshot."
            };
        }

        CloseHandle(processesSnapshot);

    }
    else
    {
        throw std::system_error
        {
            static_cast<int>(GetLastError()),
            std::system_category(),
            "Unable to create process snapshot."
        };
    }
}

nlohmann::json SysInfo::getProcessesInfo() const
{
    nlohmann::json jsProcessesList{};
<<<<<<< HEAD
    fillProcessesData([&jsProcessesList](const auto & processEntry)
    {
        jsProcessesList.push_back(getProcessInfo(processEntry));
    });
=======
    fillProcessesData([&jsProcessesList](const auto& processEntry)
        {
            const auto& processInfo { getProcessInfo(processEntry) };
            if (!processInfo.empty())
            {
                jsProcessesList.push_back(processInfo);
            }
        });
>>>>>>> c2531dd4

    return jsProcessesList;
}

nlohmann::json SysInfo::getPackages() const
{
    nlohmann::json ret;
    getPackagesFromReg(HKEY_LOCAL_MACHINE, UNINSTALL_REGISTRY, ret, KEY_WOW64_64KEY);
    getPackagesFromReg(HKEY_LOCAL_MACHINE, UNINSTALL_REGISTRY, ret, KEY_WOW64_32KEY);

    for (const auto& user : Utils::Registry{HKEY_USERS, "", KEY_READ | KEY_ENUMERATE_SUB_KEYS}.enumerate())
    {
        getPackagesFromReg(HKEY_USERS, user + "\\" + UNINSTALL_REGISTRY, ret);
    }
    PackageWindowsHelper::getHotFixFromReg(HKEY_LOCAL_MACHINE, PackageWindowsHelper::WIN_REG_HOTFIX, ret);
    PackageWindowsHelper::getHotFixFromRegNT(HKEY_LOCAL_MACHINE, PackageWindowsHelper::VISTA_REG_HOTFIX, ret);
    return ret;
}

nlohmann::json SysInfo::getOsInfo() const
{
    nlohmann::json ret;
    const auto spOsInfoProvider
    {
        std::make_shared<SysOsInfoProviderWindows>()
    };
    SysOsInfo::setOsInfo(spOsInfoProvider, ret);
    return ret;
}

nlohmann::json SysInfo::getNetworks() const
{
    nlohmann::json networks {};
    std::unique_ptr<IP_ADAPTER_INFO, Utils::IPAddressSmartDeleter> adapterInfo;
    std::unique_ptr<IP_ADAPTER_ADDRESSES, Utils::IPAddressSmartDeleter> adaptersAddresses;
    Utils::NetworkWindowsHelper::getAdapters(adaptersAddresses);

    if (!Utils::isVistaOrLater())
    {
        // Get additional IPv4 info - Windows XP only
        Utils::NetworkWindowsHelper::getAdapterInfo(adapterInfo);
    }

    auto rawAdapterAddresses { adaptersAddresses.get() };

    while (rawAdapterAddresses)
    {
        nlohmann::json netInterfaceInfo {};

        if ((IF_TYPE_SOFTWARE_LOOPBACK != rawAdapterAddresses->IfType) ||
                (0 != rawAdapterAddresses->IfIndex || 0 != rawAdapterAddresses->Ipv6IfIndex))
        {
            // Ignore either loopback and invalid IPv4/IPv6 indexes interfaces

            auto unicastAddress { rawAdapterAddresses->FirstUnicastAddress };

            while (unicastAddress)
            {
                const auto lpSockAddr { unicastAddress->Address.lpSockaddr };

                if (lpSockAddr)
                {
                    const auto unicastAddressFamily { lpSockAddr->sa_family };

                    if (AF_INET == unicastAddressFamily)
                    {
                        // IPv4 data
                        FactoryNetworkFamilyCreator<OSType::WINDOWS>::create(std::make_shared<NetworkWindowsInterface>(Utils::NetworkWindowsHelper::IPV4, rawAdapterAddresses, unicastAddress,
                                                                                                                       adapterInfo.get()))->buildNetworkData(netInterfaceInfo);
                    }
                    else if (AF_INET6 == unicastAddressFamily)
                    {
                        // IPv6 data
                        FactoryNetworkFamilyCreator<OSType::WINDOWS>::create(std::make_shared<NetworkWindowsInterface>(Utils::NetworkWindowsHelper::IPV6, rawAdapterAddresses, unicastAddress,
                                                                                                                       adapterInfo.get()))->buildNetworkData(netInterfaceInfo);
                    }
                }

                unicastAddress = unicastAddress->Next;
            }

            // Common data
            FactoryNetworkFamilyCreator<OSType::WINDOWS>::create(std::make_shared<NetworkWindowsInterface>(Utils::NetworkWindowsHelper::COMMON_DATA, rawAdapterAddresses, unicastAddress,
                                                                                                           adapterInfo.get()))->buildNetworkData(netInterfaceInfo);

            networks["iface"].push_back(netInterfaceInfo);
        }

        rawAdapterAddresses = rawAdapterAddresses->Next;
    }

    return networks;
}

template <class T, typename TableClass>
void getTablePorts(TableClass ownerId, int32_t tcpipVersion, std::unique_ptr<T []>& tableList, std::function<DWORD(T*, DWORD*, bool, int32_t, TableClass)> GetTable)
{
    TableClass classId { ownerId };
    DWORD size { 0 };

    if (ERROR_INSUFFICIENT_BUFFER == GetTable(nullptr, &size, true, tcpipVersion, classId))
    {
        tableList = std::make_unique<T []>(size);

        if (tableList)
        {
            if (NO_ERROR != GetTable(tableList.get(), &size, true, tcpipVersion, classId))
            {
                throw std::runtime_error("Error when get table information");
            }
        }
    }
}

template<typename T>
void expandPortData(T data, const std::map<pid_t, std::string>& processDataList, nlohmann::json& result)
{
    if (data)
    {
        for (auto i = 0ul; i < data->dwNumEntries; ++i)
        {
            nlohmann::json port;
            std::make_unique<PortImpl>(std::make_shared<WindowsPortWrapper>(data->table[i], processDataList))->buildPortData(port);
            result["ports"].push_back(port);
        }
    }
}

nlohmann::json SysInfo::getPorts() const
{
    nlohmann::json ports;
    std::map<pid_t, std::string> processDataList;
    PortTables portTable;

    fillProcessesData([&processDataList](const auto & processEntry)
    {
        processDataList[processEntry.th32ProcessID] = processEntry.szExeFile;
    });

    getTablePorts<MIB_TCPTABLE_OWNER_PID, TCP_TABLE_CLASS>(
        TCP_TABLE_OWNER_PID_ALL,
        AF_INET,
        portTable.tcp,
        [](MIB_TCPTABLE_OWNER_PID * table, DWORD * size, bool order, int32_t tcpipVersion, TCP_TABLE_CLASS tableClass)
    {
        return GetExtendedTcpTable(table, size, order, tcpipVersion, tableClass, 0);
    } );
    expandPortData(portTable.tcp.get(), processDataList, ports);

    getTablePorts<MIB_TCP6TABLE_OWNER_PID, TCP_TABLE_CLASS>(
        TCP_TABLE_OWNER_PID_ALL,
        AF_INET6,
        portTable.tcp6,
        [](MIB_TCP6TABLE_OWNER_PID * table, DWORD * size, bool order, int32_t tcpipVersion, TCP_TABLE_CLASS tableClass)
    {
        return GetExtendedTcpTable(table, size, order, tcpipVersion, tableClass, 0);
    } );
    expandPortData(portTable.tcp6.get(), processDataList, ports);

    getTablePorts<MIB_UDPTABLE_OWNER_PID, UDP_TABLE_CLASS>(
        UDP_TABLE_OWNER_PID,
        AF_INET,
        portTable.udp,
        [](MIB_UDPTABLE_OWNER_PID * table, DWORD * size, bool order, int32_t tcpipVersion, UDP_TABLE_CLASS tableClass)
    {
        return GetExtendedUdpTable(table, size, order, tcpipVersion, tableClass, 0);
    } );
    expandPortData(portTable.udp.get(), processDataList, ports);

    getTablePorts<MIB_UDP6TABLE_OWNER_PID, UDP_TABLE_CLASS>(
        UDP_TABLE_OWNER_PID,
        AF_INET6,
        portTable.udp6,
        [](MIB_UDP6TABLE_OWNER_PID * table, DWORD * size, bool order, int32_t tcpipVersion, UDP_TABLE_CLASS tableClass)
    {
        return GetExtendedUdpTable(table, size, order, tcpipVersion, tableClass, 0);
    } );
    expandPortData(portTable.udp6.get(), processDataList, ports);

    return ports;
}<|MERGE_RESOLUTION|>--- conflicted
+++ resolved
@@ -46,41 +46,18 @@
 
 class SysInfoProcess final
 {
-<<<<<<< HEAD
     public:
-        SysInfoProcess(const DWORD pId)
+        SysInfoProcess(const DWORD pId, const HANDLE processHandle)
             : m_pId{ pId },
-              m_hProcess{ OpenProcess(PROCESS_QUERY_INFORMATION | PROCESS_VM_READ, FALSE, m_pId) },
+              m_hProcess{ processHandle },
               m_kernelModeTime{},
               m_userModeTime{}
         {
-            if (m_hProcess)
-            {
-                setProcessTimes();
-                setProcessMemInfo();
-            }
-
-            // else: Unable to open current process
-        }
-=======
-public:
-    SysInfoProcess(const DWORD pId, const HANDLE processHandle)
-        : m_pId{ pId },
-          m_hProcess{ processHandle },
-          m_kernelModeTime{},
-          m_userModeTime{}
-    {
-        setProcessTimes();
-        setProcessMemInfo();
-    }
-
-    ~SysInfoProcess() = default;
->>>>>>> c2531dd4
-
-        ~SysInfoProcess()
-        {
-            CloseHandle(m_hProcess);
-        }
+            setProcessTimes();
+            setProcessMemInfo();
+        }
+
+        ~SysInfoProcess() = default;
 
         std::string cmd()
         {
@@ -354,6 +331,7 @@
     nlohmann::json jsProcessInfo{};
     const auto pId { processEntry.th32ProcessID };
     const auto processHandle { OpenProcess(PROCESS_QUERY_INFORMATION | PROCESS_VM_READ, FALSE, pId) };
+
     if (processHandle)
     {
         SysInfoProcess process(pId, processHandle);
@@ -372,6 +350,7 @@
         jsProcessInfo["vm_size"]    = process.virtualSize();
         CloseHandle(processHandle);
     }
+
     return jsProcessInfo;
 }
 
@@ -584,21 +563,15 @@
 nlohmann::json SysInfo::getProcessesInfo() const
 {
     nlohmann::json jsProcessesList{};
-<<<<<<< HEAD
     fillProcessesData([&jsProcessesList](const auto & processEntry)
     {
-        jsProcessesList.push_back(getProcessInfo(processEntry));
+        const auto& processInfo { getProcessInfo(processEntry) };
+
+        if (!processInfo.empty())
+        {
+            jsProcessesList.push_back(processInfo);
+        }
     });
-=======
-    fillProcessesData([&jsProcessesList](const auto& processEntry)
-        {
-            const auto& processInfo { getProcessInfo(processEntry) };
-            if (!processInfo.empty())
-            {
-                jsProcessesList.push_back(processInfo);
-            }
-        });
->>>>>>> c2531dd4
 
     return jsProcessesList;
 }
