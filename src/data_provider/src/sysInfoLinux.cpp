/*
 * Wazuh SysInfo
 * Copyright (C) 2015-2021, Wazuh Inc.
 * October 7, 2020.
 *
 * This program is free software; you can redistribute it
 * and/or modify it under the terms of the GNU General Public
 * License (version 2) as published by the FSF - Free Software
 * Foundation.
 */
#include <fstream>
#include <iostream>
#include "sharedDefs.h"
#include "stringHelper.h"
#include "filesystemHelper.h"
#include "cmdHelper.h"
#include "osinfo/sysOsParsers.h"
#include "sysInfo.hpp"
#include "shared.h"
#include "readproc.h"
#include "networkUnixHelper.h"
#include "networkHelper.h"
#include "network/networkLinuxWrapper.h"
#include "network/networkFamilyDataAFactory.h"
#include "ports/portLinuxWrapper.h"
#include "ports/portImpl.h"
#include "packages/berkeleyRpmDbHelper.h"
#include "packages/packageLinuxDataRetriever.h"

struct ProcTableDeleter
{
    void operator()(PROCTAB* proc)
    {
        closeproc(proc);
    }
    void operator()(proc_t* proc)
    {
        freeproc(proc);
    }
};

using SysInfoProcessesTable = std::unique_ptr<PROCTAB, ProcTableDeleter>;
using SysInfoProcess        = std::unique_ptr<proc_t, ProcTableDeleter>;

static void parseLineAndFillMap(const std::string& line, const std::string& separator, std::map<std::string, std::string>& systemInfo)
{
    const auto pos{line.find(separator)};

    if (pos != std::string::npos)
    {
        const auto key{Utils::trim(line.substr(0, pos), " \t\"")};
        const auto value{Utils::trim(line.substr(pos + 1), " \t\"")};
        systemInfo[key] = value;
    }
}

static bool getSystemInfo(const std::string& fileName, const std::string& separator, std::map<std::string, std::string>& systemInfo)
{
    std::string info;
    std::fstream file{fileName, std::ios_base::in};
    const bool ret{file.is_open()};

    if (ret)
    {
        std::string line;

        while (file.good())
        {
            std::getline(file, line);
            parseLineAndFillMap(line, separator, systemInfo);
        }
    }

    return ret;
}

static nlohmann::json getProcessInfo(const SysInfoProcess& process)
{
    nlohmann::json jsProcessInfo{};
    // Current process information
    jsProcessInfo["pid"]        = std::to_string(process->tid);
    jsProcessInfo["name"]       = process->cmd;
    jsProcessInfo["state"]      = &process->state;
    jsProcessInfo["ppid"]       = process->ppid;
    jsProcessInfo["utime"]      = process->utime;
    jsProcessInfo["stime"]      = process->stime;
    std::string commandLine;
    std::string commandLineArgs;

    if (process->cmdline && process->cmdline[0])
    {
        commandLine = process->cmdline[0];

        for (int idx = 1; process->cmdline[idx]; ++idx)
        {
            const auto cmdlineArgSize { sizeof(process->cmdline[idx]) };

            if (strnlen(process->cmdline[idx], cmdlineArgSize) != 0)
            {
                commandLineArgs += process->cmdline[idx];

                if (process->cmdline[idx + 1])
                {
                    commandLineArgs += " ";
                }
            }
        }
    }

    jsProcessInfo["cmd"]        = commandLine;
    jsProcessInfo["argvs"]      = commandLineArgs;
    jsProcessInfo["euser"]      = process->euser;
    jsProcessInfo["ruser"]      = process->ruser;
    jsProcessInfo["suser"]      = process->suser;
    jsProcessInfo["egroup"]     = process->egroup;
    jsProcessInfo["rgroup"]     = process->rgroup;
    jsProcessInfo["sgroup"]     = process->sgroup;
    jsProcessInfo["fgroup"]     = process->fgroup;
    jsProcessInfo["priority"]   = process->priority;
    jsProcessInfo["nice"]       = process->nice;
    jsProcessInfo["size"]       = process->size;
    jsProcessInfo["vm_size"]    = process->vm_size;
    jsProcessInfo["resident"]   = process->resident;
    jsProcessInfo["share"]      = process->share;
    jsProcessInfo["start_time"] = process->start_time;
    jsProcessInfo["pgrp"]       = process->pgrp;
    jsProcessInfo["session"]    = process->session;
    jsProcessInfo["tgid"]       = process->tgid;
    jsProcessInfo["tty"]        = process->tty;
    jsProcessInfo["processor"]  = process->processor;
    jsProcessInfo["nlwp"]       = process->nlwp;
    return jsProcessInfo;
}

std::string SysInfo::getSerialNumber() const
{
    std::string serial;
    std::fstream file{WM_SYS_HW_DIR, std::ios_base::in};

    if (file.is_open())
    {
        file >> serial;
    }
    else
    {
        serial = UNKNOWN_VALUE;
    }

    return serial;
}

std::string SysInfo::getCpuName() const
{
    std::string retVal { UNKNOWN_VALUE };
    std::map<std::string, std::string> systemInfo;
    getSystemInfo(WM_SYS_CPU_DIR, ":", systemInfo);
    const auto& it { systemInfo.find("model name") };

    if (it != systemInfo.end())
    {
        retVal = it->second;
    }

    return retVal;
}

int SysInfo::getCpuCores() const
{
    int retVal { 0 };
    std::map<std::string, std::string> systemInfo;
    getSystemInfo(WM_SYS_CPU_DIR, ":", systemInfo);
    const auto& it { systemInfo.find("processor") };

    if (it != systemInfo.end())
    {
        retVal = std::stoi(it->second) + 1;
    }

    return retVal;
}

int SysInfo::getCpuMHz() const
{
    int retVal { 0 };
    std::map<std::string, std::string> systemInfo;
    getSystemInfo(WM_SYS_CPU_DIR, ":", systemInfo);

    const auto& it { systemInfo.find("cpu MHz") };

    if (it != systemInfo.end())
    {
        retVal = std::stoi(it->second) + 1;
    }

    return retVal;
}

void SysInfo::getMemory(nlohmann::json& info) const
{
    std::map<std::string, std::string> systemInfo;
    getSystemInfo(WM_SYS_MEM_DIR, ":", systemInfo);

    auto memTotal{ 1l };
    auto memFree{ 0l };

    const auto& itTotal { systemInfo.find("MemTotal") };

    if (itTotal != systemInfo.end())
    {
        memTotal = std::stol(itTotal->second);
    }

    const auto& itFree { systemInfo.find("MemFree") };

    if (itFree != systemInfo.end())
    {
        memFree = std::stol(itFree->second);
    }

    const auto ramTotal { memTotal == 0 ? 1 : memTotal };
    info["ram_total"] = ramTotal;
    info["ram_free"] = memFree;
    info["ram_usage"] = 100 - (100 * memFree / ramTotal);
}

<<<<<<< HEAD
static nlohmann::json getRpmInfo()
{
    nlohmann::json ret;
    BerkeleyRpmDBReader db(std::make_shared<BerkeleyDbWrapper>(RPM_DATABASE));

    for (std::string row = db.getNext() ; !row.empty() ; row = db.getNext())
    {
        const auto& package{ PackageLinuxHelper::parseRpm(row) };

        if (!package.empty())
        {
            ret.push_back(package);
        }
    }

    return ret;
}

static nlohmann::json getDpkgInfo(const std::string& fileName)
{
    nlohmann::json ret;
    std::fstream file{fileName, std::ios_base::in};

    if (file.is_open())
    {
        while (file.good())
        {
            std::string line;
            std::vector<std::string> data;

            do
            {
                std::getline(file, line);

                if (line.front() == ' ') //additional info
                {
                    data.back() = data.back() + line + "\n";
                }
                else
                {
                    data.push_back(line + "\n");
                }
            }
            while (!line.empty()); //end of package item info

            const auto& packageInfo{ PackageLinuxHelper::parseDpkg(data) };

            if (!packageInfo.empty())
            {
                ret.push_back(packageInfo);
            }
        }
    }

    return ret;
}
=======
>>>>>>> e6c6bbf3

nlohmann::json SysInfo::getPackages() const
{
    nlohmann::json packages;
<<<<<<< HEAD

    if (Utils::existsDir(DPKG_PATH))
    {
        packages = getDpkgInfo(DPKG_STATUS_PATH);
    }
    else if (Utils::existsDir(RPM_PATH))
    {
        packages = getRpmInfo();
    }

=======
    FactoryPackagesCreator<LINUX_TYPE>::getPackages(packages);
>>>>>>> e6c6bbf3
    return packages;
}

static bool getOsInfoFromFiles(nlohmann::json& info)
{
    bool ret{false};
    const std::vector<std::string> UNIX_RELEASE_FILES{"/etc/os-release", "/usr/lib/os-release"};
    constexpr auto CENTOS_RELEASE_FILE{"/etc/centos-release"};
    static const std::vector<std::pair<std::string, std::string>> PLATFORMS_RELEASE_FILES
    {
        {"centos",      CENTOS_RELEASE_FILE     },
        {"fedora",      "/etc/fedora-release"   },
        {"rhel",        "/etc/redhat-release"   },
        {"ubuntu",      "/etc/lsb-release"      },
        {"gentoo",      "/etc/gentoo-release"   },
        {"suse",        "/etc/SuSE-release"     },
        {"arch",        "/etc/arch-release"     },
        {"debian",      "/etc/debian_version"   },
        {"slackware",   "/etc/slackware-version"},
    };
    const auto parseFnc
    {
        [&info](const std::string & fileName, const std::string & platform)
        {
            std::fstream file{fileName, std::ios_base::in};

            if (file.is_open())
            {
                const auto spParser{FactorySysOsParser::create(platform)};
                return spParser->parseFile(file, info);
            }

            return false;
        }
    };

    for (const auto& unixReleaseFile : UNIX_RELEASE_FILES)
    {
        ret |= parseFnc(unixReleaseFile, "unix");
    }

    if (ret)
    {
        ret |= parseFnc(CENTOS_RELEASE_FILE, "centos");
    }
    else
    {
        for (const auto& platform : PLATFORMS_RELEASE_FILES)
        {
            ret |= parseFnc(platform.second, platform.first);
        }
    }

    return ret;
}

nlohmann::json SysInfo::getOsInfo() const
{
    nlohmann::json ret;
    struct utsname uts {};

    if (!getOsInfoFromFiles(ret))
    {
        ret["os_name"] = "Linux";
        ret["os_platform"] = "linux";
        ret["os_version"] = UNKNOWN_VALUE;
    }

    if (uname(&uts) >= 0)
    {
        ret["sysname"] = uts.sysname;
        ret["hostname"] = uts.nodename;
        ret["version"] = uts.version;
        ret["architecture"] = uts.machine;
        ret["release"] = uts.release;
    }

    return ret;
}

nlohmann::json SysInfo::getProcessesInfo() const
{
    nlohmann::json jsProcessesList{};

    const SysInfoProcessesTable spProcTable
    {
        openproc(PROC_FILLMEM | PROC_FILLSTAT | PROC_FILLSTATUS | PROC_FILLARG | PROC_FILLGRP | PROC_FILLUSR | PROC_FILLCOM | PROC_FILLENV)
    };

    SysInfoProcess spProcInfo { readproc(spProcTable.get(), nullptr) };

    while (nullptr != spProcInfo)
    {
        // Append the current json process object to the list of processes
        jsProcessesList.push_back(getProcessInfo(spProcInfo));
        spProcInfo.reset(readproc(spProcTable.get(), nullptr));
    }

    return jsProcessesList;
}

nlohmann::json SysInfo::getNetworks() const
{
    nlohmann::json networks;

    std::unique_ptr<ifaddrs, Utils::IfAddressSmartDeleter> interfacesAddress;
    std::map<std::string, std::vector<ifaddrs*>> networkInterfaces;
    Utils::NetworkUnixHelper::getNetworks(interfacesAddress, networkInterfaces);

    for (const auto& interface : networkInterfaces)
    {
        nlohmann::json ifaddr {};

        for (auto addr : interface.second)
        {
            FactoryNetworkFamilyCreator<OSType::LINUX>::create(std::make_shared<NetworkLinuxInterface>(addr))->buildNetworkData(ifaddr);
        }

        networks["iface"].push_back(ifaddr);
    }

    return networks;
}

nlohmann::json SysInfo::getPorts() const
{
    nlohmann::json ports;

    for (const auto& portType : PORTS_TYPE)
    {
        const auto fileContent { Utils::getFileContent(WM_SYS_NET_DIR + portType.second) };
        const auto rows { Utils::split(fileContent, '\n') };
        auto fileBody { false };

        for (auto row : rows)
        {
            nlohmann::json port {};

            if (fileBody)
            {
                row = Utils::trim(row);
                Utils::replaceAll(row, "\t", " ");
                Utils::replaceAll(row, "  ", " ");
                std::make_unique<PortImpl>(std::make_shared<LinuxPortWrapper>(portType.first, row))->buildPortData(port);
                ports["ports"].push_back(port);
            }

            fileBody = true;
        }
    }

    return ports;
}<|MERGE_RESOLUTION|>--- conflicted
+++ resolved
@@ -223,83 +223,11 @@
     info["ram_usage"] = 100 - (100 * memFree / ramTotal);
 }
 
-<<<<<<< HEAD
-static nlohmann::json getRpmInfo()
-{
-    nlohmann::json ret;
-    BerkeleyRpmDBReader db(std::make_shared<BerkeleyDbWrapper>(RPM_DATABASE));
-
-    for (std::string row = db.getNext() ; !row.empty() ; row = db.getNext())
-    {
-        const auto& package{ PackageLinuxHelper::parseRpm(row) };
-
-        if (!package.empty())
-        {
-            ret.push_back(package);
-        }
-    }
-
-    return ret;
-}
-
-static nlohmann::json getDpkgInfo(const std::string& fileName)
-{
-    nlohmann::json ret;
-    std::fstream file{fileName, std::ios_base::in};
-
-    if (file.is_open())
-    {
-        while (file.good())
-        {
-            std::string line;
-            std::vector<std::string> data;
-
-            do
-            {
-                std::getline(file, line);
-
-                if (line.front() == ' ') //additional info
-                {
-                    data.back() = data.back() + line + "\n";
-                }
-                else
-                {
-                    data.push_back(line + "\n");
-                }
-            }
-            while (!line.empty()); //end of package item info
-
-            const auto& packageInfo{ PackageLinuxHelper::parseDpkg(data) };
-
-            if (!packageInfo.empty())
-            {
-                ret.push_back(packageInfo);
-            }
-        }
-    }
-
-    return ret;
-}
-=======
->>>>>>> e6c6bbf3
 
 nlohmann::json SysInfo::getPackages() const
 {
     nlohmann::json packages;
-<<<<<<< HEAD
-
-    if (Utils::existsDir(DPKG_PATH))
-    {
-        packages = getDpkgInfo(DPKG_STATUS_PATH);
-    }
-    else if (Utils::existsDir(RPM_PATH))
-    {
-        packages = getRpmInfo();
-    }
-
-=======
     FactoryPackagesCreator<LINUX_TYPE>::getPackages(packages);
->>>>>>> e6c6bbf3
     return packages;
 }
 
