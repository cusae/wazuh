/*
 * Wazuh SQLite integration
 * Copyright (C) 2015-2020, Wazuh Inc.
 * June 06, 2016.
 *
 * This program is free software; you can redistribute it
 * and/or modify it under the terms of the GNU General Public
 * License (version 2) as published by the FSF - Free Software
 * Foundation.
 */

#ifndef WDB_H
#define WDB_H

#include <shared.h>
#include <pthread.h>
#include <openssl/evp.h>
#include "external/sqlite/sqlite3.h"
#include "syscheck_op.h"
#include "rootcheck_op.h"
#include "wazuhdb_op.h"

#define WDB_AGENT_EMPTY 0
#define WDB_AGENT_PENDING 1
#define WDB_AGENT_UPDATED 2

#define WDB_FILE_TYPE_FILE 0
#define WDB_FILE_TYPE_REGISTRY 1

#define WDB_FIM_NOT_FOUND 0
#define WDB_FIM_ADDED 1
#define WDB_FIM_MODIFIED 2
#define WDB_FIM_READDED 3
#define WDB_FIM_DELETED 4

#define WDB_SYSCHECK 0
#define WDB_SYSCHECK_REGISTRY 1
#define WDB_ROOTCHECK 2
#define WDB_GROUPS 3
#define WDB_SHARED_GROUPS 4
#define WDB_NETADDR_IPV4 0

#define WDB_MULTI_GROUP_DELIM '-'

#define WDB_RESPONSE_BEGIN_SIZE 16

#define WDB_DATABASE_LOGTAG ARGV0 ":wdb_agent"

#define WDB_MAX_COMMAND_SIZE    512
#define WDB_MAX_RESPONSE_SIZE   OS_MAXSTR-WDB_MAX_COMMAND_SIZE

typedef enum wdb_stmt {
    WDB_STMT_FIM_LOAD,
    WDB_STMT_FIM_FIND_ENTRY,
    WDB_STMT_FIM_INSERT_ENTRY,
    WDB_STMT_FIM_INSERT_ENTRY2,
    WDB_STMT_FIM_UPDATE_ENTRY,
    WDB_STMT_FIM_DELETE,
    WDB_STMT_FIM_UPDATE_DATE,
    WDB_STMT_FIM_FIND_DATE_ENTRIES,
    WDB_STMT_FIM_GET_ATTRIBUTES,
    WDB_STMT_FIM_UPDATE_ATTRIBUTES,
    WDB_STMT_OSINFO_INSERT,
    WDB_STMT_OSINFO_DEL,
    WDB_STMT_PROGRAM_INSERT,
    WDB_STMT_PROGRAM_DEL,
    WDB_STMT_PROGRAM_UPD,
    WDB_STMT_PROGRAM_GET,
    WDB_STMT_HWINFO_INSERT,
    WDB_STMT_HOTFIX_INSERT,
    WDB_STMT_HWINFO_DEL,
    WDB_STMT_HOTFIX_DEL,
    WDB_STMT_SET_HOTFIX_MET,
    WDB_STMT_PORT_INSERT,
    WDB_STMT_PORT_DEL,
    WDB_STMT_PROC_INSERT,
    WDB_STMT_PROC_DEL,
    WDB_STMT_NETINFO_INSERT,
    WDB_STMT_PROTO_INSERT,
    WDB_STMT_ADDR_INSERT,
    WDB_STMT_NETINFO_DEL,
    WDB_STMT_PROTO_DEL,
    WDB_STMT_ADDR_DEL,
    WDB_STMT_CISCAT_INSERT,
    WDB_STMT_CISCAT_DEL,
    WDB_STMT_SCAN_INFO_UPDATEFS,
    WDB_STMT_SCAN_INFO_UPDATEFE,
    WDB_STMT_SCAN_INFO_UPDATESS,
    WDB_STMT_SCAN_INFO_UPDATEES,
    WDB_STMT_SCAN_INFO_UPDATE1C,
    WDB_STMT_SCAN_INFO_UPDATE2C,
    WDB_STMT_SCAN_INFO_UPDATE3C,
    WDB_STMT_SCAN_INFO_GETFS,
    WDB_STMT_SCAN_INFO_GETFE,
    WDB_STMT_SCAN_INFO_GETSS,
    WDB_STMT_SCAN_INFO_GETES,
    WDB_STMT_SCAN_INFO_GET1C,
    WDB_STMT_SCAN_INFO_GET2C,
    WDB_STMT_SCAN_INFO_GET3C,
    WDB_STMT_SCA_FIND,
    WDB_STMT_SCA_UPDATE,
    WDB_STMT_SCA_INSERT,
    WDB_STMT_SCA_SCAN_INFO_INSERT,
    WDB_STMT_SCA_SCAN_INFO_UPDATE,
    WDB_STMT_SCA_INSERT_COMPLIANCE,
    WDB_STMT_SCA_INSERT_RULES,
    WDB_STMT_SCA_FIND_SCAN,
    WDB_STMT_SCA_SCAN_INFO_UPDATE_START,
    WDB_STMT_SCA_POLICY_FIND,
    WDB_STMT_SCA_POLICY_SHA256,
    WDB_STMT_SCA_POLICY_INSERT,
    WDB_STMT_SCA_CHECK_GET_ALL_RESULTS,
    WDB_STMT_SCA_POLICY_GET_ALL,
    WDB_STMT_SCA_POLICY_DELETE,
    WDB_STMT_SCA_CHECK_DELETE,
    WDB_STMT_SCA_SCAN_INFO_DELETE,
    WDB_STMT_SCA_CHECK_COMPLIANCE_DELETE,
    WDB_STMT_SCA_CHECK_RULES_DELETE,
    WDB_STMT_SCA_CHECK_FIND,
    WDB_STMT_SCA_CHECK_DELETE_DISTINCT,
    WDB_STMT_FIM_SELECT_CHECKSUM_RANGE,
    WDB_STMT_FIM_DELETE_AROUND,
    WDB_STMT_FIM_DELETE_RANGE,
    WDB_STMT_FIM_CLEAR,
    WDB_STMT_SYNC_UPDATE_ATTEMPT,
    WDB_STMT_SYNC_UPDATE_COMPLETION,
    WDB_STMT_MITRE_NAME_GET,
    WDB_STMT_GLOBAL_INSERT_AGENT,
    WDB_STMT_GLOBAL_UPDATE_AGENT_NAME,
    WDB_STMT_GLOBAL_UPDATE_AGENT_VERSION,
    WDB_STMT_GLOBAL_UPDATE_AGENT_VERSION_IP,
    WDB_STMT_GLOBAL_LABELS_GET,
    WDB_STMT_GLOBAL_LABELS_DEL,
    WDB_STMT_GLOBAL_LABELS_SET,
    WDB_STMT_GLOBAL_UPDATE_AGENT_KEEPALIVE,
    WDB_STMT_GLOBAL_DELETE_AGENT,
    WDB_STMT_GLOBAL_SELECT_AGENT_NAME,
    WDB_STMT_GLOBAL_SELECT_AGENT_GROUP,
    WDB_STMT_GLOBAL_FIND_AGENT,
    WDB_STMT_GLOBAL_SELECT_FIM_OFFSET,
    WDB_STMT_GLOBAL_SELECT_REG_OFFSET,
    WDB_STMT_GLOBAL_UPDATE_FIM_OFFSET,
    WDB_STMT_GLOBAL_UPDATE_REG_OFFSET,
    WDB_STMT_GLOBAL_SELECT_AGENT_STATUS,
    WDB_STMT_GLOBAL_UPDATE_AGENT_STATUS,
    WDB_STMT_GLOBAL_FIND_GROUP,
    WDB_STMT_GLOBAL_UPDATE_AGENT_GROUP,
    WDB_STMT_GLOBAL_INSERT_AGENT_GROUP,
    WDB_STMT_GLOBAL_INSERT_AGENT_BELONG,
    WDB_STMT_GLOBAL_DELETE_AGENT_BELONG,
    WDB_STMT_GLOBAL_DELETE_GROUP_BELONG,
    WDB_STMT_GLOBAL_DELETE_GROUP,
    WDB_STMT_GLOBAL_SELECT_GROUPS,
    WDB_STMT_GLOBAL_SELECT_AGENT_KEEPALIVE,
    WDB_STMT_GLOBAL_SYNC_REQ_GET,
    WDB_STMT_GLOBAL_SYNC_SET,
    WDB_STMT_GLOBAL_UPDATE_AGENT_INFO,
    WDB_STMT_GLOBAL_GET_AGENT_INFO,
    WDB_STMT_GLOBAL_GET_AGENTS,
    WDB_STMT_GLOBAL_GET_AGENTS_BY_GREATER_KEEPALIVE,
    WDB_STMT_GLOBAL_GET_AGENTS_BY_LESS_KEEPALIVE,
    WDB_STMT_SIZE,
    WDB_STMT_PRAGMA_JOURNAL_WAL,
} wdb_stmt;

<<<<<<< HEAD
typedef enum global_db_access {
    WDB_INSERT_AGENT,
    WDB_UPDATE_AGENT_NAME,
    WDB_UPDATE_AGENT_VERSION,
    WDB_GET_AGENT_LABELS,
    WDB_SET_AGENT_LABELS,
    WDB_UPDATE_AGENT_KEEPALIVE,
    WDB_DELETE_AGENT,
    WDB_SELECT_AGENT_NAME,
    WDB_SELECT_AGENT_GROUP,
    WDB_GET_ALL_AGENTS,
    WDB_GET_AGENTS_BY_KEEPALIVE,
    WDB_FIND_AGENT,
    WDB_SELECT_FIM_OFFSET,
    WDB_SELECT_REG_OFFSET,
    WDB_UPDATE_FIM_OFFSET,
    WDB_UPDATE_REG_OFFSET,
    WDB_SELECT_AGENT_STATUS,
    WDB_UPDATE_AGENT_STATUS,
    WDB_UPDATE_AGENT_GROUP,
    WDB_FIND_GROUP,
    WDB_INSERT_AGENT_GROUP,
    WDB_INSERT_AGENT_BELONG,
    WDB_DELETE_AGENT_BELONG,
    WDB_DELETE_GROUP_BELONG,
    WDB_DELETE_GROUP,
    WDB_SELECT_GROUPS,
    WDB_SELECT_KEEPALIVE
} global_db_access;
=======
typedef enum global_db_query {
    SQL_INSERT_AGENT,
    SQL_UPDATE_AGENT_NAME,
    SQL_UPDATE_AGENT_VERSION,
    SQL_UPDATE_AGENT_VERSION_IP,
    SQL_GET_AGENT_LABELS,
    SQL_SET_AGENT_LABELS,
    SQL_UPDATE_AGENT_KEEPALIVE,
    SQL_DELETE_AGENT,
    SQL_SELECT_AGENT,
    SQL_SELECT_AGENT_GROUP,
    SQL_FIND_AGENT,
    SQL_SELECT_FIM_OFFSET,
    SQL_SELECT_REG_OFFSET,
    SQL_UPDATE_FIM_OFFSET,
    SQL_UPDATE_REG_OFFSET,
    SQL_SELECT_AGENT_STATUS,
    SQL_UPDATE_AGENT_STATUS,
    SQL_UPDATE_AGENT_GROUP,
    SQL_FIND_GROUP,
    SQL_INSERT_AGENT_GROUP,
    SQL_INSERT_AGENT_BELONG,
    SQL_DELETE_AGENT_BELONG,
    SQL_DELETE_GROUP_BELONG,
    SQL_DELETE_GROUP,
    SQL_SELECT_GROUPS,
    SQL_SELECT_KEEPALIVE,
    SQL_GET_AGENT_INFO,
    SQL_GET_AGENTS_BY_KEEPALIVE,
    SQL_GET_ALL_AGENTS
} global_db_query;
>>>>>>> 13a39ad4

typedef struct wdb_t {
    sqlite3 * db;
    sqlite3_stmt * stmt[WDB_STMT_SIZE];
    char * id;
    unsigned int refcount;
    unsigned int transaction:1;
    time_t last;
    time_t transaction_begin_time;
    pthread_mutex_t mutex;
    struct wdb_t * next;
} wdb_t;

typedef struct wdb_config {
    int sock_queue_size;
    int worker_pool_size;
    int commit_time_min;
    int commit_time_max;
    int open_db_limit;
} wdb_config;

/// Enumeration of components supported by the integrity library.
typedef enum {
    WDB_FIM         ///< File integrity monitoring.
} wdb_component_t;

/// Enumeration of sync-status.
typedef enum {
    WDB_SYNCED,
    WDB_SYNC_REQ
} wdb_sync_status_t;

/// Enumeration of sync-agent-info-get-status.
typedef enum {
    WDB_CHUNKS_ERROR = -1,  ///< An error occured
    WDB_CHUNKS_PENDING,     ///< There are still elements to get
    WDB_CHUNKS_BUFFER_FULL, ///< There are still elements to get but buffer is full
    WDB_CHUNKS_COMPLETE     ///< There aren't any more elements to get    
} wdb_chunks_status_t;

extern char *schema_global_sql;
extern char *schema_agents_sql;
extern char *schema_upgrade_v1_sql;
extern char *schema_upgrade_v2_sql;
extern char *schema_upgrade_v3_sql;
extern char *schema_upgrade_v4_sql;
extern char *schema_upgrade_v5_sql;
extern int wdb_sock_agent;

extern wdb_config wconfig;
extern pthread_mutex_t pool_mutex;
extern wdb_t * db_pool;
extern int db_pool_size;
extern OSHash * open_dbs;

/**
 * @brief Opens global database and stores it in DB pool.
 *
 * It is opened every time a query to global database is done.
 *
 * @return wdb_t* Database Structure locked or NULL.
 */
wdb_t * wdb_open_global();

/**
 * @brief Open mitre database and store in DB poll.
 *
 * It is opened every time a query to Mitre database is done.
 *
 * @return wdb_t* Database Structure that store mitre database or NULL on failure.
 */
wdb_t * wdb_open_mitre();

/* Open database for agent */
sqlite3* wdb_open_agent(int id_agent, const char *name);

// Open database for agent and store in DB pool. It returns a locked database or NULL
wdb_t * wdb_open_agent2(int agent_id);

/* Get agent name from location string */
char* wdb_agent_loc2name(const char *location);

/* Find file: returns ID, or 0 if it doesn't exists, or -1 on error. */
int wdb_find_file(sqlite3 *db, const char *path, int type);

/* Find file, Returns ID, or -1 on error. */
int wdb_insert_file(sqlite3 *db, const char *path, int type);

/* Get last event from file: returns WDB_FIM_*, or -1 on error. */
int wdb_get_last_fim(sqlite3 *db, const char *path, int type);

/* Insert FIM entry. Returns ID, or -1 on error. */
int wdb_insert_fim(sqlite3 *db, int type, long timestamp, const char *f_name, const char *event, const sk_sum_t *sum);

int wdb_syscheck_load(wdb_t * wdb, const char * file, char * output, size_t size);

int wdb_syscheck_save(wdb_t * wdb, int ftype, char * checksum, const char * file);
int wdb_syscheck_save2(wdb_t * wdb, const char * payload);

// Find file entry: returns 1 if found, 0 if not, or -1 on error.
int wdb_fim_find_entry(wdb_t * wdb, const char * path);

int wdb_fim_insert_entry(wdb_t * wdb, const char * file, int ftype, const sk_sum_t * sum);
int wdb_fim_insert_entry2(wdb_t * wdb, const cJSON * data);

int wdb_fim_update_entry(wdb_t * wdb, const char * file, const sk_sum_t * sum);

int wdb_fim_delete(wdb_t * wdb, const char * file);

/* Insert configuration assessment entry. Returns ID on success or -1 on error. */
int wdb_insert_pm(sqlite3 *db, const rk_event_t *event);

/* Update configuration assessment last date. Returns number of affected rows on success or -1 on error. */
int wdb_update_pm(sqlite3 *db, const rk_event_t *event);

/* Look for a configuration assessment entry in Wazuh DB. Returns 1 if found, 0 if not, or -1 on error. (new) */
int wdb_sca_find(wdb_t * wdb, int pm_id, char * output);

/* Update a configuration assessment entry. Returns ID on success or -1 on error (new) */
int wdb_sca_update(wdb_t * wdb, char * result, int id,int scan_id, char * status, char * reason);

/* Insert configuration assessment entry. Returns ID on success or -1 on error (new) */
int wdb_sca_save(wdb_t *wdb, int id, int scan_id, char *title, char *description, char *rationale,
        char *remediation, char *condition, char *file, char *directory, char *process, char *registry,
        char *reference, char *result, char *policy_id, char *command, char *status, char *reason);

/* Insert scan info configuration assessment entry. Returns ID on success or -1 on error (new) */
int wdb_sca_scan_info_save(wdb_t * wdb, int start_scan, int end_scan, int scan_id,char * policy_id,int pass,int fail,int invalid, int total_checks,int score,char * hash);

/* Update scan info configuration assessment entry. Returns number of affected rows or -1 on error.  */
int wdb_sca_scan_info_update(wdb_t * wdb, char * module, int end_scan);

/* Insert global configuration assessment compliance entry. Returns number of affected rows or -1 on error.  */
int wdb_sca_compliance_save(wdb_t * wdb, int id_check, char *key, char *value);

/* Insert the rules of the policy checks,. Returns number of affected rows or -1 on error.  */
int wdb_sca_rules_save(wdb_t * wdb, int id_check, char *type, char *rule);

/* Look for a scan configuration assessment entry in Wazuh DB. Returns 1 if found, 0 if not, or -1 on error. (new) */
int wdb_sca_scan_find(wdb_t * wdb, char *policy_id, char * output);

/* Update scan info configuration assessment entry. Returns number of affected rows or -1 on error.  */
int wdb_sca_scan_info_update_start(wdb_t * wdb, char * policy_id, int start_scan,int end_scan,int scan_id,int pass,int fail,int invalid,int total_checks,int score,char * hash);

/* Look for a scan policy entry in Wazuh DB. Returns 1 if found, 0 if not, or -1 on error. (new) */
int wdb_sca_policy_find(wdb_t * wdb, char *id, char * output);

/* Gets the result of all checks in Wazuh DB. Returns 1 if found, 0 if not, or -1 on error. (new) */
int wdb_sca_checks_get_result(wdb_t * wdb, char * policy_id, char * output);

/* Insert policy entry. Returns number of affected rows or -1 on error.  */
int wdb_sca_policy_info_save(wdb_t * wdb,char *name,char * file,char * id,char * description,char *references, char *hash_file);

/* Gets the result of all policies in Wazuh DB. Returns 1 if found, 0 if not, or -1 on error. (new) */
int wdb_sca_policy_get_id(wdb_t * wdb, char * output);

/* Delete a configuration assessment policy. Returns 0 on success or -1 on error (new) */
int wdb_sca_policy_delete(wdb_t * wdb,char * policy_id);

/* Delete a configuration assessment check. Returns 0 on success or -1 on error (new) */
int wdb_sca_check_delete(wdb_t * wdb,char * policy_id);

/* Delete a configuration assessment policy. Returns 0 on success or -1 on error (new) */
int wdb_sca_scan_info_delete(wdb_t * wdb,char * policy_id);

/* Delete a configuration assessment check compliances. Returns 0 on success or -1 on error (new) */
int wdb_sca_check_compliances_delete(wdb_t * wdb);

/* Delete a configuration assessment check rules. Returns 0 on success or -1 on error (new) */
int wdb_sca_check_rules_delete(wdb_t * wdb);

/* Delete distinct configuration assessment check. Returns 0 on success or -1 on error (new) */
int wdb_sca_check_delete_distinct(wdb_t * wdb,char * policy_id,int scan_id);

/* Gets the policy SHA256. Returns 1 if found, 0 if not or -1 on error */
int wdb_sca_policy_sha256(wdb_t * wdb, char *id, char * output);

/**
 * @brief Insert agent to the global.db.
 * 
 * @param[in] id The agent ID.
 * @param[in] name The agent name.
 * @param[in] ip The agent ip address.
 * @param[in] register_ip The agent register IP.
 * @param[in] internal_key The client key of the agent.
 * @param[in] group The agent group.
 * @param[in] keep_date If 1, the addition date will be taken from agents-timestamp. If 0, the addition date is the current time.
 * @return Returns 0 on success or -1 on error.
 */
int wdb_insert_agent(int id, const char *name, const char *ip, const char *register_ip, const char *internal_key, const char *group, int keep_date);

/**
 * @brief Update agent name in global.db.
 * 
 * @param[in] id The agent ID.
 * @param[in] name The agent name.
 * @return Returns 0 on success or -1 on error.
 */
int wdb_update_agent_name(int id, const char *name);

/**
 * @brief Update agent version in global.db.
 * 
 * @param[in] id The agent ID.
 * @param[in] os_name The agent's operating system name.
 * @param[in] os_version The agent's operating system version.
 * @param[in] os_major The agent's operating system major version.
 * @param[in] os_minor The agent's operating system minor version.
 * @param[in] os_codename The agent's operating system code name.
 * @param[in] os_platform The agent's operating system platform.
 * @param[in] os_build The agent's operating system build number.
 * @param[in] os_uname The agent's operating system uname.
 * @param[in] os_arch The agent's operating system architecture.
 * @param[in] version The agent's version.
 * @param[in] config_sum The agent's configuration sum.
 * @param[in] merged_sum The agent's merged sum.
 * @param[in] manager_host The agent's manager host name.
 * @param[in] node_name The agent's manager node name.
 * @param[in] agent_ip The agent's IP address.
 * @param[in] sync_status The agent's synchronization status in cluster.
 * @return Returns 0 on success or -1 on error.
 */
int wdb_update_agent_version(int id, 
                             const char *os_name,
                             const char *os_version,
                             const char *os_major,
                             const char *os_minor,
                             const char *os_codename,
                             const char *os_platform,
                             const char *os_build,
                             const char *os_uname,
                             const char *os_arch,
                             const char *version,
                             const char *config_sum,
                             const char *merged_sum,
                             const char *manager_host,
                             const char *node_name,
                             const char *agent_ip,
                             wdb_sync_status_t sync_status);

/**
 * @brief Returns a JSON with all the agent's information.
 * 
 * @param[in] id Id of the agent for whom the information is requested.
 * @return JSON* with the information on success or NULL on failure.
 */
cJSON* wdb_get_agent_info(int id);

/**
 * @brief Returns a JSON with all the agent's labels.
 * 
 * @param[in] id Id of the agent for whom the labels are requested.
 * @return JSON* with the labels on success or NULL on failure.
 */
cJSON* wdb_get_agent_labels(int id);

/**
 * @brief Update agent's labels.
 * 
 * @param[in] id Id of the agent for whom the labels must be updated.
 * @param[in] labels String with the key-values separated by EOL.
 * @return OS_SUCCESS on success or OS_INVALID on failure.
 */
int wdb_set_agent_labels(int id, const char *labels);

/**
 * @brief Update agent's last keepalive ond modifies the cluster synchronization status.
 * 
 * @param[in] id Id of the agent for whom the keepalive must be updated.
 * @param[in] sync_status Enumeration with the cluster synchronization status to be set.
 * @return OS_SUCCESS on success or OS_INVALID on failure.
 */
int wdb_update_agent_keepalive(int id, wdb_sync_status_t sync_status);

/**
 * @brief Delete an agent from agent table in global.db by using its ID.
 * 
 * @param[in] id Id of the agent to be deleted.
 * @return OS_SUCCESS on success or OS_INVALID on failure.
 */
int wdb_remove_agent(int id);

/**
 * @brief Get name from agent table in global.db by using its ID.
 * 
 * @param[in] id Id of the agent that the name must be selected.
 * @return A string with the agent name on success or NULL on failure.
 */
char* wdb_get_agent_name(int id);

/**
 * @brief Get group from agent table in global.db by using its ID.
 * 
 * @param[in] id Id of the agent that the name must be selected.
 * @return A string with the agent group on success or NULL on failure.
 */
char* wdb_get_agent_group(int id);

/**
 * @brief Create database for agent from profile.
 * 
 * @param[in] id Id of the agent.
 * @param[in] name Name of the agent.
 * @return OS_SUCCESS on success or OS_INVALID on failure.
 */
int wdb_create_agent_db(int id, const char *name);

/**
 * @brief Create database for agent from profile.
 * 
 * @param[in] agent_id Id of the agent.
 * @return OS_SUCCESS on success or OS_INVALID on failure.
 */
int wdb_create_agent_db2(const char * agent_id);

/**
 * @brief Remove an agent's database.
 * 
 * @param[in] id Id of the agent for whom its database must be deleted.
 * @param[in] name Name of the agent for whom its database must be deleted.
 * @return OS_SUCCESS on success or OS_INVALID on failure.
 */
int wdb_remove_agent_db(int id, const char * name);

/**
 * @brief Find agent id by name and address.
 * 
 * @param[in] name Name of the agent.
 * @param[in] ip IP address of the agent.
 * @return Returns id if success. OS_INVALID on error.
 */
int wdb_find_agent(const char *name, const char *ip);

/**
 * @brief Get the file offset either for syscheck as well as registry.
 * 
 * @param[in] id ID of the agent.
 * @param[in] type An enumerator indicating the offset type. WDB_SYSCHECK or WDB_SYSCHECK_REGISTRY.
 * @return Returns the offset if success. OS_INVALID on error.
 */
long wdb_get_agent_offset(int id, int type);

/**
 * @brief Set the file offset either for syscheck as well as registry.
 * 
 * @param[in] id ID of the agent.
 * @param[in] type An enumerator indicating the offset type. WDB_SYSCHECK or WDB_SYSCHECK_REGISTRY.
 * @param[in] offset to be set in the database.
 * @return Returns OS_SUCCESS if success. OS_INVALID on error.
 */
int wdb_set_agent_offset(int id, int type, long offset);

/**
 * @brief Get agent updating status.
 * 
 * @param[in] id_agent ID of the agent.
 * @return Returns the WDB_AGENT_* status if success. OS_INVALID on error.
 */
int wdb_get_agent_status(int id_agent);

/**
 * @brief Set agent updating status.
 * 
 * @param[in] id ID of the agent.
 * @param[in] status The status to be set. WDB_AGENT_EMPTY, WDB_AGENT_PENDING or WDB_AGENT_UPDATED.
 * @return Returns OS_SUCCESS if success. OS_INVALID on error.
 */
int wdb_set_agent_status(int id_agent, int status);

/**
 * @brief Update agent group.
 * 
 * @param[in] id ID of the agent.
 * @param[in] group The group to be set.
 * @return Returns OS_SUCCESS if success. OS_INVALID on error.
 */
int wdb_update_agent_group(int id,char *group);

/**
 * @brief Get the agent first registration date.
 * 
 * @param[in] agent_id The agent ID.
 * @return Returns the agent first registration date.
 */
time_t get_agent_date_added(int agent_id);

/**
 * @brief Find group by name.
 * 
 * @param[in] name The group name.
 * @return Returns id if success or OS_INVALID on failure.
 */
int wdb_find_group(const char *name);

/**
 * @brief Insert a new group.
 * 
 * @param[in] name The group name.
 * @return Returns OS_SUCCESS on success or OS_INVALID on failure.
 */
int wdb_insert_group(const char *name);

/**
 * @brief Update agent belongs table.
 * 
 * @param[in] id_group Id of the group to be updated.
 * @param[in] id_agent Id of the agent to be updated.
 * @return Returns OS_SUCCESS on success or OS_INVALID on failure.
 */
int wdb_update_agent_belongs(int id_group, int id_agent);

/**
 * @brief Delete an agent from belongs table in global.db by using its ID.
 * 
 * @param[in] id Id of the agent to be deleted.
 * @return Returns OS_SUCCESS on success or OS_INVALID on failure.
 */
int wdb_delete_agent_belongs(int id);

/**
 * @brief Delete group from belongs table.
 * 
 * @param[in] name The group name.
 * @return Returns OS_SUCCESS on success or OS_INVALID on failure.
 */
int wdb_remove_group_from_belongs_db(const char *name);

/**
 * @brief Delete group.
 * 
 * @param[in] name The group name.
 * @return Returns OS_SUCCESS on success or OS_INVALID on failure.
 */
int wdb_remove_group_db(const char *name);

/**
 * @brief Update agent multi group.
 * 
 * @param[in] id The agent id.
 * @param[in] group The group name.
 * @return Returns OS_SUCCESS on success or OS_INVALID on failure.
 */
int wdb_update_agent_multi_group(int id, char *group);

/* Update groups table. It opens and closes the DB. Returns number of affected rows or -1 on error. */
int wdb_update_groups(const char *dirname);

/* Remove agents databases from id's list. */
cJSON *wdb_remove_multiple_agents(char *agent_list);

/* Insert or update metadata entries. Returns 0 on success or -1 on error. */
int wdb_fim_fill_metadata(wdb_t * wdb, char *data);

/* Find metadata entries. Returns 0 if doesn't found, 1 on success or -1 on error. */
int wdb_metadata_find_entry(wdb_t * wdb, const char * key);

/* Insert entry. Returns 0 on success or -1 on error. */
int wdb_metadata_insert_entry (wdb_t * wdb, const char *key, const char *value);

/* Update entries. Returns 0 on success or -1 on error. */
int wdb_metadata_update_entry (wdb_t * wdb, const char *key, const char *value);

/* Insert metadata for minor and major version. Returns 0 on success or -1 on error. */
int wdb_metadata_fill_version(sqlite3 *db);

/* Get value data in output variable. Returns 0 if doesn't found, 1 on success or -1 on error. */
int wdb_metadata_get_entry (wdb_t * wdb, const char *key, char *output);

/* Update field date for specific fim_entry. */
int wdb_fim_update_date_entry(wdb_t * wdb, const char *path);

/* Clear entries prior to the first scan. */
int wdb_fim_clean_old_entries(wdb_t * wdb);

/* Prepare SQL query with availability waiting */
int wdb_prepare(sqlite3 *db, const char *zSql, int nByte, sqlite3_stmt **stmt, const char **pzTail);

/* Execute statement with availability waiting */
int wdb_step(sqlite3_stmt *stmt);

/* Begin transaction */
int wdb_begin(sqlite3 *db);
int wdb_begin2(wdb_t * wdb);

/* Commit transaction */
int wdb_commit(sqlite3 *db);
int wdb_commit2(wdb_t * wdb);

/* Create global database */
int wdb_create_global(const char *path);

/* Create profile database */
int wdb_create_profile(const char *path);

/* Create new database file from SQL script */
int wdb_create_file(const char *path, const char *source);

/**
 * @brief Returns an array containing the ID of every agent (except 0), ended with -1.
 * This method creates and sends a command to WazuhDB to receive the ID of every agent.
 * If the response is bigger than the capacity of the socket, multiple commands will be sent until every agent ID is obtained.
 * The array is heap allocated memory that must be freed by the caller.
 * 
 * @return Pointer to the array, on success.
 * @retval NULL on errors.
 */
int* wdb_get_all_agents();

/**
 * @brief Returns an array containing the ID of every agent (except 0), ended with -1 based on its keep_alive.
 * This method creates and sends a command to WazuhDB to receive the ID of every agent.
 * If the response is bigger than the capacity of the socket, multiple commands will be sent until every agent ID is obtained.
 * The array is heap allocated memory that must be freed by the caller.
 * 
 * @param [in] condition The symbol ">" or "<". The condition to match keep alive.
 * @param [in] keepalive The keep_alive to search the agents.
 * @return Pointer to the array, on success. NULL on errors.
 */
int* wdb_get_agents_by_keepalive(const char* condition, int keepalive);

/* Fill belongs table on start */
int wdb_agent_belongs_first_time();

/* Delete FIM events of an agent. Returns number of affected rows on success or -1 on error. */
int wdb_delete_fim(int id);

/* Delete FIM events of all agents. */
void wdb_delete_fim_all();

/* Delete PM events of an agent. Returns number of affected rows on success or -1 on error. */
int wdb_delete_pm(int id);

/* Delete PM events of all agents */
void wdb_delete_pm_all();

/* Rebuild database. Returns 0 on success or -1 on error. */
int wdb_vacuum(sqlite3 *db);

/* Insert key-value pair into info table */
int wdb_insert_info(const char *key, const char *value);

// Insert network info tuple. Return 0 on success or -1 on error.
int wdb_netinfo_insert(wdb_t * wdb, const char * scan_id, const char * scan_time, const char * name, const char * adapter, const char * type, const char * state, int mtu, const char * mac, long tx_packets, long rx_packets, long tx_bytes, long rx_bytes, long tx_errors, long rx_errors, long tx_dropped, long rx_dropped);

// Save Network info into DB.
int wdb_netinfo_save(wdb_t * wdb, const char * scan_id, const char * scan_time, const char * name, const char * adapter, const char * type, const char * state, int mtu, const char * mac, long tx_packets, long rx_packets, long tx_bytes, long rx_bytes, long tx_errors, long rx_errors, long tx_dropped, long rx_dropped);

// Delete Network info from DB.
int wdb_netinfo_delete(wdb_t * wdb, const char * scan_id);

// Delete Hotfix info from DB.
int wdb_hotfix_delete(wdb_t * wdb, const char * scan_id);

// Set hotfix metadata.
int wdb_set_hotfix_metadata(wdb_t * wdb, const char * scan_id);

// Insert IPv4/IPv6 protocol info tuple. Return 0 on success or -1 on error.
int wdb_netproto_insert(wdb_t * wdb, const char * scan_id, const char * iface,  int type, const char * gateway, const char * dhcp, int metric);

// Save IPv4/IPv6 protocol info into DB.
int wdb_netproto_save(wdb_t * wdb, const char * scan_id, const char * iface,  int type, const char * gateway, const char * dhcp, int metric);

// Insert IPv4/IPv6 address info tuple. Return 0 on success or -1 on error.
int wdb_netaddr_insert(wdb_t * wdb, const char * scan_id, const char * iface, int proto, const char * address, const char * netmask, const char * broadcast);

// Save IPv4/IPv6 address info into DB.
int wdb_netaddr_save(wdb_t * wdb, const char * scan_id, const char * iface, int proto, const char * address, const char * netmask, const char * broadcast);

// Insert OS info tuple. Return 0 on success or -1 on error.
int wdb_osinfo_insert(wdb_t * wdb, const char * scan_id, const char * scan_time, const char * hostname, const char * architecture, const char * os_name, const char * os_version, const char * os_codename, const char * os_major, const char * os_minor, const char * os_build, const char * os_platform, const char * sysname, const char * release, const char * version, const char * os_release);

// Save OS info into DB.
int wdb_osinfo_save(wdb_t * wdb, const char * scan_id, const char * scan_time, const char * hostname, const char * architecture, const char * os_name, const char * os_version, const char * os_codename, const char * os_major, const char * os_minor, const char * os_build, const char * os_platform, const char * sysname, const char * release, const char * version, const char * os_release);

// Insert HW info tuple. Return 0 on success or -1 on error.
int wdb_hardware_insert(wdb_t * wdb, const char * scan_id, const char * scan_time, const char * serial, const char * cpu_name, int cpu_cores, const char * cpu_mhz, uint64_t ram_total, uint64_t ram_free, int ram_usage);

// Save HW info into DB.
int wdb_hardware_save(wdb_t * wdb, const char * scan_id, const char * scan_time, const char * serial, const char * cpu_name, int cpu_cores, const char * cpu_mhz, uint64_t ram_total, uint64_t ram_free, int ram_usage);

// Insert package info tuple. Return 0 on success or -1 on error.
int wdb_package_insert(wdb_t * wdb, const char * scan_id, const char * scan_time, const char * format, const char * name, const char * priority, const char * section, long size, const char * vendor, const char * install_time, const char * version, const char * architecture, const char * multiarch, const char * source, const char * description, const char * location, const char triaged);

// Save Packages info into DB.
int wdb_package_save(wdb_t * wdb, const char * scan_id, const char * scan_time, const char * format, const char * name, const char * priority, const char * section, long size, const char * vendor, const char * install_time, const char * version, const char * architecture, const char * multiarch, const char * source, const char * description, const char * location);

// Insert hotfix info tuple. Return 0 on success or -1 on error.
int wdb_hotfix_insert(wdb_t * wdb, const char * scan_id, const char * scan_time, const char *hotfix);

// Save Hotfixes info into DB.
int wdb_hotfix_save(wdb_t * wdb, const char * scan_id, const char * scan_time, const char *hotfix);

// Update the new Package info with the previous scan.
int wdb_package_update(wdb_t * wdb, const char * scan_id);

// Delete Packages info about previous scan from DB.
int wdb_package_delete(wdb_t * wdb, const char * scan_id);

// Insert process info tuple. Return 0 on success or -1 on error.
int wdb_process_insert(wdb_t * wdb, const char * scan_id, const char * scan_time, int pid, const char * name, const char * state, int ppid, int utime, int stime, const char * cmd, const char * argvs, const char * euser, const char * ruser, const char * suser, const char * egroup, const char * rgroup, const char * sgroup, const char * fgroup, int priority, int nice, int size, int vm_size, int resident, int share, int start_time, int pgrp, int session, int nlwp, int tgid, int tty, int processor);

// Save Process info into DB.
int wdb_process_save(wdb_t * wdb, const char * scan_id, const char * scan_time, int pid, const char * name, const char * state, int ppid, int utime, int stime, const char * cmd, const char * argvs, const char * euser, const char * ruser, const char * suser, const char * egroup, const char * rgroup, const char * sgroup, const char * fgroup, int priority, int nice, int size, int vm_size, int resident, int share, int start_time, int pgrp, int session, int nlwp, int tgid, int tty, int processor);

// Delete Process info about previous scan from DB.
int wdb_process_delete(wdb_t * wdb, const char * scan_id);

// Insert port info tuple. Return 0 on success or -1 on error.
int wdb_port_insert(wdb_t * wdb, const char * scan_id, const char * scan_time, const char * protocol, const char * local_ip, int local_port, const char * remote_ip, int remote_port, int tx_queue, int rx_queue, int inode, const char * state, int pid, const char * process);

// Save port info into DB.
int wdb_port_save(wdb_t * wdb, const char * scan_id, const char * scan_time, const char * protocol, const char * local_ip, int local_port, const char * remote_ip, int remote_port, int tx_queue, int rx_queue, int inode, const char * state, int pid, const char * process);

// Delete port info about previous scan from DB.
int wdb_port_delete(wdb_t * wdb, const char * scan_id);

// Save CIS-CAT scan results.
int wdb_ciscat_save(wdb_t * wdb, const char * scan_id, const char * scan_time, const char * benchmark, const char * profile, int pass, int fail, int error, int notchecked, int unknown, int score);

// Insert CIS-CAT results tuple. Return 0 on success or -1 on error.
int wdb_ciscat_insert(wdb_t * wdb, const char * scan_id, const char * scan_time, const char * benchmark, const char * profile, int pass, int fail, int error, int notchecked, int unknown, int score);

// Delete old information from the 'ciscat_results' table
int wdb_ciscat_del(wdb_t * wdb, const char * scan_id);

wdb_t * wdb_init(sqlite3 * db, const char * id);

void wdb_destroy(wdb_t * wdb);

void wdb_pool_append(wdb_t * wdb);

void wdb_pool_remove(wdb_t * wdb);

void wdb_close_all();

void wdb_commit_old();

void wdb_close_old();

int wdb_remove_database(const char * agent_id);

/**
 * @brief Function to execute a SQL statement and save the result in a JSON array.
 * 
 * @param [in] stmt The SQL statement to be executed.
 * @return JSON array with the statement execution results. NULL On error.
 */
cJSON * wdb_exec_stmt(sqlite3_stmt * stmt);

/**
 * @brief Function to execute a SQL query and save the result in a JSON array.
 * 
 * @param [in] db The SQL database to be queried.
 * @param [in] sql The SQL query.
 * @return JSON array with the query results. NULL On error.
 */
cJSON * wdb_exec(sqlite3 * db, const char * sql);

// Execute SQL script into an database
int wdb_sql_exec(wdb_t *wdb, const char *sql_exec);

int wdb_close(wdb_t * wdb, bool commit);

void wdb_leave(wdb_t * wdb);

wdb_t * wdb_pool_find_prev(wdb_t * wdb);

int wdb_stmt_cache(wdb_t * wdb, int index);

int wdb_parse(char * input, char * output);

int wdb_parse_syscheck(wdb_t * wdb, char * input, char * output);

int wdb_parse_netinfo(wdb_t * wdb, char * input, char * output);

int wdb_parse_netproto(wdb_t * wdb, char * input, char * output);

int wdb_parse_netaddr(wdb_t * wdb, char * input, char * output);

int wdb_parse_osinfo(wdb_t * wdb, char * input, char * output);

int wdb_parse_hardware(wdb_t * wdb, char * input, char * output);

int wdb_parse_packages(wdb_t * wdb, char * input, char * output);

int wdb_parse_hotfixes(wdb_t * wdb, char * input, char * output);

int wdb_parse_ports(wdb_t * wdb, char * input, char * output);

int wdb_parse_processes(wdb_t * wdb, char * input, char * output);

int wdb_parse_ciscat(wdb_t * wdb, char * input, char * output);

int wdb_parse_sca(wdb_t * wdb, char * input, char * output);

/**
 * @brief Function to get values from MITRE database.
 * 
 * @param [in] wdb The MITRE struct database.
 * @param [in] input The query to get a value.
 * @param [out] output The response of the query.
 * @return 1 Success: response contains the value. 0 On error: the value was not found. -1 On error: invalid DB query syntax.
 */
int wdb_parse_mitre_get(wdb_t * wdb, char * input, char * output);

/**
 * @brief Function to parse the agent insert request.
 * 
 * @param [in] wdb The global struct database.
 * @param [in] input String with the agent data in JSON format.
 * @param [out] output Response of the query.
 * @return 0 Success: response contains the value OK. -1 On error: invalid DB query syntax.
 */
int wdb_parse_global_insert_agent(wdb_t * wdb, char * input, char * output);

/**
 * @brief Function to parse the update agent name request.
 * 
 * @param [in] wdb The global struct database.
 * @param [in] input String with the agent data in JSON format.
 * @param [out] output Response of the query.
 * @return 0 Success: response contains the value OK. -1 On error: invalid DB query syntax.
 */
int wdb_parse_global_update_agent_name(wdb_t * wdb, char * input, char * output);

/**
 * @brief Function to parse the update agent version request.
 * 
 * @param [in] wdb The global struct database.
 * @param [in] input String with the agent data in JSON format.
 * @param [out] output Response of the query.
 * @return 0 Success: response contains the value OK. -1 On error: invalid DB query syntax.
 */
int wdb_parse_global_update_agent_version(wdb_t * wdb, char * input, char * output);

/**
 * @brief Function to parse the labels request for a particular agent.
 * 
 * @param [in] wdb The global struct database.
 * @param [in] input String with 'agent_id'.
 * @param [out] output Response of the query in JSON format.
 * @return 0 Success: response contains the value OK. -1 On error: invalid DB query syntax.
 */
int wdb_parse_global_get_agent_labels(wdb_t * wdb, char * input, char * output);

/**
 * @brief Function to get all the agent information in global.db.
 * 
 * @param wdb The global struct database.
 * @param input String with 'agent_id'.
 * @param output Response of the query in JSON format.
 * @retval 0 Success: response contains the value.
 * @retval -1 On error: invalid DB query syntax.
 */
int wdb_parse_global_get_agent_info(wdb_t * wdb, char * input, char * output);

/**
 * @brief Function to parse string with agent's labels and set them in labels table in global database.
 * 
 * @param [in] wdb The global struct database.
 * @param [in] input String with 'agent_id labels_string'.
 * @param [out] output Response of the query.
 * @return 0 Success: response contains the value OK. -1 On error: invalid DB query syntax.
 */
int wdb_parse_global_set_agent_labels(wdb_t * wdb, char * input, char * output);

/**
 * @brief Function to parse the update agent keepalive request.
 * 
 * @param [in] wdb The global struct database.
 * @param [in] input String with the agent data in JSON format.
 * @param [out] output Response of the query.
 * @return 0 Success: response contains the value OK. -1 On error: invalid DB query syntax.
 */
int wdb_parse_global_update_agent_keepalive(wdb_t * wdb, char * input, char * output);

/**
 * @brief Function to parse the agent delete from agent table request.
 * 
 * @param [in] wdb The global struct database.
 * @param [in] input String with 'agent_id'.
 * @param [out] output Response of the query.
 * @return 0 Success: response contains the value OK. -1 On error: invalid DB query syntax.
 */
int wdb_parse_global_delete_agent(wdb_t * wdb, char * input, char * output);

/**
 * @brief Function to parse the select agent name request.
 * 
 * @param [in] wdb The global struct database.
 * @param [in] input String with 'agent_id'.
 * @param [out] output Response of the query.
 * @return 0 Success: response contains the value OK. -1 On error: invalid DB query syntax.
 */
int wdb_parse_global_select_agent_name(wdb_t * wdb, char * input, char * output);

/**
 * @brief Function to parse the select agent group request.
 * 
 * @param [in] wdb The global struct database.
 * @param [in] input String with 'agent_id'.
 * @param [out] output Response of the query.
 * @return 0 Success: response contains the value OK. -1 On error: invalid DB query syntax.
 */
int wdb_parse_global_select_agent_group(wdb_t * wdb, char * input, char * output);

/**
 * @brief Function to parse the agent delete from belongs table request.
 * 
 * @param [in] wdb The global struct database.
 * @param [in] input String with 'agent_id'.
 * @param [out] output Response of the query.
 * @return 0 Success: response contains the value OK. -1 On error: invalid DB query syntax.
 */
int wdb_parse_global_delete_agent_belong(wdb_t * wdb, char * input, char * output);

/**
 * @brief Function to parse the find agent request.
 * 
 * @param [in] wdb The global struct database.
 * @param [in] input String JSON with the agent name and ip.
 * @param [out] output Response of the query.
 * @return 0 Success: response contains the value OK. -1 On error: invalid DB query syntax.
 */
int wdb_parse_global_find_agent(wdb_t * wdb, char * input, char * output);

/**
 * @brief Function to parse the select agent fim offset request.
 * 
 * @param [in] wdb The global struct database.
 * @param [in] input String with 'agent_id'.
 * @param [out] output Response of the query.
 * @return 0 Success: response contains the value OK followed by a JSON with the offset. -1 On error: invalid DB query syntax.
 */
int wdb_parse_global_select_fim_offset(wdb_t * wdb, char * input, char * output);

/**
 * @brief Function to parse the select agent reg offset request.
 * 
 * @param [in] wdb The global struct database.
 * @param [in] input String with 'agent_id'.
 * @param [out] output Response of the query.
 * @return 0 Success: response contains the value OK followed by a JSON with the offset. -1 On error: invalid DB query syntax.
 */
int wdb_parse_global_select_reg_offset(wdb_t * wdb, char * input, char * output);

/**
 * @brief Function to parse the update agent fim offset request.
 * 
 * @param [in] wdb The global struct database.
 * @param [in] input String with the agent and offset data in JSON format.
 * @param [out] output Response of the query.
 * @return 0 Success: response contains the value OK. -1 On error: invalid DB query syntax.
 */
int wdb_parse_global_update_fim_offset(wdb_t * wdb, char * input, char * output);

/**
 * @brief Function to parse the update agent reg offset request.
 * 
 * @param [in] wdb The global struct database.
 * @param [in] input String with the agent and offset data in JSON format.
 * @param [out] output Response of the query.
 * @return 0 Success: response contains the value OK. -1 On error: invalid DB query syntax.
 */
int wdb_parse_global_update_reg_offset(wdb_t * wdb, char * input, char * output);

/**
 * @brief Function to parse the select agent update status request.
 * 
 * @param [in] wdb The global struct database.
 * @param [in] input String with 'agent_id'.
 * @param [out] output Response of the query.
 * @return 0 Success: response contains the value OK followed by a JSON with the status. -1 On error: invalid DB query syntax.
 */
int wdb_parse_global_select_agent_status(wdb_t * wdb, char * input, char * output);

/**
 * @brief Function to parse the update agent update status request.
 * 
 * @param [in] wdb The global struct database.
 * @param [in] input String with the agent and update status data in JSON format.
 * @param [out] output Response of the query.
 * @return 0 Success: response contains the value OK. -1 On error: invalid DB query syntax.
 */
int wdb_parse_global_update_agent_status(wdb_t * wdb, char * input, char * output);

/**
 * @brief Function to parse the update agent group request.
 * 
 * @param [in] wdb The global struct database.
 * @param [in] input String with the agent and group data in JSON format.
 * @param [out] output Response of the query.
 * @return 0 Success: response contains the value OK. -1 On error: invalid DB query syntax.
 */
int wdb_parse_global_update_agent_group(wdb_t * wdb, char * input, char * output);

/**
 * @brief Function to parse the find group request.
 * 
 * @param [in] wdb The global struct database.
 * @param [in] input String with the group name.
 * @param [out] output Response of the query.
 * @return 0 Success: response contains the value OK. -1 On error: invalid DB query syntax.
 */
int wdb_parse_global_find_group(wdb_t * wdb, char * input, char * output);

/**
 * @brief Function to parse the insert group request.
 * 
 * @param [in] wdb The global struct database.
 * @param [in] input String with the group name.
 * @param [out] output Response of the query.
 * @return 0 Success: response contains the value OK. -1 On error: invalid DB query syntax.
 */
int wdb_parse_global_insert_agent_group(wdb_t * wdb, char * input, char * output);

/**
 * @brief Function to parse the insert agent to belongs table request.
 * 
 * @param [in] wdb The global struct database.
 * @param [in] input String with the group id and agent id in JSON format.
 * @param [out] output Response of the query.
 * @return 0 Success: response contains the value OK. -1 On error: invalid DB query syntax.
 */
int wdb_parse_global_insert_agent_belong(wdb_t * wdb, char * input, char * output);

/**
 * @brief Function to parse the delete group from belongs table request.
 * 
 * @param [in] wdb The global struct database.
 * @param [in] input String with the group name.
 * @param [out] output Response of the query.
 * @return 0 Success: response contains the value OK. -1 On error: invalid DB query syntax.
 */
int wdb_parse_global_delete_group_belong(wdb_t * wdb, char * input, char * output);

/**
 * @brief Function to parse the delete group request.
 * 
 * @param [in] wdb The global struct database.
 * @param [in] input String with the group name.
 * @param [out] output Response of the query.
 * @return 0 Success: response contains the value OK. -1 On error: invalid DB query syntax.
 */
int wdb_parse_global_delete_group(wdb_t * wdb, char * input, char * output);

/**
 * @brief Function to parse the select groups request.
 * 
 * @param [in] wdb The global struct database.
 * @param [out] output Response of the query.
 * @return 0 Success: response contains the value OK. -1 On error: invalid DB query syntax.
 */
int wdb_parse_global_select_groups(wdb_t * wdb, char * output);

/**
 * @brief Function to parse the select keepalive request.
 * 
 * @param [in] wdb The global struct database.
 * @param [in] input String with 'agent_name agent_ip'.
 * @param [out] output Response of the query.
 * @return 0 Success: response contains the value OK. -1 On error: invalid DB query syntax.
 */
int wdb_parse_global_select_agent_keepalive(wdb_t * wdb, char * input, char * output);

/**
 * @brief Function to parse sync-agent-info-get params and set next ID to iterate on further calls.
 *        If no start_id is provided. Last obtained ID is used.
 * 
 * @param [in] wdb The global struct database.
 * @param [in] input String with starting ID [optional].
 * @param [out] output Response of the query.
 * @return 0 Success: response contains the value. -1 On error: invalid DB query syntax.
 */
int wdb_parse_global_sync_agent_info_get(wdb_t * wdb, char * input, char * output);

/**
 * @brief Function to parse agent_info and update the agents info from workers.
 * 
 * @param [in] wdb The global struct database.
 * @param [in] input String with the agents information in JSON format.
 * @param [out] output Response of the query in JSON format.
 * @return 0 Success: response contains the value. -1 On error: invalid DB query syntax.
 */
int wdb_parse_global_sync_agent_info_set(wdb_t * wdb, char * input, char * output);

/**
 * @brief Function to parse start_id, condition and keepalive for get-agents-by-keepalive.
 * 
 * @param [in] wdb The global struct database.
 * @param [in] input String with start_id, condition, and keepalive.
 * @param [out] output Response of the query.
 * @return 0 Success: response contains the value. -1 On error: invalid DB query syntax.
 */
int wdb_parse_get_agents_by_keepalive(wdb_t* wdb, char* input, char* output);

/**
 * @brief Function to parse start_id get-all-agents.
 * 
 * @param [in] wdb The global struct database.
 * @param [in] input String with start_id, condition, and keepalive.
 * @param [out] output Response of the query.
 * @return 0 Success: response contains the value. -1 On error: invalid DB query syntax.
 */
int wdb_parse_get_all_agents(wdb_t* wdb, char* input, char* output);

int wdbi_checksum_range(wdb_t * wdb, wdb_component_t component, const char * begin, const char * end, os_sha1 hexdigest);

int wdbi_delete(wdb_t * wdb, wdb_component_t component, const char * begin, const char * end, const char * tail);

void wdbi_update_attempt(wdb_t * wdb, wdb_component_t component, long timestamp);

// Functions to manage scan_info table, this table contains the timestamp of every scan of syscheck ¿and syscollector?

int wdb_scan_info_update(wdb_t * wdb, const char *module, const char *field, long value);
int wdb_scan_info_get(wdb_t * wdb, const char *module, char *field, long *output);
int wdb_scan_info_fim_checks_control (wdb_t * wdb, const char *last_check);

// Upgrade agent database to last version
wdb_t * wdb_upgrade(wdb_t *wdb);

// Create backup and generate an emtpy DB
wdb_t * wdb_backup(wdb_t *wdb, int version);

/* Create backup for agent. Returns 0 on success or -1 on error. */
int wdb_create_backup(const char * agent_id, int version);

/* Gets the agent last keepalive. Returns this value, 0 on NULL or OS_INVALID on error */
time_t wdb_get_agent_keepalive (const char *name, const char *ip);

/**
 * @brief Query the checksum of a data range
 *
 * Check that the accumulated checksum of every item between begin and
 * end (included) ordered alphabetically matches the checksum provided.
 *
 * On success, also delete every file between end and tail (if provided),
 * none of them included.
 *
 * @param [in] wdb Database node.
 * @param [in] component Name of the component.
 * @param [in] command Integrity check subcommand: "integrity_check_global", "integrity_check_left" or "integrity_check_right".
 * @param [in] payload Operation arguments in JSON format.
 * @pre payload must contain strings "id", "begin", "end" and "checksum", and optionally "tail".
 * @retval 2 Success: checksum matches.
 * @retval 1 Success: checksum does not match.
 * @retval 0 Success: no files were found in this range.
 * @retval -1 On error.
 */
int wdbi_query_checksum(wdb_t * wdb, wdb_component_t component, const char * command, const char * payload);

/**
 * @brief Query a complete table clear
 *
 * @param [in] wdb Database node.
 * @param [in] component Name of the component.
 * @param [in] payload Operation arguments in JSON format.
 * @pre payload must contain string "id".
 * @retval 0 On success.
 * @retval -1 On error.
 */
int wdbi_query_clear(wdb_t * wdb, wdb_component_t component, const char * payload);

/**
 * @brief Set the database journal mode to write-ahead logging
 *
 * @param [in] db Pointer to an open database.
 * @retval 0 On success.
 * @retval -1 On error.
 */
int wdb_journal_wal(sqlite3 *db);

/**
 * @brief Function to get a MITRE technique's name.
 * 
 * @param [in] wdb The MITRE struct database.
 * @param [in] id MITRE technique's ID.
 * @param [out] output MITRE technique's name.
 * @retval 1 Sucess: name found on MITRE database.
 * @retval 0 On error: name not found on MITRE database.
 * @retval -1 On error: invalid DB query syntax.
 */
int wdb_mitre_name_get(wdb_t *wdb, char *id, char *output);

/**
 * @brief Function to insert an agent.
 * 
 * @param [in] wdb The Global struct database.
 * @param [in] id The agent ID
 * @param [in] name The agent name
 * @param [in] ip The agent IP address
 * @param [in] register_ip The agent registration IP address
 * @param [in] internal_key The agent key
 * @param [in] group The agent group
 * @param [in] date_add The agent addition date.
 * @return Returns 0 on success or -1 on error.
 */
int wdb_global_insert_agent(wdb_t *wdb, int id, char* name, char* ip, char* register_ip, char* internal_key, char* group, int date_add);

/**
 * @brief Function to update an agent name.
 * 
 * @param [in] wdb The Global struct database.
 * @param [in] id The agent ID
 * @param [in] name The agent name
 * @return Returns 0 on success or -1 on error.
 */
int wdb_global_update_agent_name(wdb_t *wdb, int id, char* name);

/**
 * @brief Function to update an agent version data.
 * 
 * @param [in] wdb The Global struct database.
 * @param [in] id The agent ID.
 * @param [in] os_name The agent's operating system name.
 * @param [in] os_version The agent's operating system version.
 * @param [in] os_major The agent's operating system major version.
 * @param [in] os_minor The agent's operating system minor version.
 * @param [in] os_codename The agent's operating system code name.
 * @param [in] os_platform The agent's operating system platform.
 * @param [in] os_build The agent's operating system build number.
 * @param [in] os_uname The agent's operating system uname.
 * @param [in] os_arch The agent's operating system architecture.
 * @param [in] version The agent's version.
 * @param [in] config_sum The agent's configuration sum.
 * @param [in] merged_sum The agent's merged sum.
 * @param [in] manager_host The agent's manager host name.
 * @param [in] node_name The agent's manager node name.
 * @param [in] agent_ip The agent's IP address.
 * @param [in] sync_status The agent's synchronization status in cluster.
 * @return Returns 0 on success or -1 on error.
 */
int wdb_global_update_agent_version(wdb_t *wdb,
                                    int id, 
                                    const char *os_name,
                                    const char *os_version,
                                    const char *os_major,
                                    const char *os_minor,
                                    const char *os_codename,
                                    const char *os_platform,
                                    const char *os_build,
                                    const char *os_uname,
                                    const char *os_arch,
                                    const char *version,
                                    const char *config_sum,
                                    const char *merged_sum,
                                    const char *manager_host,
                                    const char *node_name,
                                    const char *agent_ip,
                                    wdb_sync_status_t sync_status);

/**
 * @brief Function to get the labels of a particular agent.
 * 
 * @param [in] wdb The Global struct database.
 * @param [in] id Agent id.
 * @return JSON with labels on success. NULL on error.
 */
cJSON* wdb_global_get_agent_labels(wdb_t *wdb, int id);

/**
 * @brief Function to delete the labels of a particular agent.
 * 
 * @param [in] wdb The Global struct database.
 * @param [in] id Agent id.
 * @return 0 On success. -1 On error.
 */
int wdb_global_del_agent_labels(wdb_t *wdb, int id);

/**
 * @brief Function to insert a label of a particular agent.
 * 
 * @param [in] wdb The Global struct database.
 * @param [in] id The agent ID
 * @param [in] key A string with the label key.
 * @param [in] value A string with the label value.
 * @return 0 On success. -1 On error.
 */
int wdb_global_set_agent_label(wdb_t *wdb, int id, char* key, char* value);

/**
 * @brief Function to update an agent keepalive and the synchronization status.
 * 
 * @param [in] wdb The Global struct database.
 * @param [in] id The agent ID
 * @param [in] status The value of sync_status
 * @return Returns 0 on success or -1 on error.
 */
int wdb_global_update_agent_keepalive(wdb_t *wdb, int id, wdb_sync_status_t status);

/**
 * @brief Function to delete an agent from the agent table.
 * 
 * @param [in] wdb The Global struct database.
 * @param [in] id The agent ID
 * @return Returns 0 on success or -1 on error.
 */
int wdb_global_delete_agent(wdb_t *wdb, int id);

/**
 * @brief Function to get the name of a particular agent.
 * 
 * @param [in] wdb The Global struct database.
 * @param [in] id Agent id.
 * @return JSON with the agent name on success. NULL on error.
 */
cJSON* wdb_global_select_agent_name(wdb_t *wdb, int id);

/**
 * @brief Function to get the group of a particular agent.
 * 
 * @param [in] wdb The Global struct database.
 * @param [in] id Agent id.
 * @return JSON with the agent group on success. NULL on error.
 */
cJSON* wdb_global_select_agent_group(wdb_t *wdb, int id);

/**
 * @brief Function to delete an agent from the belongs table.
 * 
 * @param [in] wdb The Global struct database.
 * @param [in] id The agent ID
 * @return Returns 0 on success or -1 on error.
 */
int wdb_global_delete_agent_belong(wdb_t *wdb, int id);

/**
 * @brief Function to get an agent id using the agent name and register ip.
 * 
 * @param [in] wdb The Global struct database.
 * @param [in] name The agent name
 * @param [in] ip The agent ip
 * @return JSON with id on success. NULL on error.
 */
cJSON* wdb_global_find_agent(wdb_t *wdb, const char *name, const char *ip);

/**
 * @brief Function to get the fim offset of a particular agent.
 * 
 * @param [in] wdb The Global struct database.
 * @param [in] id Agent id.
 * @return JSON with the agent fim offset on success. NULL on error.
 */
cJSON* wdb_global_select_agent_fim_offset(wdb_t *wdb, int id);

/**
 * @brief Function to get the reg offset of a particular agent.
 * 
 * @param [in] wdb The Global struct database.
 * @param [in] id Agent id.
 * @return JSON with the agent reg offset on success. NULL on error.
 */
cJSON* wdb_global_select_agent_reg_offset(wdb_t *wdb, int id);

/**
 * @brief Function to update an agent fim offset.
 * 
 * @param [in] wdb The Global struct database.
 * @param [in] id The agent ID
 * @param [in] offset The value of the offset
 * @return Returns 0 on success or -1 on error.
 */
int wdb_global_update_agent_fim_offset(wdb_t *wdb, int id, long offset);

/**
 * @brief Function to update an agent reg offset.
 * 
 * @param [in] wdb The Global struct database.
 * @param [in] id The agent ID
 * @param [in] offset The value of the offset
 * @return Returns 0 on success or -1 on error.
 */
int wdb_global_update_agent_reg_offset(wdb_t *wdb, int id, long offset);

/**
 * @brief Function to get the update status of a particular agent.
 * 
 * @param [in] wdb The Global struct database.
 * @param [in] id Agent id.
 * @return JSON with the agent update status on success. NULL on error.
 */
cJSON* wdb_global_select_agent_status(wdb_t *wdb, int id);

/**
 * @brief Function to update an agent update status.
 * 
 * @param [in] wdb The Global struct database.
 * @param [in] id The agent ID
 * @param [in] status The value of the status
 * @return Returns 0 on success or -1 on error.
 */
int wdb_global_update_agent_status(wdb_t *wdb, int id, char *status);

/**
 * @brief Function to update an agent group.
 * 
 * @param [in] wdb The Global struct database.
 * @param [in] id The agent ID
 * @param [in] group The group to be set
 * @return Returns 0 on success or -1 on error.
 */
int wdb_global_update_agent_group(wdb_t *wdb, int id, char *group);

/**
 * @brief Function to get a group id using the group name.
 * 
 * @param [in] wdb The Global struct database.
 * @param [in] group_name The group name.
 * @return JSON with group id on success. NULL on error.
 */
cJSON* wdb_global_find_group(wdb_t *wdb, char* group_name);

/**
 * @brief Function to insert a group using the group name.
 * 
 * @param [in] wdb The Global struct database.
 * @param [in] group_name The group name.
 * @return Returns 0 on success or -1 on error.
 */
int wdb_global_insert_agent_group(wdb_t *wdb, char* group_name);

/**
 * @brief Function to insert an agent to the belongs table.
 * 
 * @param [in] wdb The Global struct database.
 * @param [in] id_group The group id.
 * @param [in] id_agent The agent id.
 * @return Returns 0 on success or -1 on error.
 */
int wdb_global_insert_agent_belong(wdb_t *wdb, int id_group, int id_agent);

/**
 * @brief Function to delete a group from belongs table using the group name.
 * 
 * @param [in] wdb The Global struct database.
 * @param [in] group_name The group name.
 * @return Returns 0 on success or -1 on error.
 */
int wdb_global_delete_group_belong(wdb_t *wdb, char* group_name);

/**
 * @brief Function to delete a group by using the name.
 * 
 * @param [in] wdb The Global struct database.
 * @param [in] group_name The group name.
 * @return Returns 0 on success or -1 on error.
 */
int wdb_global_delete_group(wdb_t *wdb, char* group_name);

/**
 * @brief Function to get a list of groups.
 * 
 * @param [in] wdb The Global struct database.
 * @return JSON with all the groups on success. NULL on error.
 */
cJSON* wdb_global_select_groups(wdb_t *wdb);

/**
 * @brief Function to get an agent keepalive using the agent name and register ip.
 * 
 * @param [in] wdb The Global struct database.
 * @param [in] name The agent name
 * @param [in] ip The agent ip
 * @return JSON with last_keepalive on success. NULL on error.
 */
cJSON* wdb_global_select_agent_keepalive(wdb_t *wdb, char* name, char* ip);

/**
 * @brief Function to update sync_status of a particular agent.
 * 
 * @param [in] wdb The Global struct database.
 * @param [in] id The agent ID
 * @param [in] status The value of sync_status
 * @return 0 On success. -1 On error.
 */
int wdb_global_set_sync_status(wdb_t *wdb, int id, wdb_sync_status_t status);

/**
 * @brief Gets and parses agents with WDB_SYNC_REQ sync_status and sets them to WDB_SYNCED.
 *        Response is prepared in one chunk, 
 *        if the size of the chunk exceeds WDB_MAX_RESPONSE_SIZE parsing stops and reports the amount of agents obtained.
 *        Multiple calls to this function can be required to fully obtain all agents.
 *       
 * @param [in] wdb The Global struct database.
 * @param [in] last_agent_id ID where to start querying.
 * @param [out] output A buffer where the response is written. Must be de-allocated by the caller.
 * @return wdb_chunks_status_t to represent if all agents has being obtained.
 */
wdb_chunks_status_t wdb_sync_agent_info_get(wdb_t *wdb, int* last_agent_id, char **output);

/**
 * @brief Function to update the information of an agent.
 * 
 * @param [in] wdb The Global struct database.
 * @param [in] agent_info A JSON array with the agent information.
 * @return 0 On success. -1 On error.
 */
int wdb_global_sync_agent_info_set(wdb_t *wdb, cJSON *agent_info);

/**
 * @brief Function to get the information of a particular agent stored in Wazuh DB.
 * 
 * @param wdb The Global struct database.
 * @param id Agent id.
 * @retval JSON with agent information on success.
 * @retval NULL on error.
 */
cJSON* wdb_global_get_agent_info(wdb_t *wdb, int id);

/*
 * @brief Gets every agent ID based on the keepalive.
 *        Response is prepared in one chunk, 
 *        if the size of the chunk exceeds WDB_MAX_RESPONSE_SIZE parsing stops and reports the amount of agents obtained.
 *        Multiple calls to this function can be required to fully obtain all agents.
 *       
 * @param [in] wdb The Global struct database.
 * @param [in] last_agent_id ID where to start querying.
 * @param [in] condition The symbol '<' or '>' condition used to compare keepalive.
 * @param [in] keep_alive The value of keepalive to search for agents.
 * @param [out] output A buffer where the response is written. Must be de-allocated by the caller.
 * @return wdbc_result to represent if all agents has being obtained or any error occurred.
 */
wdbc_result wdb_global_get_agents_by_keepalive(wdb_t *wdb, int* last_agent_id, char condition, int keep_alive, char **output);

/**
 * @brief Gets every agent ID.
 *        Response is prepared in one chunk, 
 *        if the size of the chunk exceeds WDB_MAX_RESPONSE_SIZE parsing stops and reports the amount of agents obtained.
 *        Multiple calls to this function can be required to fully obtain all agents.
 *       
 * @param [in] wdb The Global struct database.
 * @param [in] last_agent_id ID where to start querying.
 * @param [out] output A buffer where the response is written. Must be de-allocated by the caller.
 * @return wdbc_result to represent if all agents has being obtained or any error occurred.
 */
wdbc_result wdb_global_get_all_agents(wdb_t *wdb, int* last_agent_id, char **output);

// Finalize a statement securely
#define wdb_finalize(x) { if (x) { sqlite3_finalize(x); x = NULL; } }

#endif<|MERGE_RESOLUTION|>--- conflicted
+++ resolved
@@ -163,69 +163,36 @@
     WDB_STMT_PRAGMA_JOURNAL_WAL,
 } wdb_stmt;
 
-<<<<<<< HEAD
 typedef enum global_db_access {
     WDB_INSERT_AGENT,
+    WDB_INSERT_AGENT_GROUP,
+    WDB_INSERT_AGENT_BELONG,
     WDB_UPDATE_AGENT_NAME,
     WDB_UPDATE_AGENT_VERSION,
-    WDB_GET_AGENT_LABELS,
+    WDB_UPDATE_AGENT_KEEPALIVE,
+    WDB_UPDATE_AGENT_STATUS,
+    WDB_UPDATE_AGENT_GROUP,
+    WDB_UPDATE_FIM_OFFSET,
+    WDB_UPDATE_REG_OFFSET,
     WDB_SET_AGENT_LABELS,
-    WDB_UPDATE_AGENT_KEEPALIVE,
-    WDB_DELETE_AGENT,
-    WDB_SELECT_AGENT_NAME,
-    WDB_SELECT_AGENT_GROUP,
     WDB_GET_ALL_AGENTS,
     WDB_GET_AGENTS_BY_KEEPALIVE,
     WDB_FIND_AGENT,
+    WDB_GET_AGENT_INFO,
+    WDB_GET_AGENT_LABELS,
+    WDB_SELECT_AGENT_NAME,
+    WDB_SELECT_AGENT_GROUP,
+    WDB_SELECT_AGENT_STATUS,
+    WDB_SELECT_KEEPALIVE,
     WDB_SELECT_FIM_OFFSET,
     WDB_SELECT_REG_OFFSET,
-    WDB_UPDATE_FIM_OFFSET,
-    WDB_UPDATE_REG_OFFSET,
-    WDB_SELECT_AGENT_STATUS,
-    WDB_UPDATE_AGENT_STATUS,
-    WDB_UPDATE_AGENT_GROUP,
     WDB_FIND_GROUP,
-    WDB_INSERT_AGENT_GROUP,
-    WDB_INSERT_AGENT_BELONG,
+    WDB_SELECT_GROUPS,
+    WDB_DELETE_AGENT,
+    WDB_DELETE_GROUP,
     WDB_DELETE_AGENT_BELONG,
-    WDB_DELETE_GROUP_BELONG,
-    WDB_DELETE_GROUP,
-    WDB_SELECT_GROUPS,
-    WDB_SELECT_KEEPALIVE
+    WDB_DELETE_GROUP_BELONG
 } global_db_access;
-=======
-typedef enum global_db_query {
-    SQL_INSERT_AGENT,
-    SQL_UPDATE_AGENT_NAME,
-    SQL_UPDATE_AGENT_VERSION,
-    SQL_UPDATE_AGENT_VERSION_IP,
-    SQL_GET_AGENT_LABELS,
-    SQL_SET_AGENT_LABELS,
-    SQL_UPDATE_AGENT_KEEPALIVE,
-    SQL_DELETE_AGENT,
-    SQL_SELECT_AGENT,
-    SQL_SELECT_AGENT_GROUP,
-    SQL_FIND_AGENT,
-    SQL_SELECT_FIM_OFFSET,
-    SQL_SELECT_REG_OFFSET,
-    SQL_UPDATE_FIM_OFFSET,
-    SQL_UPDATE_REG_OFFSET,
-    SQL_SELECT_AGENT_STATUS,
-    SQL_UPDATE_AGENT_STATUS,
-    SQL_UPDATE_AGENT_GROUP,
-    SQL_FIND_GROUP,
-    SQL_INSERT_AGENT_GROUP,
-    SQL_INSERT_AGENT_BELONG,
-    SQL_DELETE_AGENT_BELONG,
-    SQL_DELETE_GROUP_BELONG,
-    SQL_DELETE_GROUP,
-    SQL_SELECT_GROUPS,
-    SQL_SELECT_KEEPALIVE,
-    SQL_GET_AGENT_INFO,
-    SQL_GET_AGENTS_BY_KEEPALIVE,
-    SQL_GET_ALL_AGENTS
-} global_db_query;
->>>>>>> 13a39ad4
 
 typedef struct wdb_t {
     sqlite3 * db;
@@ -416,6 +383,23 @@
  * @return Returns 0 on success or -1 on error.
  */
 int wdb_insert_agent(int id, const char *name, const char *ip, const char *register_ip, const char *internal_key, const char *group, int keep_date);
+
+/**
+ * @brief Insert a new group.
+ * 
+ * @param[in] name The group name.
+ * @return Returns OS_SUCCESS on success or OS_INVALID on failure.
+ */
+int wdb_insert_group(const char *name);
+
+/**
+ * @brief Update agent belongs table.
+ * 
+ * @param[in] id_group Id of the group to be updated.
+ * @param[in] id_agent Id of the agent to be updated.
+ * @return Returns OS_SUCCESS on success or OS_INVALID on failure.
+ */
+int wdb_update_agent_belongs(int id_group, int id_agent);
 
 /**
  * @brief Update agent name in global.db.
@@ -467,31 +451,6 @@
                              wdb_sync_status_t sync_status);
 
 /**
- * @brief Returns a JSON with all the agent's information.
- * 
- * @param[in] id Id of the agent for whom the information is requested.
- * @return JSON* with the information on success or NULL on failure.
- */
-cJSON* wdb_get_agent_info(int id);
-
-/**
- * @brief Returns a JSON with all the agent's labels.
- * 
- * @param[in] id Id of the agent for whom the labels are requested.
- * @return JSON* with the labels on success or NULL on failure.
- */
-cJSON* wdb_get_agent_labels(int id);
-
-/**
- * @brief Update agent's labels.
- * 
- * @param[in] id Id of the agent for whom the labels must be updated.
- * @param[in] labels String with the key-values separated by EOL.
- * @return OS_SUCCESS on success or OS_INVALID on failure.
- */
-int wdb_set_agent_labels(int id, const char *labels);
-
-/**
  * @brief Update agent's last keepalive ond modifies the cluster synchronization status.
  * 
  * @param[in] id Id of the agent for whom the keepalive must be updated.
@@ -501,72 +460,22 @@
 int wdb_update_agent_keepalive(int id, wdb_sync_status_t sync_status);
 
 /**
- * @brief Delete an agent from agent table in global.db by using its ID.
- * 
- * @param[in] id Id of the agent to be deleted.
- * @return OS_SUCCESS on success or OS_INVALID on failure.
- */
-int wdb_remove_agent(int id);
-
-/**
- * @brief Get name from agent table in global.db by using its ID.
- * 
- * @param[in] id Id of the agent that the name must be selected.
- * @return A string with the agent name on success or NULL on failure.
- */
-char* wdb_get_agent_name(int id);
-
-/**
- * @brief Get group from agent table in global.db by using its ID.
- * 
- * @param[in] id Id of the agent that the name must be selected.
- * @return A string with the agent group on success or NULL on failure.
- */
-char* wdb_get_agent_group(int id);
-
-/**
- * @brief Create database for agent from profile.
- * 
- * @param[in] id Id of the agent.
- * @param[in] name Name of the agent.
- * @return OS_SUCCESS on success or OS_INVALID on failure.
- */
-int wdb_create_agent_db(int id, const char *name);
-
-/**
- * @brief Create database for agent from profile.
- * 
- * @param[in] agent_id Id of the agent.
- * @return OS_SUCCESS on success or OS_INVALID on failure.
- */
-int wdb_create_agent_db2(const char * agent_id);
-
-/**
- * @brief Remove an agent's database.
- * 
- * @param[in] id Id of the agent for whom its database must be deleted.
- * @param[in] name Name of the agent for whom its database must be deleted.
- * @return OS_SUCCESS on success or OS_INVALID on failure.
- */
-int wdb_remove_agent_db(int id, const char * name);
-
-/**
- * @brief Find agent id by name and address.
- * 
- * @param[in] name Name of the agent.
- * @param[in] ip IP address of the agent.
- * @return Returns id if success. OS_INVALID on error.
- */
-int wdb_find_agent(const char *name, const char *ip);
-
-/**
- * @brief Get the file offset either for syscheck as well as registry.
+ * @brief Set agent updating status.
  * 
  * @param[in] id ID of the agent.
- * @param[in] type An enumerator indicating the offset type. WDB_SYSCHECK or WDB_SYSCHECK_REGISTRY.
- * @return Returns the offset if success. OS_INVALID on error.
- */
-long wdb_get_agent_offset(int id, int type);
+ * @param[in] status The status to be set. WDB_AGENT_EMPTY, WDB_AGENT_PENDING or WDB_AGENT_UPDATED.
+ * @return Returns OS_SUCCESS if success. OS_INVALID on error.
+ */
+int wdb_set_agent_status(int id_agent, int status);
+
+/**
+ * @brief Update agent group.
+ * 
+ * @param[in] id ID of the agent.
+ * @param[in] group The group to be set.
+ * @return Returns OS_SUCCESS if success. OS_INVALID on error.
+ */
+int wdb_update_agent_group(int id,char *group);
 
 /**
  * @brief Set the file offset either for syscheck as well as registry.
@@ -579,149 +488,13 @@
 int wdb_set_agent_offset(int id, int type, long offset);
 
 /**
- * @brief Get agent updating status.
- * 
- * @param[in] id_agent ID of the agent.
- * @return Returns the WDB_AGENT_* status if success. OS_INVALID on error.
- */
-int wdb_get_agent_status(int id_agent);
-
-/**
- * @brief Set agent updating status.
- * 
- * @param[in] id ID of the agent.
- * @param[in] status The status to be set. WDB_AGENT_EMPTY, WDB_AGENT_PENDING or WDB_AGENT_UPDATED.
- * @return Returns OS_SUCCESS if success. OS_INVALID on error.
- */
-int wdb_set_agent_status(int id_agent, int status);
-
-/**
- * @brief Update agent group.
- * 
- * @param[in] id ID of the agent.
- * @param[in] group The group to be set.
- * @return Returns OS_SUCCESS if success. OS_INVALID on error.
- */
-int wdb_update_agent_group(int id,char *group);
-
-/**
- * @brief Get the agent first registration date.
- * 
- * @param[in] agent_id The agent ID.
- * @return Returns the agent first registration date.
- */
-time_t get_agent_date_added(int agent_id);
-
-/**
- * @brief Find group by name.
- * 
- * @param[in] name The group name.
- * @return Returns id if success or OS_INVALID on failure.
- */
-int wdb_find_group(const char *name);
-
-/**
- * @brief Insert a new group.
- * 
- * @param[in] name The group name.
- * @return Returns OS_SUCCESS on success or OS_INVALID on failure.
- */
-int wdb_insert_group(const char *name);
-
-/**
- * @brief Update agent belongs table.
- * 
- * @param[in] id_group Id of the group to be updated.
- * @param[in] id_agent Id of the agent to be updated.
- * @return Returns OS_SUCCESS on success or OS_INVALID on failure.
- */
-int wdb_update_agent_belongs(int id_group, int id_agent);
-
-/**
- * @brief Delete an agent from belongs table in global.db by using its ID.
- * 
- * @param[in] id Id of the agent to be deleted.
- * @return Returns OS_SUCCESS on success or OS_INVALID on failure.
- */
-int wdb_delete_agent_belongs(int id);
-
-/**
- * @brief Delete group from belongs table.
- * 
- * @param[in] name The group name.
- * @return Returns OS_SUCCESS on success or OS_INVALID on failure.
- */
-int wdb_remove_group_from_belongs_db(const char *name);
-
-/**
- * @brief Delete group.
- * 
- * @param[in] name The group name.
- * @return Returns OS_SUCCESS on success or OS_INVALID on failure.
- */
-int wdb_remove_group_db(const char *name);
-
-/**
- * @brief Update agent multi group.
- * 
- * @param[in] id The agent id.
- * @param[in] group The group name.
- * @return Returns OS_SUCCESS on success or OS_INVALID on failure.
- */
-int wdb_update_agent_multi_group(int id, char *group);
-
-/* Update groups table. It opens and closes the DB. Returns number of affected rows or -1 on error. */
-int wdb_update_groups(const char *dirname);
-
-/* Remove agents databases from id's list. */
-cJSON *wdb_remove_multiple_agents(char *agent_list);
-
-/* Insert or update metadata entries. Returns 0 on success or -1 on error. */
-int wdb_fim_fill_metadata(wdb_t * wdb, char *data);
-
-/* Find metadata entries. Returns 0 if doesn't found, 1 on success or -1 on error. */
-int wdb_metadata_find_entry(wdb_t * wdb, const char * key);
-
-/* Insert entry. Returns 0 on success or -1 on error. */
-int wdb_metadata_insert_entry (wdb_t * wdb, const char *key, const char *value);
-
-/* Update entries. Returns 0 on success or -1 on error. */
-int wdb_metadata_update_entry (wdb_t * wdb, const char *key, const char *value);
-
-/* Insert metadata for minor and major version. Returns 0 on success or -1 on error. */
-int wdb_metadata_fill_version(sqlite3 *db);
-
-/* Get value data in output variable. Returns 0 if doesn't found, 1 on success or -1 on error. */
-int wdb_metadata_get_entry (wdb_t * wdb, const char *key, char *output);
-
-/* Update field date for specific fim_entry. */
-int wdb_fim_update_date_entry(wdb_t * wdb, const char *path);
-
-/* Clear entries prior to the first scan. */
-int wdb_fim_clean_old_entries(wdb_t * wdb);
-
-/* Prepare SQL query with availability waiting */
-int wdb_prepare(sqlite3 *db, const char *zSql, int nByte, sqlite3_stmt **stmt, const char **pzTail);
-
-/* Execute statement with availability waiting */
-int wdb_step(sqlite3_stmt *stmt);
-
-/* Begin transaction */
-int wdb_begin(sqlite3 *db);
-int wdb_begin2(wdb_t * wdb);
-
-/* Commit transaction */
-int wdb_commit(sqlite3 *db);
-int wdb_commit2(wdb_t * wdb);
-
-/* Create global database */
-int wdb_create_global(const char *path);
-
-/* Create profile database */
-int wdb_create_profile(const char *path);
-
-/* Create new database file from SQL script */
-int wdb_create_file(const char *path, const char *source);
+ * @brief Update agent's labels.
+ * 
+ * @param[in] id Id of the agent for whom the labels must be updated.
+ * @param[in] labels String with the key-values separated by EOL.
+ * @return OS_SUCCESS on success or OS_INVALID on failure.
+ */
+int wdb_set_agent_labels(int id, const char *labels);
 
 /**
  * @brief Returns an array containing the ID of every agent (except 0), ended with -1.
@@ -746,8 +519,220 @@
  */
 int* wdb_get_agents_by_keepalive(const char* condition, int keepalive);
 
-/* Fill belongs table on start */
+/**
+ * @brief Find agent id by name and address.
+ * 
+ * @param[in] name Name of the agent.
+ * @param[in] ip IP address of the agent.
+ * @return Returns id if success. OS_INVALID on error.
+ */
+int wdb_find_agent(const char *name, const char *ip);
+
+/**
+ * @brief Returns a JSON with all the agent's information.
+ * 
+ * @param[in] id Id of the agent for whom the information is requested.
+ * @return JSON* with the information on success or NULL on failure.
+ */
+cJSON* wdb_get_agent_info(int id);
+
+/**
+ * @brief Returns a JSON with all the agent's labels.
+ * 
+ * @param[in] id Id of the agent for whom the labels are requested.
+ * @return JSON* with the labels on success or NULL on failure.
+ */
+cJSON* wdb_get_agent_labels(int id);
+
+/**
+ * @brief Get name from agent table in global.db by using its ID.
+ * 
+ * @param[in] id Id of the agent that the name must be selected.
+ * @return A string with the agent name on success or NULL on failure.
+ */
+char* wdb_get_agent_name(int id);
+
+/**
+ * @brief Get group from agent table in global.db by using its ID.
+ * 
+ * @param[in] id Id of the agent that the name must be selected.
+ * @return A string with the agent group on success or NULL on failure.
+ */
+char* wdb_get_agent_group(int id);
+
+/**
+ * @brief Get agent updating status.
+ * 
+ * @param[in] id_agent ID of the agent.
+ * @return Returns the WDB_AGENT_* status if success. OS_INVALID on error.
+ */
+int wdb_get_agent_status(int id_agent);
+
+/**
+ * @brief Function to get the agent last keepalive.
+ * 
+ * @param [in] name String with the name of the agent.
+ * @param [in] ip String with the ip of the agent.
+ * @return Returns this value, 0 on NULL or OS_INVALID on error.
+ */
+time_t wdb_get_agent_keepalive (const char *name, const char *ip);
+
+/**
+ * @brief Get the file offset either for syscheck as well as registry.
+ * 
+ * @param[in] id ID of the agent.
+ * @param[in] type An enumerator indicating the offset type. WDB_SYSCHECK or WDB_SYSCHECK_REGISTRY.
+ * @return Returns the offset if success. OS_INVALID on error.
+ */
+long wdb_get_agent_offset(int id, int type);
+
+/**
+ * @brief Find group by name.
+ * 
+ * @param[in] name The group name.
+ * @return Returns id if success or OS_INVALID on failure.
+ */
+int wdb_find_group(const char *name);
+
+/**
+ * @brief Update groups table.
+ * 
+ * @param[in] name The groups directory.
+ * @return Returns OS_SUCCESS if success or OS_INVALID on failure.
+ */
+int wdb_update_groups(const char *dirname);
+
+/**
+ * @brief Delete an agent from agent table in global.db by using its ID.
+ * 
+ * @param[in] id Id of the agent to be deleted.
+ * @return OS_SUCCESS on success or OS_INVALID on failure.
+ */
+int wdb_remove_agent(int id);
+
+/**
+ * @brief Delete group.
+ * 
+ * @param[in] name The group name.
+ * @return Returns OS_SUCCESS on success or OS_INVALID on failure.
+ */
+int wdb_remove_group_db(const char *name);
+
+/**
+ * @brief Delete an agent from belongs table in global.db by using its ID.
+ * 
+ * @param[in] id Id of the agent to be deleted.
+ * @return Returns OS_SUCCESS on success or OS_INVALID on failure.
+ */
+int wdb_delete_agent_belongs(int id);
+
+/**
+ * @brief Delete group from belongs table.
+ * 
+ * @param[in] name The group name.
+ * @return Returns OS_SUCCESS on success or OS_INVALID on failure.
+ */
+int wdb_remove_group_from_belongs_db(const char *name);
+
+/**
+ * @brief Create database for agent from profile.
+ * 
+ * @param[in] id Id of the agent.
+ * @param[in] name Name of the agent.
+ * @return OS_SUCCESS on success or OS_INVALID on failure.
+ */
+int wdb_create_agent_db(int id, const char *name);
+
+/**
+ * @brief Create database for agent from profile.
+ * 
+ * @param[in] agent_id Id of the agent.
+ * @return OS_SUCCESS on success or OS_INVALID on failure.
+ */
+int wdb_create_agent_db2(const char * agent_id);
+
+/**
+ * @brief Remove an agent's database.
+ * 
+ * @param[in] id Id of the agent for whom its database must be deleted.
+ * @param[in] name Name of the agent for whom its database must be deleted.
+ * @return OS_SUCCESS on success or OS_INVALID on failure.
+ */
+int wdb_remove_agent_db(int id, const char * name);
+
+/**
+ * @brief Update agent multi group.
+ * 
+ * @param[in] id The agent id.
+ * @param[in] group The group name.
+ * @return Returns OS_SUCCESS on success or OS_INVALID on failure.
+ */
+int wdb_update_agent_multi_group(int id, char *group);
+
+/**
+ * @brief Fill belongs table on start.
+ * 
+ * @return Returns OS_SUCCESS.
+ */
 int wdb_agent_belongs_first_time();
+
+/**
+ * @brief Get the agent first registration date.
+ * 
+ * @param[in] agent_id The agent ID.
+ * @return Returns the agent first registration date.
+ */
+time_t get_agent_date_added(int agent_id);
+
+/* Remove agents databases from id's list. */
+cJSON *wdb_remove_multiple_agents(char *agent_list);
+
+/* Insert or update metadata entries. Returns 0 on success or -1 on error. */
+int wdb_fim_fill_metadata(wdb_t * wdb, char *data);
+
+/* Find metadata entries. Returns 0 if doesn't found, 1 on success or -1 on error. */
+int wdb_metadata_find_entry(wdb_t * wdb, const char * key);
+
+/* Insert entry. Returns 0 on success or -1 on error. */
+int wdb_metadata_insert_entry (wdb_t * wdb, const char *key, const char *value);
+
+/* Update entries. Returns 0 on success or -1 on error. */
+int wdb_metadata_update_entry (wdb_t * wdb, const char *key, const char *value);
+
+/* Insert metadata for minor and major version. Returns 0 on success or -1 on error. */
+int wdb_metadata_fill_version(sqlite3 *db);
+
+/* Get value data in output variable. Returns 0 if doesn't found, 1 on success or -1 on error. */
+int wdb_metadata_get_entry (wdb_t * wdb, const char *key, char *output);
+
+/* Update field date for specific fim_entry. */
+int wdb_fim_update_date_entry(wdb_t * wdb, const char *path);
+
+/* Clear entries prior to the first scan. */
+int wdb_fim_clean_old_entries(wdb_t * wdb);
+
+/* Prepare SQL query with availability waiting */
+int wdb_prepare(sqlite3 *db, const char *zSql, int nByte, sqlite3_stmt **stmt, const char **pzTail);
+
+/* Execute statement with availability waiting */
+int wdb_step(sqlite3_stmt *stmt);
+
+/* Begin transaction */
+int wdb_begin(sqlite3 *db);
+int wdb_begin2(wdb_t * wdb);
+
+/* Commit transaction */
+int wdb_commit(sqlite3 *db);
+int wdb_commit2(wdb_t * wdb);
+
+/* Create global database */
+int wdb_create_global(const char *path);
+
+/* Create profile database */
+int wdb_create_profile(const char *path);
+
+/* Create new database file from SQL script */
+int wdb_create_file(const char *path, const char *source);
 
 /* Delete FIM events of an agent. Returns number of affected rows on success or -1 on error. */
 int wdb_delete_fim(int id);
@@ -1252,9 +1237,6 @@
 
 /* Create backup for agent. Returns 0 on success or -1 on error. */
 int wdb_create_backup(const char * agent_id, int version);
-
-/* Gets the agent last keepalive. Returns this value, 0 on NULL or OS_INVALID on error */
-time_t wdb_get_agent_keepalive (const char *name, const char *ip);
 
 /**
  * @brief Query the checksum of a data range
