/*
 * Wazuh SQLite integration
 * Copyright (C) 2015-2019, Wazuh Inc.
 * June 06, 2016.
 *
 * This program is free software; you can redistribute it
 * and/or modify it under the terms of the GNU General Public
 * License (version 2) as published by the FSF - Free Software
 * Foundation.
 */

#ifndef WDB_H
#define WDB_H

#include <shared.h>
#include <pthread.h>
#include "external/sqlite/sqlite3.h"
#include "syscheck_op.h"
#include "rootcheck_op.h"

#define WDB_AGENT_EMPTY 0
#define WDB_AGENT_PENDING 1
#define WDB_AGENT_UPDATED 2

#define WDB_FILE_TYPE_FILE 0
#define WDB_FILE_TYPE_REGISTRY 1

#define WDB_FIM_NOT_FOUND 0
#define WDB_FIM_ADDED 1
#define WDB_FIM_MODIFIED 2
#define WDB_FIM_READDED 3
#define WDB_FIM_DELETED 4

#define WDB_SYSCHECK 0
#define WDB_SYSCHECK_REGISTRY 1
#define WDB_ROOTCHECK 2
#define WDB_AGENTINFO 3
#define WDB_GROUPS 4
#define WDB_SHARED_GROUPS 5
#define WDB_NETADDR_IPV4 0

#define WDB_MULTI_GROUP_DELIM '-'

#define WDB_RESPONSE_BEGIN_SIZE 16

#define WDB_DATABASE_LOGTAG ARGV0 ":wdb_agent"

typedef enum wdb_stmt {
    WDB_STMT_FIM_LOAD,
    WDB_STMT_FIM_FIND_ENTRY,
    WDB_STMT_FIM_INSERT_ENTRY,
    WDB_STMT_FIM_UPDATE_ENTRY,
    WDB_STMT_FIM_DELETE,
    WDB_STMT_FIM_UPDATE_DATE,
    WDB_STMT_FIM_FIND_DATE_ENTRIES,
    WDB_STMT_OSINFO_INSERT,
    WDB_STMT_OSINFO_DEL,
    WDB_STMT_PROGRAM_INSERT,
    WDB_STMT_PROGRAM_DEL,
    WDB_STMT_PROGRAM_UPD,
    WDB_STMT_HWINFO_INSERT,
    WDB_STMT_HOTFIX_INSERT,
    WDB_STMT_HWINFO_DEL,
    WDB_STMT_HOTFIX_DEL,
    WDB_STMT_PORT_INSERT,
    WDB_STMT_PORT_DEL,
    WDB_STMT_PROC_INSERT,
    WDB_STMT_PROC_DEL,
    WDB_STMT_NETINFO_INSERT,
    WDB_STMT_PROTO_INSERT,
    WDB_STMT_ADDR_INSERT,
    WDB_STMT_NETINFO_DEL,
    WDB_STMT_PROTO_DEL,
    WDB_STMT_ADDR_DEL,
    WDB_STMT_CISCAT_INSERT,
    WDB_STMT_CISCAT_DEL,
    WDB_STMT_SCAN_INFO_FIND,
    WDB_STMT_SCAN_INFO_INSERT,
    WDB_STMT_SCAN_INFO_UPDATEFS,
    WDB_STMT_SCAN_INFO_UPDATEFE,
    WDB_STMT_SCAN_INFO_UPDATESS,
    WDB_STMT_SCAN_INFO_UPDATEES,
    WDB_STMT_SCAN_INFO_UPDATE1C,
    WDB_STMT_SCAN_INFO_UPDATE2C,
    WDB_STMT_SCAN_INFO_UPDATE3C,
    WDB_STMT_SCAN_INFO_GETFS,
    WDB_STMT_SCAN_INFO_GETFE,
    WDB_STMT_SCAN_INFO_GETSS,
    WDB_STMT_SCAN_INFO_GETES,
    WDB_STMT_SCAN_INFO_GET1C,
    WDB_STMT_SCAN_INFO_GET2C,
    WDB_STMT_SCAN_INFO_GET3C,
    WDB_STMT_SCA_FIND,
    WDB_STMT_SCA_UPDATE,
    WDB_STMT_SCA_INSERT,
    WDB_STMT_SCA_SCAN_INFO_INSERT,
    WDB_STMT_SCA_SCAN_INFO_UPDATE,
    WDB_STMT_SCA_INSERT_COMPLIANCE,
    WDB_STMT_SCA_INSERT_RULES,
    WDB_STMT_SCA_FIND_SCAN,
    WDB_STMT_SCA_SCAN_INFO_UPDATE_START,
    WDB_STMT_SCA_POLICY_FIND,
    WDB_STMT_SCA_POLICY_SHA256,
    WDB_STMT_SCA_POLICY_INSERT,
    WDB_STMT_SCA_CHECK_GET_ALL_RESULTS,
    WDB_STMT_SCA_POLICY_GET_ALL,
    WDB_STMT_SCA_POLICY_DELETE,
    WDB_STMT_SCA_CHECK_DELETE,
    WDB_STMT_SCA_SCAN_INFO_DELETE,
    WDB_STMT_SCA_CHECK_COMPLIANCE_DELETE,
    WDB_STMT_SCA_CHECK_RULES_DELETE,
    WDB_STMT_SCA_CHECK_FIND,
    WDB_STMT_SCA_CHECK_DELETE_DISTINCT,
    WDB_STMT_SIZE
} wdb_stmt;

typedef struct wdb_t {
    sqlite3 * db;
    sqlite3_stmt * stmt[WDB_STMT_SIZE];
    char * agent_id;
    unsigned int refcount;
    unsigned int transaction:1;
    time_t last;
    pthread_mutex_t mutex;
    struct wdb_t * next;
} wdb_t;

typedef struct wdb_config {
    int worker_pool_size;
    int commit_time;
    int open_db_limit;
    int rlimit_nofile;
    int log_level;
    int thread_stack_size;
} wdb_config;

/* Global SQLite database */
extern sqlite3 *wdb_global;

extern char *schema_global_sql;
extern char *schema_agents_sql;
extern char *schema_upgrade_v1_sql;
extern char *schema_upgrade_v2_sql;
extern char *schema_upgrade_v3_sql;

extern wdb_config config;
extern pthread_mutex_t pool_mutex;
extern wdb_t * db_pool;
extern int db_pool_size;
extern OSHash * open_dbs;

/* Open global database. Returns 0 on success or -1 on failure. */
int wdb_open_global();

/* Close global database */
void wdb_close_global();

/* Open database for agent */
sqlite3* wdb_open_agent(int id_agent, const char *name);

// Open database for agent and store in DB pool. It returns a locked database or NULL
wdb_t * wdb_open_agent2(int agent_id);

/* Get the file offset. Returns -1 on error or NULL. */
long wdb_get_agent_offset(int id_agent, int type);

/* Set the file offset. Returns number of affected rows, or -1 on failure. */
int wdb_set_agent_offset(int id_agent, int type, long offset);

/* Set agent updating status. Returns WDB_AGENT_*, or -1 on error. */
int wdb_get_agent_status(int id_agent);

/* Set agent updating status. Returns number of affected rows, or -1 on error. */
int wdb_set_agent_status(int id_agent, int status);

/* Get agent name from location string */
char* wdb_agent_loc2name(const char *location);

/* Find file: returns ID, or 0 if it doesn't exists, or -1 on error. */
int wdb_find_file(sqlite3 *db, const char *path, int type);

/* Find file, Returns ID, or -1 on error. */
int wdb_insert_file(sqlite3 *db, const char *path, int type);

/* Get last event from file: returns WDB_FIM_*, or -1 on error. */
int wdb_get_last_fim(sqlite3 *db, const char *path, int type);

/* Insert FIM entry. Returns ID, or -1 on error. */
int wdb_insert_fim(sqlite3 *db, int type, long timestamp, const char *f_name, const char *event, const sk_sum_t *sum);

int wdb_syscheck_load(wdb_t * wdb, const char * file, char * output, size_t size);

int wdb_syscheck_save(wdb_t * wdb, int ftype, char * checksum, const char * file);

// Find file entry: returns 1 if found, 0 if not, or -1 on error.
int wdb_fim_find_entry(wdb_t * wdb, const char * path);

int wdb_fim_insert_entry(wdb_t * wdb, const char * file, int ftype, const sk_sum_t * sum);

int wdb_fim_update_entry(wdb_t * wdb, const char * file, const sk_sum_t * sum);

int wdb_fim_delete(wdb_t * wdb, const char * file);

/* Insert configuration assessment entry. Returns ID on success or -1 on error. */
int wdb_insert_pm(sqlite3 *db, const rk_event_t *event);

/* Update configuration assessment last date. Returns number of affected rows on success or -1 on error. */
int wdb_update_pm(sqlite3 *db, const rk_event_t *event);

/* Look for a configuration assessment entry in Wazuh DB. Returns 1 if found, 0 if not, or -1 on error. (new) */
int wdb_sca_find(wdb_t * wdb, int pm_id, char * output);

/* Update a configuration assessment entry. Returns ID on success or -1 on error (new) */
int wdb_sca_update(wdb_t * wdb, char * result, int id,int scan_id, char * status, char * reason);

/* Insert configuration assessment entry. Returns ID on success or -1 on error (new) */
int wdb_sca_save(wdb_t *wdb, int id, int scan_id, char *title, char *description, char *rationale,
        char *remediation, char *condition, char *file, char *directory, char *process, char *registry,
        char *reference, char *result, char *policy_id, char *command, char *status, char *reason);

/* Insert scan info configuration assessment entry. Returns ID on success or -1 on error (new) */
int wdb_sca_scan_info_save(wdb_t * wdb, int start_scan, int end_scan, int scan_id,char * policy_id,int pass,int fail,int invalid, int total_checks,int score,char * hash);

/* Update scan info configuration assessment entry. Returns number of affected rows or -1 on error.  */
int wdb_sca_scan_info_update(wdb_t * wdb, char * module, int end_scan);

/* Insert global configuration assessment compliance entry. Returns number of affected rows or -1 on error.  */
int wdb_sca_compliance_save(wdb_t * wdb, int id_check, char *key, char *value);

/* Insert the rules of the policy checks,. Returns number of affected rows or -1 on error.  */
int wdb_sca_rules_save(wdb_t * wdb, int id_check, char *type, char *rule);

/* Look for a scan configuration assessment entry in Wazuh DB. Returns 1 if found, 0 if not, or -1 on error. (new) */
int wdb_sca_scan_find(wdb_t * wdb, char *policy_id, char * output);

/* Update scan info configuration assessment entry. Returns number of affected rows or -1 on error.  */
int wdb_sca_scan_info_update_start(wdb_t * wdb, char * policy_id, int start_scan,int end_scan,int scan_id,int pass,int fail,int invalid,int total_checks,int score,char * hash);

/* Look for a scan policy entry in Wazuh DB. Returns 1 if found, 0 if not, or -1 on error. (new) */
int wdb_sca_policy_find(wdb_t * wdb, char *id, char * output);

/* Gets the result of all checks in Wazuh DB. Returns 1 if found, 0 if not, or -1 on error. (new) */
int wdb_sca_checks_get_result(wdb_t * wdb, char * policy_id, char * output);

/* Insert policy entry. Returns number of affected rows or -1 on error.  */
int wdb_sca_policy_info_save(wdb_t * wdb,char *name,char * file,char * id,char * description,char *references, char *hash_file);

/* Gets the result of all policies in Wazuh DB. Returns 1 if found, 0 if not, or -1 on error. (new) */
int wdb_sca_policy_get_id(wdb_t * wdb, char * output);

/* Delete a configuration assessment policy. Returns 0 on success or -1 on error (new) */
int wdb_sca_policy_delete(wdb_t * wdb,char * policy_id);

/* Delete a configuration assessment check. Returns 0 on success or -1 on error (new) */
int wdb_sca_check_delete(wdb_t * wdb,char * policy_id);

/* Delete a configuration assessment policy. Returns 0 on success or -1 on error (new) */
int wdb_sca_scan_info_delete(wdb_t * wdb,char * policy_id);

/* Delete a configuration assessment check compliances. Returns 0 on success or -1 on error (new) */
int wdb_sca_check_compliances_delete(wdb_t * wdb);

/* Delete a configuration assessment check rules. Returns 0 on success or -1 on error (new) */
int wdb_sca_check_rules_delete(wdb_t * wdb);

/* Delete distinct configuration assessment check. Returns 0 on success or -1 on error (new) */
int wdb_sca_check_delete_distinct(wdb_t * wdb,char * policy_id,int scan_id);

/* Gets the policy SHA256. Returns 1 if found, 0 if not or -1 on error */
int wdb_sca_policy_sha256(wdb_t * wdb, char *id, char * output);

/* Insert agent. It opens and closes the DB. Returns 0 on success or -1 on error. */
int wdb_insert_agent(int id, const char *name, const char *ip, const char *register_ip, const char *key, const char *group, int keep_date);

/* Update agent name. It doesn't rename agent DB file. It opens and closes the DB. Returns 0 on success or -1 on error. */
int wdb_update_agent_name(int id, const char *name);

/* Update agent version. It opens and closes the DB. Returns number of affected rows or -1 on error. */
int wdb_update_agent_version(int id, const char *os_name, const char *os_version, const char *os_major, const char *os_minor, const char *os_codename, const char *os_platform, const char *os_build, const char *os_uname, const char *os_arch, const char *version, const char *config_sum, const char *merged_sum, const char *manager_host, const char *node_name, const char *agent_ip);

/* Update agent's last keepalive. It opens and closes the DB. Returns number of affected rows or -1 on error. */
int wdb_update_agent_keepalive(int id, long keepalive);

/* Update agent group. It opens and closes the DB. Returns 0 on success or -1 on error. */
int wdb_update_agent_group(int id,char *group);

/* Update agent multi group. It opens and closes the DB. Returns number of affected rows or -1 on error. */
int wdb_update_agent_multi_group(int id, char *group);

/* Update groups table. It opens and closes the DB. Returns number of affected rows or -1 on error. */
int wdb_update_groups(const char *dirname);

/* Delete agent. It opens and closes the DB. Returns 0 on success or -1 on error. */
int wdb_remove_agent(int id);

/* Remove agents databases from id's list. */
cJSON *wdb_remove_multiple_agents(char *agent_list);

/* Delete group. It opens and closes the DB. Returns 0 on success or -1 on error. */
int wdb_remove_group_db(const char *name);

/* Get name from agent. The string must be freed after using. Returns NULL on error. */
char* wdb_agent_name(int id);

/* Get group from agent. The string must be freed after using. Returns NULL on error. */
char* wdb_agent_group(int id);

/* Create database for agent from profile. Returns 0 on success or -1 on error. */
int wdb_create_agent_db(int id, const char *name);

int wdb_create_agent_db2(const char * agent_id);

/* Initialize table metadata Returns 0 on success or -1 on error. */
int wdb_metadata_initialize (wdb_t *wdb);

/* Insert or update metadata entries. Returns 0 on success or -1 on error. */
int wdb_fim_fill_metadata(wdb_t * wdb, char *data);

/* Find metadata entries. Returns 0 if doesn't found, 1 on success or -1 on error. */
int wdb_metadata_find_entry(wdb_t * wdb, const char * key);

/* Insert entry. Returns 0 on success or -1 on error. */
int wdb_metadata_insert_entry (wdb_t * wdb, const char *key, const char *value);

/* Update entries. Returns 0 on success or -1 on error. */
int wdb_metadata_update_entry (wdb_t * wdb, const char *key, const char *value);

/* Insert metadata for minor and major version. Returns 0 on success or -1 on error. */
int wdb_metadata_fill_version(sqlite3 *db);

/* Get value data in output variable. Returns 0 if doesn't found, 1 on success or -1 on error. */
int wdb_metadata_get_entry (wdb_t * wdb, const char *key, char *output);

/* Update field date for specific fim_entry. */
int wdb_fim_update_date_entry(wdb_t * wdb, const char *path);

/* Clear entries prior to the first scan. */
int wdb_fim_clean_old_entries(wdb_t * wdb);

/* Create database for agent from profile. Returns 0 on success or -1 on error. */
int wdb_remove_agent_db(int id, const char * name);

/* Prepare SQL query with availability waiting */
int wdb_prepare(sqlite3 *db, const char *zSql, int nByte, sqlite3_stmt **stmt, const char **pzTail);

/* Execute statement with availability waiting */
int wdb_step(sqlite3_stmt *stmt);

/* Begin transaction */
int wdb_begin(sqlite3 *db);
int wdb_begin2(wdb_t * wdb);

/* Commit transaction */
int wdb_commit(sqlite3 *db);
int wdb_commit2(wdb_t * wdb);

/* Create global database */
int wdb_create_global(const char *path);

/* Create profile database */
int wdb_create_profile(const char *path);

/* Create new database file from SQL script */
int wdb_create_file(const char *path, const char *source);

/* Get an array containing the ID of every agent (except 0), ended with -1 */
int* wdb_get_all_agents();

/* Fill belongs table on start */
int wdb_agent_belongs_first_time();

/* Get the agent first registration date */
time_t get_agent_date_added(int agent_id);

/* Find agent by name and address. Returns id if success, -1 on failure or -2 if it has not been found. */
int wdb_find_agent(const char *name, const char *ip);

/* Find group by name. Returns id if success or -1 on failure. */
int wdb_find_group(const char *name);

/* Insert a new group. Returns id if success or -1 on failure. */
int wdb_insert_group(const char *name);

/* Delete agent belongs table. It opens and closes the DB. Returns number of affected rows or -1 on error. */
int wdb_delete_agent_belongs(int id_agent);

/* Update agent belongs table. It opens and closes the DB. Returns number of affected rows or -1 on error. */
int wdb_update_agent_belongs(int id_group, int id_agent);

/* Delete FIM events of an agent. Returns number of affected rows on success or -1 on error. */
int wdb_delete_fim(int id);

/* Delete FIM events of all agents. */
void wdb_delete_fim_all();

/* Delete PM events of an agent. Returns number of affected rows on success or -1 on error. */
int wdb_delete_pm(int id);

/* Delete PM events of all agents */
void wdb_delete_pm_all();

/* Rebuild database. Returns 0 on success or -1 on error. */
int wdb_vacuum(sqlite3 *db);

/* Insert key-value pair into info table */
int wdb_insert_info(const char *key, const char *value);

// Insert network info tuple. Return 0 on success or -1 on error.
int wdb_netinfo_insert(wdb_t * wdb, const char * scan_id, const char * scan_time, const char * name, const char * adapter, const char * type, const char * state, int mtu, const char * mac, long tx_packets, long rx_packets, long tx_bytes, long rx_bytes, long tx_errors, long rx_errors, long tx_dropped, long rx_dropped);

// Save Network info into DB.
int wdb_netinfo_save(wdb_t * wdb, const char * scan_id, const char * scan_time, const char * name, const char * adapter, const char * type, const char * state, int mtu, const char * mac, long tx_packets, long rx_packets, long tx_bytes, long rx_bytes, long tx_errors, long rx_errors, long tx_dropped, long rx_dropped);

// Delete Network info from DB.
int wdb_netinfo_delete(wdb_t * wdb, const char * scan_id);

// Delete Hotfix info from DB.
int wdb_hotfix_delete(wdb_t * wdb, const char * scan_id);

// Insert IPv4/IPv6 protocol info tuple. Return 0 on success or -1 on error.
int wdb_netproto_insert(wdb_t * wdb, const char * scan_id, const char * iface,  int type, const char * gateway, const char * dhcp, int metric);

// Save IPv4/IPv6 protocol info into DB.
int wdb_netproto_save(wdb_t * wdb, const char * scan_id, const char * iface,  int type, const char * gateway, const char * dhcp, int metric);

// Insert IPv4/IPv6 address info tuple. Return 0 on success or -1 on error.
int wdb_netaddr_insert(wdb_t * wdb, const char * scan_id, const char * iface, int proto, const char * address, const char * netmask, const char * broadcast);

// Save IPv4/IPv6 address info into DB.
int wdb_netaddr_save(wdb_t * wdb, const char * scan_id, const char * iface, int proto, const char * address, const char * netmask, const char * broadcast);

// Insert OS info tuple. Return 0 on success or -1 on error.
int wdb_osinfo_insert(wdb_t * wdb, const char * scan_id, const char * scan_time, const char * hostname, const char * architecture, const char * os_name, const char * os_version, const char * os_codename, const char * os_major, const char * os_minor, const char * os_build, const char * os_platform, const char * sysname, const char * release, const char * version, const char * os_release);

// Save OS info into DB.
int wdb_osinfo_save(wdb_t * wdb, const char * scan_id, const char * scan_time, const char * hostname, const char * architecture, const char * os_name, const char * os_version, const char * os_codename, const char * os_major, const char * os_minor, const char * os_build, const char * os_platform, const char * sysname, const char * release, const char * version, const char * os_release);

// Insert HW info tuple. Return 0 on success or -1 on error.
int wdb_hardware_insert(wdb_t * wdb, const char * scan_id, const char * scan_time, const char * serial, const char * cpu_name, int cpu_cores, const char * cpu_mhz, uint64_t ram_total, uint64_t ram_free, int ram_usage);

// Save HW info into DB.
int wdb_hardware_save(wdb_t * wdb, const char * scan_id, const char * scan_time, const char * serial, const char * cpu_name, int cpu_cores, const char * cpu_mhz, uint64_t ram_total, uint64_t ram_free, int ram_usage);

// Insert package info tuple. Return 0 on success or -1 on error.
int wdb_package_insert(wdb_t * wdb, const char * scan_id, const char * scan_time, const char * format, const char * name, const char * priority, const char * section, long size, const char * vendor, const char * install_time, const char * version, const char * architecture, const char * multiarch, const char * source, const char * description, const char * location, const char triaged);

// Save Packages info into DB.
int wdb_package_save(wdb_t * wdb, const char * scan_id, const char * scan_time, const char * format, const char * name, const char * priority, const char * section, long size, const char * vendor, const char * install_time, const char * version, const char * architecture, const char * multiarch, const char * source, const char * description, const char * location);

// Insert hotfix info tuple. Return 0 on success or -1 on error.
int wdb_hotfix_insert(wdb_t * wdb, const char * scan_id, const char * scan_time, const char *hotfix);

// Save Hotfixes info into DB.
int wdb_hotfix_save(wdb_t * wdb, const char * scan_id, const char * scan_time, const char *hotfix);

// Update the new Package info with the previous scan.
int wdb_package_update(wdb_t * wdb, const char * scan_id);

// Delete Packages info about previous scan from DB.
int wdb_package_delete(wdb_t * wdb, const char * scan_id);

// Insert process info tuple. Return 0 on success or -1 on error.
int wdb_process_insert(wdb_t * wdb, const char * scan_id, const char * scan_time, int pid, const char * name, const char * state, int ppid, int utime, int stime, const char * cmd, const char * argvs, const char * euser, const char * ruser, const char * suser, const char * egroup, const char * rgroup, const char * sgroup, const char * fgroup, int priority, int nice, int size, int vm_size, int resident, int share, int start_time, int pgrp, int session, int nlwp, int tgid, int tty, int processor);

// Save Process info into DB.
int wdb_process_save(wdb_t * wdb, const char * scan_id, const char * scan_time, int pid, const char * name, const char * state, int ppid, int utime, int stime, const char * cmd, const char * argvs, const char * euser, const char * ruser, const char * suser, const char * egroup, const char * rgroup, const char * sgroup, const char * fgroup, int priority, int nice, int size, int vm_size, int resident, int share, int start_time, int pgrp, int session, int nlwp, int tgid, int tty, int processor);

// Delete Process info about previous scan from DB.
int wdb_process_delete(wdb_t * wdb, const char * scan_id);

// Insert port info tuple. Return 0 on success or -1 on error.
int wdb_port_insert(wdb_t * wdb, const char * scan_id, const char * scan_time, const char * protocol, const char * local_ip, int local_port, const char * remote_ip, int remote_port, int tx_queue, int rx_queue, int inode, const char * state, int pid, const char * process);

// Save port info into DB.
int wdb_port_save(wdb_t * wdb, const char * scan_id, const char * scan_time, const char * protocol, const char * local_ip, int local_port, const char * remote_ip, int remote_port, int tx_queue, int rx_queue, int inode, const char * state, int pid, const char * process);

// Delete port info about previous scan from DB.
int wdb_port_delete(wdb_t * wdb, const char * scan_id);

// Save CIS-CAT scan results.
int wdb_ciscat_save(wdb_t * wdb, const char * scan_id, const char * scan_time, const char * benchmark, const char * profile, int pass, int fail, int error, int notchecked, int unknown, int score);

// Insert CIS-CAT results tuple. Return 0 on success or -1 on error.
int wdb_ciscat_insert(wdb_t * wdb, const char * scan_id, const char * scan_time, const char * benchmark, const char * profile, int pass, int fail, int error, int notchecked, int unknown, int score);

// Delete old information from the 'ciscat_results' table
int wdb_ciscat_del(wdb_t * wdb, const char * scan_id);

wdb_t * wdb_init(sqlite3 * db, const char * agent_id);

void wdb_destroy(wdb_t * wdb);

void wdb_pool_append(wdb_t * wdb);

void wdb_pool_remove(wdb_t * wdb);

void wdb_close_all();

void wdb_commit_old();

void wdb_close_old();

int wdb_remove_database(const char * agent_id);

cJSON * wdb_exec(sqlite3 * db, const char * sql);

// Execute SQL script into an database
int wdb_sql_exec(wdb_t *wdb, const char *sql_exec);

int wdb_close(wdb_t * wdb, bool commit);

void wdb_leave(wdb_t * wdb);

wdb_t * wdb_pool_find_prev(wdb_t * wdb);

int wdb_stmt_cache(wdb_t * wdb, int index);

int wdb_parse(char * input, char * output);

int wdb_parse_syscheck(wdb_t * wdb, char * input, char * output);

int wdb_parse_netinfo(wdb_t * wdb, char * input, char * output);

int wdb_parse_netproto(wdb_t * wdb, char * input, char * output);

int wdb_parse_netaddr(wdb_t * wdb, char * input, char * output);

int wdb_parse_osinfo(wdb_t * wdb, char * input, char * output);

int wdb_parse_hardware(wdb_t * wdb, char * input, char * output);

int wdb_parse_packages(wdb_t * wdb, char * input, char * output);

int wdb_parse_hotfixes(wdb_t * wdb, char * input, char * output);

int wdb_parse_ports(wdb_t * wdb, char * input, char * output);

int wdb_parse_processes(wdb_t * wdb, char * input, char * output);

int wdb_parse_ciscat(wdb_t * wdb, char * input, char * output);

int wdb_parse_sca(wdb_t * wdb, char * input, char * output);

// Functions to manage scan_info table, this table contains the timestamp of every scan of syscheck ¿and syscollector?

int wdb_scan_info_init (wdb_t *wdb);
int wdb_scan_info_find(wdb_t * wdb, const char * module);
int wdb_scan_info_insert (wdb_t * wdb, const char *module);
int wdb_scan_info_update(wdb_t * wdb, const char *module, const char *field, long value);
int wdb_scan_info_get(wdb_t * wdb, const char *module, char *field, long *output);
int wdb_scan_info_fim_checks_control (wdb_t * wdb, const char *last_check);

// Upgrade agent database to last version
wdb_t * wdb_upgrade(wdb_t *wdb);

// Create backup and generate an emtpy DB
wdb_t * wdb_backup(wdb_t *wdb, int version);

/* Create backup for agent. Returns 0 on success or -1 on error. */
int wdb_create_backup(const char * agent_id, int version);

<<<<<<< HEAD
/* Com request thread dispatcher */
size_t wdbcom_dispatch(char * command, char ** output);
size_t wdbcom_getconfig(const char * section, char ** output);
void * wdbcom_main(__attribute__((unused)) void * arg);

cJSON *getWDBOptions(void);
=======
// Finalize a statement securely
#define wdb_finalize(x) { if (x) { sqlite3_finalize(x); x = NULL; } }
>>>>>>> a010abe3

#endif<|MERGE_RESOLUTION|>--- conflicted
+++ resolved
@@ -559,16 +559,13 @@
 /* Create backup for agent. Returns 0 on success or -1 on error. */
 int wdb_create_backup(const char * agent_id, int version);
 
-<<<<<<< HEAD
 /* Com request thread dispatcher */
 size_t wdbcom_dispatch(char * command, char ** output);
 size_t wdbcom_getconfig(const char * section, char ** output);
 void * wdbcom_main(__attribute__((unused)) void * arg);
 
 cJSON *getWDBOptions(void);
-=======
 // Finalize a statement securely
 #define wdb_finalize(x) { if (x) { sqlite3_finalize(x); x = NULL; } }
->>>>>>> a010abe3
 
 #endif