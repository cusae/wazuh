--- conflicted
+++ resolved
@@ -15,14 +15,9 @@
 #include "shared.h"
 #include "os_net.h"
 
-<<<<<<< HEAD
+/* Prototypes */
 static int OS_Bindport(char *_port, unsigned int _proto, const char *_ip);
 static int OS_Connect(char *_port, unsigned int protocol, const char *_ip);
-=======
-/* Prototypes */
-static int OS_Bindport(u_int16_t _port, unsigned int _proto, const char *_ip, int ipv6);
-static int OS_Connect(u_int16_t _port, unsigned int protocol, const char *_ip, int ipv6);
->>>>>>> 757435a6
 
 /* Unix socket -- not for windows */
 #ifndef WIN32
@@ -44,11 +39,7 @@
 #endif /* WIN32*/
 
 
-<<<<<<< HEAD
-/* OS_Bindport v 0.2, 2005/02/11
- * Bind a specific port
- * v0.2: Added REUSEADDR.
- */
+/* Bind a specific port */
 int OS_Bindport(char *_port, unsigned int _proto, const char *_ip)
 {
     int ossock = 0, s;
@@ -58,55 +49,17 @@
     memset(&hints, 0, sizeof(struct addrinfo));
     hints.ai_family = AF_INET6;    /* Allow IPv4 or IPv6 */
     hints.ai_protocol = _proto;
-    if(_proto == IPPROTO_UDP)
-    {
+    if (_proto == IPPROTO_UDP) {
         hints.ai_socktype = SOCK_DGRAM;
-    }
-    else if(_proto == IPPROTO_TCP)
-    {
+    } else if (_proto == IPPROTO_TCP) {
         hints.ai_socktype = SOCK_STREAM;
-    }
-    else
-    {
+    } else {
         return(OS_INVALID);
-=======
-/* Bind a specific port */
-static int OS_Bindport(u_int16_t _port, unsigned int _proto, const char *_ip, int ipv6)
-{
-    int ossock;
-    struct sockaddr_in server;
-
-#ifndef WIN32
-    struct sockaddr_in6 server6;
-#else
-    ipv6 = 0;
-#endif
-
-    if (_proto == IPPROTO_UDP) {
-        if ((ossock = socket(ipv6 == 1 ? PF_INET6 : PF_INET, SOCK_DGRAM, IPPROTO_UDP)) < 0) {
-            return OS_SOCKTERR;
-        }
-    } else if (_proto == IPPROTO_TCP) {
-        int flag = 1;
-        if ((ossock = socket(ipv6 == 1 ? PF_INET6 : PF_INET, SOCK_STREAM, IPPROTO_TCP)) < 0) {
-            return (int)(OS_SOCKTERR);
-        }
-
-        if (setsockopt(ossock, SOL_SOCKET, SO_REUSEADDR,
-                       (char *)&flag,  sizeof(flag)) < 0) {
-            OS_CloseSocket(ossock);
-            return (OS_SOCKTERR);
-        }
-    } else {
-        return (OS_INVALID);
->>>>>>> 757435a6
     }
     hints.ai_flags = AI_PASSIVE | AI_ADDRCONFIG | AI_V4MAPPED;
 
-<<<<<<< HEAD
     s = getaddrinfo(_ip, _port, &hints, &result);
-    if (s != 0)
-    {
+    if (s != 0) {
         verbose("getaddrinfo: %s", gai_strerror(s));
         return(OS_INVALID);
     }
@@ -116,113 +69,51 @@
               If socket(2) (or bind(2)) fails, we (close the socket
               and) try the next address. */
 
-    for (rp = result; rp != NULL; rp = rp->ai_next)
-    {
+    for (rp = result; rp != NULL; rp = rp->ai_next) {
         ossock = socket(rp->ai_family, rp->ai_socktype, rp->ai_protocol);
-        if (ossock == -1)
-        {
+        if (ossock == -1) {
             continue;
         } 
-        if(_proto == IPPROTO_TCP)
-        {
+        if (_proto == IPPROTO_TCP) {
             int flag = 1;
-            if(setsockopt(ossock, SOL_SOCKET, SO_REUSEADDR,
-                          (char *)&flag, sizeof(flag)) < 0)
-            {
+            if (setsockopt(ossock, SOL_SOCKET, SO_REUSEADDR,
+                          (char *)&flag, sizeof(flag)) < 0) {
                 OS_CloseSocket(ossock);
                 return(OS_SOCKTERR);
             }
         } 
-        if(bind(ossock, rp->ai_addr, rp->ai_addrlen) == 0)
-        {
+        if (bind(ossock, rp->ai_addr, rp->ai_addrlen) == 0) {
             break;                  /* Success */
-=======
-    if (ipv6) {
-#ifndef WIN32
-        memset(&server6, 0, sizeof(server6));
-        server6.sin6_family = AF_INET6;
-        server6.sin6_port = htons( _port );
-        server6.sin6_addr = in6addr_any;
-
-        if (bind(ossock, (struct sockaddr *) &server6, sizeof(server6)) < 0) {
+        }
+    }
+    if (rp == NULL) {               /* No address succeeded */
+        OS_CloseSocket(ossock);
+        return (OS_SOCKTERR);
+    }
+
+    freeaddrinfo(result);           /* No longer needed */
+
+    if (_proto == IPPROTO_TCP) {
+        if (listen(ossock, 32) < 0) {
             OS_CloseSocket(ossock);
             return (OS_SOCKTERR);
         }
-#endif
-    } else {
-        memset(&server, 0, sizeof(server));
-        server.sin_family = AF_INET;
-        server.sin_port = htons( _port );
-
-        if ((_ip == NULL) || (_ip[0] == '\0')) {
-            server.sin_addr.s_addr = htonl(INADDR_ANY);
-        } else {
-            server.sin_addr.s_addr = inet_addr(_ip);
-        }
-
-        if (bind(ossock, (struct sockaddr *) &server, sizeof(server)) < 0) {
-            OS_CloseSocket(ossock);
-            return (OS_SOCKTERR);
->>>>>>> 757435a6
-        }
-    }
-    if (rp == NULL)
-    {               /* No address succeeded */
-        OS_CloseSocket(ossock);
-        return(OS_SOCKTERR);
-    }
-
-<<<<<<< HEAD
-    freeaddrinfo(result);           /* No longer needed */
-
-    if(_proto == IPPROTO_TCP)
-    {
-        if(listen(ossock, 32) < 0)
-        {
-=======
-    if (_proto == IPPROTO_TCP) {
-        if (listen(ossock, 32) < 0) {
->>>>>>> 757435a6
-            OS_CloseSocket(ossock);
-            return (OS_SOCKTERR);
-        }
-    }
-
-<<<<<<< HEAD
-    return(ossock);
-}
-
-
-/* OS_Bindporttcp v 0.1
- * Bind a TCP port, using the OS_Bindport
- */
+    }
+
+    return (ossock);
+}
+
+
+/* Bind a TCP port, using the OS_Bindport */
 int OS_Bindporttcp(char *_port, const char *_ip)
 {
-    return(OS_Bindport(_port, IPPROTO_TCP, _ip));
-}
-
-
-/* OS_Bindportudp v 0.1
- * Bind a UDP port, using the OS_Bindport
- */
+    return (OS_Bindport(_port, IPPROTO_TCP, _ip));
+}
+
+/* Bind a UDP port, using the OS_Bindport */
 int OS_Bindportudp(char *_port, const char *_ip)
 {
-    return(OS_Bindport(_port, IPPROTO_UDP, _ip));
-=======
-    return (ossock);
-}
-
-/* Bind a TCP port, using the OS_Bindport */
-int OS_Bindporttcp(u_int16_t _port, const char *_ip, int ipv6)
-{
-    return (OS_Bindport(_port, IPPROTO_TCP, _ip, ipv6));
-}
-
-/* Bind a UDP port, using the OS_Bindport */
-int OS_Bindportudp(u_int16_t _port, const char *_ip, int ipv6)
-{
-    return (OS_Bindport(_port, IPPROTO_UDP, _ip, ipv6));
->>>>>>> 757435a6
+    return (OS_Bindport(_port, IPPROTO_UDP, _ip));
 }
 
 #ifndef WIN32
@@ -322,17 +213,10 @@
     int len = 0;
     socklen_t optlen = sizeof(len);
 
-<<<<<<< HEAD
-    /* Getting current maximum size */
-    if(getsockopt(ossock, SOL_SOCKET, SO_SNDBUF, &len, &optlen) == -1)
-    {
-        OS_CloseSocket(ossock);
-        return(OS_SOCKTERR);
-=======
     /* Get current maximum size */
     if (getsockopt(ossock, SOL_SOCKET, SO_SNDBUF, &len, &optlen) == -1) {
-        return (OS_SOCKTERR);
->>>>>>> 757435a6
+        OS_CloseSocket(ossock);
+        return(OS_SOCKTERR);
     }
 
     return (len);
@@ -340,17 +224,13 @@
 
 #endif
 
-<<<<<<< HEAD
-/* OS_Connect v 0.1, 2004/07/21
- * Open a TCP/UDP client socket
- */
+/* Open a TCP/UDP client socket */
 int OS_Connect(char *_port, unsigned int protocol, const char *_ip)
 {
     int ossock = 0, s;
     struct addrinfo hints, *result, *rp;
 
-    if((_ip == NULL)||(_ip[0] == '\0'))
-    {
+    if ((_ip == NULL)||(_ip[0] == '\0')) {
         OS_CloseSocket(ossock);
         return(OS_INVALID);
     }
@@ -358,45 +238,17 @@
     memset(&hints, 0, sizeof(struct addrinfo));
     hints.ai_family = AF_UNSPEC;    /* Allow IPv4 or IPv6 */
     hints.ai_protocol = protocol;
-    if(protocol == IPPROTO_TCP)
-    {
+    if (protocol == IPPROTO_TCP) {
         hints.ai_socktype = SOCK_STREAM;
-=======
-/* Open a TCP/UDP client socket */
-static int OS_Connect(u_int16_t _port, unsigned int protocol, const char *_ip, int ipv6)
-{
-    int ossock;
-    struct sockaddr_in server;
-#ifndef WIN32
-    struct sockaddr_in6 server6;
-#else
-    ipv6 = 0;
-#endif
-
-    if (protocol == IPPROTO_TCP) {
-        if ((ossock = socket(ipv6 == 1 ? PF_INET6 : PF_INET, SOCK_STREAM, IPPROTO_TCP)) < 0) {
-            return (OS_SOCKTERR);
-        }
     } else if (protocol == IPPROTO_UDP) {
-        if ((ossock = socket(ipv6 == 1 ? PF_INET6 : PF_INET, SOCK_DGRAM, IPPROTO_UDP)) < 0) {
-            return (OS_SOCKTERR);
-        }
+        hints.ai_socktype = SOCK_DGRAM;
     } else {
-        return (OS_INVALID);
->>>>>>> 757435a6
-    }
-#ifdef HPUX
-    {
-<<<<<<< HEAD
-        hints.ai_socktype = SOCK_DGRAM;
-    }
-    else
         return(OS_INVALID);
+    }
     hints.ai_flags = 0;
 
     s = getaddrinfo(_ip, _port, &hints, &result);
-    if (s != 0)
-    {
+    if (s != 0) {
         verbose("getaddrinfo: %s", gai_strerror(s));
         return(OS_INVALID);
     }
@@ -406,20 +258,16 @@
               If socket(2) (or connect(2)) fails, we (close the socket
               and) try the next address. */
 
-    for (rp = result; rp != NULL; rp = rp->ai_next)
-    {
+    for (rp = result; rp != NULL; rp = rp->ai_next) {
         ossock = socket(rp->ai_family, rp->ai_socktype, rp->ai_protocol);
-        if (ossock == -1)
-        {
+        if (ossock == -1) {
             continue;
         } 
-        if (connect(ossock, rp->ai_addr, rp->ai_addrlen) != -1)
-        {
+        if (connect(ossock, rp->ai_addr, rp->ai_addrlen) != -1) {
             break;                  /* Success */
         }
     }
-    if (rp == NULL)
-    {               /* No address succeeded */
+    if (rp == NULL) {               /* No address succeeded */
         OS_CloseSocket(ossock);
         return(OS_SOCKTERR);
     }
@@ -438,71 +286,16 @@
 }
 
 
-/* OS_ConnectTCP, v0.1
- * Open a TCP socket
- */
+/* Open a TCP socket */
 int OS_ConnectTCP(char *_port, const char *_ip)
 {
-    return(OS_Connect(_port, IPPROTO_TCP, _ip));
-}
-
-
-/* OS_ConnectUDP, v0.1
- * Open a UDP socket
- */
+    return (OS_Connect(_port, IPPROTO_TCP, _ip));
+}
+
+/* Open a UDP socket */
 int OS_ConnectUDP(char *_port, const char *_ip)
 {
-    return(OS_Connect(_port, IPPROTO_UDP, _ip));
-=======
-        int flags;
-        flags = fcntl(ossock, F_GETFL, 0);
-        fcntl(ossock, F_SETFL, flags | O_NONBLOCK);
-    }
-#endif
-
-    if ((_ip == NULL) || (_ip[0] == '\0')) {
-        OS_CloseSocket(ossock);
-        return (OS_INVALID);
-    }
-
-    if (ipv6 == 1) {
-#ifndef WIN32
-        memset(&server6, 0, sizeof(server6));
-        server6.sin6_family = AF_INET6;
-        server6.sin6_port = htons( _port );
-        inet_pton(AF_INET6, _ip, &server6.sin6_addr.s6_addr);
-
-        if (connect(ossock, (struct sockaddr *)&server6, sizeof(server6)) < 0) {
-            OS_CloseSocket(ossock);
-            return (OS_SOCKTERR);
-        }
-#endif
-    } else {
-        memset(&server, 0, sizeof(server));
-        server.sin_family = AF_INET;
-        server.sin_port = htons( _port );
-        server.sin_addr.s_addr = inet_addr(_ip);
-
-        if (connect(ossock, (struct sockaddr *)&server, sizeof(server)) < 0) {
-            OS_CloseSocket(ossock);
-            return (OS_SOCKTERR);
-        }
-    }
-
-    return (ossock);
-}
-
-/* Open a TCP socket */
-int OS_ConnectTCP(u_int16_t _port, const char *_ip, int ipv6)
-{
-    return (OS_Connect(_port, IPPROTO_TCP, _ip, ipv6));
-}
-
-/* Open a UDP socket */
-int OS_ConnectUDP(u_int16_t _port, const char *_ip, int ipv6)
-{
-    return (OS_Connect(_port, IPPROTO_UDP, _ip, ipv6));
->>>>>>> 757435a6
+    return (OS_Connect(_port, IPPROTO_UDP, _ip));
 }
 
 /* Send a TCP packet (through an open socket) */
@@ -559,13 +352,8 @@
         return (-1);
     }
 
-<<<<<<< HEAD
     satop((struct sockaddr *) &_nc, srcip, addrsize -1);
-    srcip[addrsize -1]='\0';
-=======
-    strncpy(srcip, inet_ntoa(_nc.sin_addr), addrsize - 1);
-    srcip[addrsize - 1] = '\0';
->>>>>>> 757435a6
+    srcip[addrsize -1] = '\0';
 
     return (clientsocket);
 }
@@ -668,23 +456,12 @@
 }
 #endif
 
-<<<<<<< HEAD
-
-/* OS_GetHost, v0.1, 2005/01/181
- * Calls getaddrinfo (tries x attempts)
- */
+/* Calls getaddrinfo (tries x attempts) */
 char *OS_GetHost(const char *host, unsigned int attempts)
 {
     unsigned int i = 0;
     int error;
 
-=======
-/* Calls gethostbyname (tries x attempts) */
-char *OS_GetHost(const char *host, unsigned int attempts)
-{
-    unsigned int i = 0;
-    size_t sz;
->>>>>>> 757435a6
     char *ip;
     struct addrinfo *hai, *result;
 
@@ -692,39 +469,21 @@
         return (NULL);
     }
 
-<<<<<<< HEAD
-    while(i <= attempts)
-    {
-        if((error = getaddrinfo(host, NULL, NULL, &result)) != 0)
-        {
+    while (i <= attempts) {
+        if ((error = getaddrinfo(host, NULL, NULL, &result)) != 0) {
             sleep(i++);
             continue;
         }
-        
-        if((ip = (char *) calloc(IPSIZE, sizeof(char))) == NULL)
-            return(NULL);
+
+        if ((ip = (char *) calloc(IPSIZE, sizeof(char))) == NULL) {
+            return (NULL);
+        }
 
         hai = result;
         satop(hai->ai_addr, ip, IPSIZE);
 
         freeaddrinfo(result);
-        return(ip);
-=======
-    while (i <= attempts) {
-        if ((h = gethostbyname(host)) == NULL) {
-            sleep(i++);
-            continue;
-        }
-
-        sz = strlen(inet_ntoa(*((struct in_addr *)h->h_addr))) + 1;
-        if ((ip = (char *) calloc(sz, sizeof(char))) == NULL) {
-            return (NULL);
-        }
-
-        strncpy(ip, inet_ntoa(*((struct in_addr *)h->h_addr)), sz - 1);
-
         return (ip);
->>>>>>> 757435a6
     }
 
     return (NULL);
