# Copyright (C) 2015-2021, Wazuh Inc.
# All right reserved.
#
# This program is free software; you can redistribute it
# and/or modify it under the terms of the GNU General Public
# License (version 2) as published by the FSF - Free Software
# Foundation
#

import argparse
from ci import utils

module_list = ['wazuh_modules/syscollector', 'shared_modules/dbsync', 'shared_modules/rsync', 'shared_modules/utils',
               'data_provider']


class CommandLineParser:

    def _argIsValid(self, arg):
        """
        Checks if the argument being selected is a correct one.

        :param arg: Argument being selected in the command line.
        :return True is 'arg' is a correct one, False otherwise.
        """
<<<<<<< HEAD
        ret = False
        validArguments = ['wazuh_modules/syscollector','wazuh_modules/syscollector/',
                          'shared_modules/dbsync','shared_modules/dbsync/',
                          'shared_modules/rsync','shared_modules/rsync/',
                          'shared_modules/utils','shared_modules/utils/',
                          'data_provider','data_provider/']
        if arg in validArguments:
            # Available modules so far
            ret = True
        return ret

    def _targetIsValid(self, arg):
        """
        Checks if the argument being selected is a correct one.

        :param arg: Argument being selected in the command line.
        :return True is 'arg' is a correct one, False otherwise.
        """
        ret = False
        validArguments = ['agent',
                          'server',
                          'winagent']
        if arg in validArguments:
            # Available modules so far
            ret = True
        return ret
=======
        return arg in module_list
>>>>>>> c1104b41

    def processArgs(self):
        """
        Process the command line arguments and executes the corresponding argument's utility.
        """
        action = False
        parser = argparse.ArgumentParser()
        parser.add_argument("-r", "--readytoreview", help="Run all the quality checks needed to create a PR. Example: python3 build.py -r <data_provider|shared_modules/dbsync|shared_modules/rsync|shared_modules/utils|wazuh_modules/syscollector>")
        parser.add_argument("-m", "--make", help="Compile the lib. Example: python3 build.py -m <data_provider|shared_modules/dbsync|shared_modules/rsync|shared_modules/utils|wazuh_modules/syscollector>")
        parser.add_argument("-t", "--tests", help="Run tests (should be configured with TEST=on). Example: python3 build.py -t <data_provider|shared_modules/dbsync|shared_modules/rsync|shared_modules/utils|wazuh_modules/syscollector>")
        parser.add_argument("-c", "--coverage", help="Collect tests coverage and generates report. Example: python3 build.py -c <data_provider|shared_modules/dbsync|shared_modules/rsync|shared_modules/utils|wazuh_modules/syscollector>")
        parser.add_argument("-v", "--valgrind", help="Run valgrind on tests. Example: python3 build.py -v <data_provider|shared_modules/dbsync|shared_modules/rsync|shared_modules/utils|wazuh_modules/syscollector>")
        parser.add_argument("--clean", help="Clean the lib. Example: python3 build.py --clean <data_provider|shared_modules/dbsync|shared_modules/rsync|shared_modules/utils|wazuh_modules/syscollector>")
        parser.add_argument("--cppcheck", help="Run cppcheck on the code. Example: python3 build.py --cppcheck <data_provider|shared_modules/dbsync|shared_modules/rsync|shared_modules/utils|wazuh_modules/syscollector>")
        parser.add_argument("--asan", help="Run ASAN on the code. Example: python3 build.py --asan <data_provider|shared_modules/dbsync|shared_modules/rsync|shared_modules/utils|wazuh_modules/syscollector>")
        parser.add_argument("--scanbuild", help="Run scan-build on the code. Example: python3 build.py --scanbuild <agent|server|winagent>")
        parser.add_argument("--scheck", help="Run AStyle on the code for checking purposes. Example: python3 build.py --scheck <data_provider|shared_modules/dbsync|shared_modules/rsync|shared_modules/utils|wazuh_modules/syscollector>")
        parser.add_argument("--sformat", help="Run AStyle on the code formatting the needed files. Example: python3 build.py --sformat <data_provider|shared_modules/dbsync|shared_modules/rsync|shared_modules/utils|wazuh_modules/syscollector>")

        args = parser.parse_args()
        if self._argIsValid(args.readytoreview):
            utils.runReadyToReview(args.readytoreview)
            action = True
        else:
            if self._argIsValid(args.clean):
                utils.cleanLib(args.clean)
                action = True
            if self._argIsValid(args.make):
                utils.makeLib(args.make)
                action = True
            if self._argIsValid(args.tests):
                utils.runTests(args.tests)
                action = True
            if self._argIsValid(args.coverage):
                utils.runCoverage(args.coverage)
                action = True
            if self._argIsValid(args.valgrind):
                utils.runValgrind(args.valgrind)
                action = True
            if self._argIsValid(args.cppcheck):
                utils.runCppCheck(args.cppcheck)
                action = True
            if self._argIsValid(args.asan):
                utils.runASAN(args.asan)
                action = True
            if self._targetIsValid(args.scanbuild):
                utils.runScanBuild(args.scanbuild)
            if self._argIsValid(args.scheck):
                utils.runAStyleCheck(args.scheck)
                action = True
            if self._argIsValid(args.sformat):
                utils.runAStyleFormat(args.sformat)
                action = True
            if not action:
                parser.print_help()


if __name__ == "__main__":
    cmdLineParser = CommandLineParser()
    cmdLineParser.processArgs()<|MERGE_RESOLUTION|>--- conflicted
+++ resolved
@@ -23,17 +23,12 @@
         :param arg: Argument being selected in the command line.
         :return True is 'arg' is a correct one, False otherwise.
         """
-<<<<<<< HEAD
-        ret = False
         validArguments = ['wazuh_modules/syscollector','wazuh_modules/syscollector/',
                           'shared_modules/dbsync','shared_modules/dbsync/',
                           'shared_modules/rsync','shared_modules/rsync/',
                           'shared_modules/utils','shared_modules/utils/',
                           'data_provider','data_provider/']
-        if arg in validArguments:
-            # Available modules so far
-            ret = True
-        return ret
+        return arg in validArguments
 
     def _targetIsValid(self, arg):
         """
@@ -42,17 +37,10 @@
         :param arg: Argument being selected in the command line.
         :return True is 'arg' is a correct one, False otherwise.
         """
-        ret = False
         validArguments = ['agent',
                           'server',
                           'winagent']
-        if arg in validArguments:
-            # Available modules so far
-            ret = True
-        return ret
-=======
-        return arg in module_list
->>>>>>> c1104b41
+        return arg in validArguments
 
     def processArgs(self):
         """
