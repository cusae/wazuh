/*
 * Local Authd server
 * Copyright (C) 2017 Wazuh Inc.
 * May 20, 2017.
 *
 * This program is a free software; you can redistribute it
 * and/or modify it under the terms of the GNU General Public
 * License (version 2) as published by the FSF - Free Software
 * Foundation.
 */

#include <external/cJSON/cJSON.h>
#include <pthread.h>
#include <sys/wait.h>
#include "auth.h"

#define EINTERNAL   0
#define EJSON       1
#define ENOFUNCTION 2
#define ENOARGUMENT 3
#define ENONAME     4
#define ENOIP       5
#define EDUPIP      6
#define EDUPNAME    7
#define EKEY        8
#define ENOID       9
#define ENOAGENT    10
#define EDUPID      11
#define EAGLIM      12

static const struct {
    int code;
    char *message;
} ERRORS[] = {
    { 9001, "Internal error" },
    { 9002, "Parsing JSON input" },
    { 9003, "No such function" },
    { 9004, "No such argument" },
    { 9005, "No such name" },
    { 9006, "No such IP" },
    { 9007, "Duplicated IP" },
    { 9008, "Duplicated name" },
    { 9009, "Issue generating key" },
    { 9010, "No such agent ID" },
    { 9011, "Agent ID not found" },
    { 9012, "Duplicated ID" },
    { 9013, "Maximum number of agents reached" }
};

// Dispatch local request
static char* local_dispatch(const char *input);

// Add a new agent
static cJSON* local_add(const char *id, const char *name, const char *ip, const char *key, int force);

// Remove an agent
static cJSON* local_remove(const char *id, int purge);

// Get agent data
static cJSON* local_get(const char *id);

// Thread for internal server
void* run_local_server(__attribute__((unused)) void *arg) {
    int sock;
    int peer;
    char *buffer = NULL;
    char *response;
    ssize_t length;
    fd_set fdset;
    struct timeval timeout;

    authd_sigblock();

    mdebug1("Local server thread ready.");

    if (sock = OS_BindUnixDomain(AUTH_LOCAL_SOCK, SOCK_STREAM, OS_MAXSTR), sock < 0) {
        merror("Unable to bind to socket '%s': '%s'. Closing local server.", AUTH_LOCAL_SOCK, strerror(errno));
        return NULL;
    }

    while (running) {

        // Wait for socket
        FD_ZERO(&fdset);
        FD_SET(sock, &fdset);
        timeout.tv_sec = 1;
        timeout.tv_usec = 0;

        switch (select(sock + 1, &fdset, NULL, NULL, &timeout)) {
        case -1:
            if (errno != EINTR) {
                merror_exit("at run_local_server(): select(): %s", strerror(errno));
            }

            continue;

        case 0:
            continue;
        }

        if (peer = accept(sock, NULL, NULL), peer < 0) {
            if ((errno == EBADF && running) || (errno != EBADF && errno != EINTR)) {
                merror("at run_local_server(): accept(): %s", strerror(errno));
            }

            continue;
        }

<<<<<<< HEAD
        os_calloc(OS_MAXSTR, sizeof(char), buffer);
        switch (length = OS_RecvSecureTCP(peer, buffer,OS_MAXSTR), length) {
        case OS_SOCKTERR:
            mwarn("OS_RecvSecureTCP(): Got a message with invalid length.");
            break;

        case -1:
            merror("OS_RecvSecureTCP(): %s", strerror(errno));
=======
        if (config.timeout_sec || config.timeout_usec) {
            if (OS_SetRecvTimeout(peer, config.timeout_sec, config.timeout_usec) < 0) {
                static int reported = 0;

                if (!reported) {
                    int error = errno;
                    merror("Could not set timeout to internal socket: %s (%d)", strerror(error), error);
                    reported = 1;
                }
            }
        }

        switch (length = recv(peer, buffer, OS_MAXSTR, 0), length) {
        case -1:
            switch (errno) {
            case EAGAIN:
#if EAGAIN != EWOULDBLOCK
            case EWOULDBLOCK:
#endif
                mdebug1("Local connection timeout.");
                break;

            default:
                merror("recv(): %s (%d)", strerror(errno), errno);
            }

>>>>>>> 17a7b4f8
            break;

        case 0:
            mdebug1("Empty message from local client.");
            close(peer);
            break;

        case OS_MAXLEN:
            merror("Received message > %i", MAX_DYN_STR);
            close(peer);
            break;

        default:
            if (response = local_dispatch(buffer), response) {
                OS_SendSecureTCP(peer, strlen(response), response);
                free(response);
            }
        }

        close(peer);
        free(buffer);
    }

    mdebug1("Local server thread finished");

    close(sock);
    return NULL;
}

// Dispatch local request
char* local_dispatch(const char *input) {
    cJSON *request;
    cJSON *function;
    cJSON *arguments;
    cJSON *response = NULL;
    char *output = NULL;
    int ierror;

    if (input[0] == '{') {
        if (request = cJSON_Parse(input), !request) {
            ierror = EJSON;
            goto fail;
        }

        if (function = cJSON_GetObjectItem(request, "function"), !function) {
            ierror = ENOFUNCTION;
            goto fail;
        }

        if (!strcmp(function->valuestring, "add")) {
            cJSON *item;
            char *id;
            char *name;
            char *ip;
            char *key = NULL;
            int force = 0;

            if (arguments = cJSON_GetObjectItem(request, "arguments"), !arguments) {
                ierror = ENOARGUMENT;
                goto fail;
            }

            id = (item = cJSON_GetObjectItem(arguments, "id"), item) ? item->valuestring : NULL;

            if (item = cJSON_GetObjectItem(arguments, "name"), !item) {
                ierror = ENONAME;
                goto fail;
            }

            name = item->valuestring;

            if (item = cJSON_GetObjectItem(arguments, "ip"), !item) {
                ierror = ENOIP;
                goto fail;
            }

            ip = item->valuestring;
            key = (item = cJSON_GetObjectItem(arguments, "key"), item) ? item->valuestring : NULL;
            force = (item = cJSON_GetObjectItem(arguments, "force"), item) ? item->valueint : -1;
            response = local_add(id, name, ip, key, force);
        } else if (!strcmp(function->valuestring, "remove")) {
            cJSON *item;
            int purge;

            if (arguments = cJSON_GetObjectItem(request, "arguments"), !arguments) {
                ierror = ENOARGUMENT;
                goto fail;
            }

            if (item = cJSON_GetObjectItem(arguments, "id"), !item) {
                ierror = ENOID;
                goto fail;
            }

            purge = cJSON_IsTrue(cJSON_GetObjectItem(arguments, "purge"));
            response = local_remove(item->valuestring, purge);
        } else if (!strcmp(function->valuestring, "get")) {
            cJSON *item;

            if (arguments = cJSON_GetObjectItem(request, "arguments"), !arguments) {
                ierror = ENOARGUMENT;
                goto fail;
            }

            if (item = cJSON_GetObjectItem(arguments, "id"), !item) {
                ierror = ENOID;
                goto fail;
            }

            response = local_get(item->valuestring);
        }

        if (!response) {
            merror("at local_dispatch(): response is null.");
            ierror = EINTERNAL;
            goto fail;
        }

        if (response) {
            output = cJSON_PrintUnformatted(response);
            cJSON_Delete(response);
        }

        cJSON_Delete(request);
    }
    // Read configuration commands
    else {
        authcom_dispatch(input,&output);
    }

    return output;

fail:
    merror("ERROR %d: %s.", ERRORS[ierror].code, ERRORS[ierror].message);
    response = cJSON_CreateObject();
    cJSON_AddNumberToObject(response, "error", ERRORS[ierror].code);
    cJSON_AddStringToObject(response, "message", ERRORS[ierror].message);
    output = cJSON_PrintUnformatted(response);
    cJSON_Delete(response);
    cJSON_Delete(request);
    return output;
}

cJSON* local_add(const char *id, const char *name, const char *ip, const char *key, int force) {
    int index;
    char *id_exist;
    cJSON *response;
    cJSON *data;
    int ierror;
    double antiquity;

    mdebug2("add(%s)", name);
    w_mutex_lock(&mutex_keys);

    // Check for duplicated ID

    if (id && OS_IsAllowedID(&keys, id) >= 0) {
        ierror = EDUPID;
        goto fail;
    }

    /* Check for duplicated IP */

    if (strcmp(ip, "any")) {
        if (index = OS_IsAllowedIP(&keys, ip), index >= 0) {
            if (force >= 0 && (antiquity = OS_AgentAntiquity(keys.keyentries[index]->name, keys.keyentries[index]->ip->ip), antiquity >= force || antiquity < 0)) {
                id_exist = keys.keyentries[index]->id;
                minfo("Duplicated IP '%s' (%s). Saving backup.", ip, id_exist);
                add_backup(keys.keyentries[index]);
                OS_DeleteKey(&keys, id_exist, 0);
            } else {
                ierror = EDUPIP;
                goto fail;
            }
        }
    }

    /* Check whether the agent name is the same as the manager */

    if (!strcmp(name, shost)) {
        ierror = EDUPNAME;
        goto fail;
    }

    /* Check for duplicated names */

    if (index = OS_IsAllowedName(&keys, name), index >= 0) {
        if (force >= 0 && (antiquity = OS_AgentAntiquity(keys.keyentries[index]->name, keys.keyentries[index]->ip->ip), antiquity >= force || antiquity < 0)) {
            id_exist = keys.keyentries[index]->id;
            minfo("Duplicated name '%s' (%s). Saving backup.", name, id_exist);
            add_backup(keys.keyentries[index]);
            OS_DeleteKey(&keys, id_exist, 0);
        } else {
            ierror = EDUPNAME;
            goto fail;
        }
    }

    /* Check for agents limit */

    if (config.flags.register_limit && keys.keysize >= (MAX_AGENTS - 2) ) {
        ierror = EAGLIM;
        goto fail;
    }

    if (index = OS_AddNewAgent(&keys, id, name, ip, key), index < 0) {
        ierror = EKEY;
        goto fail;
    }

    /* Add pending key to write */
    add_insert(keys.keyentries[index],NULL);
    write_pending = 1;
    w_cond_signal(&cond_pending);

    response = cJSON_CreateObject();
    cJSON_AddNumberToObject(response, "error", 0);
    cJSON_AddItemToObject(response, "data", data = cJSON_CreateObject());
    cJSON_AddStringToObject(data, "id", keys.keyentries[index]->id);
    cJSON_AddStringToObject(data, "name", name);
    cJSON_AddStringToObject(data, "ip", ip);
    cJSON_AddStringToObject(data, "key", keys.keyentries[index]->key);
    w_mutex_unlock(&mutex_keys);

    minfo("Agent key generated for agent '%s' (requested locally)", name);
    return response;

fail:
    w_mutex_unlock(&mutex_keys);
    merror("ERROR %d: %s.", ERRORS[ierror].code, ERRORS[ierror].message);
    response = cJSON_CreateObject();
    cJSON_AddNumberToObject(response, "error", ERRORS[ierror].code);
    cJSON_AddStringToObject(response, "message", ERRORS[ierror].message);
    return response;
}

// Remove an agent
cJSON* local_remove(const char *id, int purge) {
    int index;
    cJSON *response = cJSON_CreateObject();

    mdebug2("local_remove(id='%s', purge=%d)", id, purge);

    w_mutex_lock(&mutex_keys);

    if (index = OS_IsAllowedID(&keys, id), index < 0) {
        merror("ERROR %d: %s.", ERRORS[ENOAGENT].code, ERRORS[ENOAGENT].message);
        cJSON_AddNumberToObject(response, "error", ERRORS[ENOAGENT].code);
        cJSON_AddStringToObject(response, "message", ERRORS[ENOAGENT].message);
    } else {
        minfo("Agent '%s' (%s) deleted (requested locally)", id, keys.keyentries[index]->name);
        /* Add pending key to write */
        add_remove(keys.keyentries[index]);
        OS_DeleteKey(&keys, id, purge);
        write_pending = 1;
        w_cond_signal(&cond_pending);

        cJSON_AddNumberToObject(response, "error", 0);
        cJSON_AddStringToObject(response, "data", "Agent deleted successfully.");
    }

    w_mutex_unlock(&mutex_keys);
    return response;
}

// Get agent data
cJSON* local_get(const char *id) {
    int index;
    cJSON *data;
    cJSON *response = cJSON_CreateObject();

    mdebug2("local_get(%s)", id);
    w_mutex_lock(&mutex_keys);

    if (index = OS_IsAllowedID(&keys, id), index < 0) {
        merror("ERROR %d: %s.", ERRORS[ENOAGENT].code, ERRORS[ENOAGENT].message);
        cJSON_AddNumberToObject(response, "error", ERRORS[ENOAGENT].code);
        cJSON_AddStringToObject(response, "message", ERRORS[ENOAGENT].message);
    } else {
        cJSON_AddNumberToObject(response, "error", 0);
        cJSON_AddItemToObject(response, "data", data = cJSON_CreateObject());
        cJSON_AddStringToObject(data, "id", id);
        cJSON_AddStringToObject(data, "name", keys.keyentries[index]->name);
        cJSON_AddStringToObject(data, "ip", keys.keyentries[index]->ip->ip);
        cJSON_AddStringToObject(data, "key", keys.keyentries[index]->key);
    }

    w_mutex_unlock(&mutex_keys);
    return response;
}<|MERGE_RESOLUTION|>--- conflicted
+++ resolved
@@ -106,7 +106,18 @@
             continue;
         }
 
-<<<<<<< HEAD
+        if (config.timeout_sec || config.timeout_usec) {
+            if (OS_SetRecvTimeout(peer, config.timeout_sec, config.timeout_usec) < 0) {
+                static int reported = 0;
+
+                if (!reported) {
+                    int error = errno;
+                    merror("Could not set timeout to internal socket: %s (%d)", strerror(error), error);
+                    reported = 1;
+                }
+            }
+        }
+
         os_calloc(OS_MAXSTR, sizeof(char), buffer);
         switch (length = OS_RecvSecureTCP(peer, buffer,OS_MAXSTR), length) {
         case OS_SOCKTERR:
@@ -115,34 +126,6 @@
 
         case -1:
             merror("OS_RecvSecureTCP(): %s", strerror(errno));
-=======
-        if (config.timeout_sec || config.timeout_usec) {
-            if (OS_SetRecvTimeout(peer, config.timeout_sec, config.timeout_usec) < 0) {
-                static int reported = 0;
-
-                if (!reported) {
-                    int error = errno;
-                    merror("Could not set timeout to internal socket: %s (%d)", strerror(error), error);
-                    reported = 1;
-                }
-            }
-        }
-
-        switch (length = recv(peer, buffer, OS_MAXSTR, 0), length) {
-        case -1:
-            switch (errno) {
-            case EAGAIN:
-#if EAGAIN != EWOULDBLOCK
-            case EWOULDBLOCK:
-#endif
-                mdebug1("Local connection timeout.");
-                break;
-
-            default:
-                merror("recv(): %s (%d)", strerror(errno), errno);
-            }
-
->>>>>>> 17a7b4f8
             break;
 
         case 0:
