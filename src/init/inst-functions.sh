#!/bin/sh

# Wazuh Installer Functions
# Copyright (C) 2015-2021, Wazuh Inc.
# November 18, 2016.
#
# This program is free software; you can redistribute it
# and/or modify it under the terms of the GNU General Public
# License (version 2) as published by the FSF - Free Software
# Foundation.

# File dependencies:
# ./src/init/shared.sh
# ./src/init/template-select.sh

## Templates
. ./src/init/template-select.sh

HEADER_TEMPLATE="./etc/templates/config/generic/header-comments.template"
GLOBAL_TEMPLATE="./etc/templates/config/generic/global.template"
GLOBAL_AR_TEMPLATE="./etc/templates/config/generic/global-ar.template"
RULES_TEMPLATE="./etc/templates/config/generic/rules.template"
RULE_TEST_TEMPLATE="./etc/templates/config/generic/rule_test.template"
AR_COMMANDS_TEMPLATE="./etc/templates/config/generic/ar-commands.template"
AR_DEFINITIONS_TEMPLATE="./etc/templates/config/generic/ar-definitions.template"
ALERTS_TEMPLATE="./etc/templates/config/generic/alerts.template"
LOGGING_TEMPLATE="./etc/templates/config/generic/logging.template"
REMOTE_SEC_TEMPLATE="./etc/templates/config/generic/remote-secure.template"

LOCALFILES_TEMPLATE="./etc/templates/config/generic/localfile-logs/*.template"

AUTH_TEMPLATE="./etc/templates/config/generic/auth.template"
CLUSTER_TEMPLATE="./etc/templates/config/generic/cluster.template"

VULN_TEMPLATE="./etc/templates/config/generic/wodle-vulnerability-detector.template"

ROOTCHECK_TEMPLATE="./etc/templates/config/generic/rootcheck.template"

##########
# WriteSyscheck()
##########
WriteSyscheck()
{
    # Adding to the config file
    if [ "X$SYSCHECK" = "Xyes" ]; then
      SYSCHECK_TEMPLATE=$(GetTemplate "syscheck.template" ${DIST_NAME} ${DIST_VER} ${DIST_SUBVER})
      cat ${SYSCHECK_TEMPLATE} >> $NEWCONFIG_AGENT
      echo "" >> $NEWCONFIG_AGENT
    else
      echo "  <syscheck>" >> $NEWCONFIG_AGENT
      echo "    <disabled>yes</disabled>" >> $NEWCONFIG_AGENT
      echo "  </syscheck>" >> $NEWCONFIG_AGENT
      echo "" >> $NEWCONFIG_AGENT
    fi
}

##########
# DisableAuthd()
##########
DisableAuthd()
{
    echo "  <!-- Configuration for wazuh-authd -->" >> $NEWCONFIG_MANAGER
    echo "  <auth>" >> $NEWCONFIG_MANAGER
    echo "    <disabled>yes</disabled>" >> $NEWCONFIG_MANAGER
    echo "    <port>1515</port>" >> $NEWCONFIG_MANAGER
    echo "    <use_source_ip>no</use_source_ip>" >> $NEWCONFIG_MANAGER
    echo "    <force_insert>yes</force_insert>" >> $NEWCONFIG_MANAGER
    echo "    <force_time>0</force_time>" >> $NEWCONFIG_MANAGER
    echo "    <purge>yes</purge>" >> $NEWCONFIG_MANAGER
    echo "    <use_password>no</use_password>" >> $NEWCONFIG_MANAGER
    echo "    <ciphers>HIGH:!ADH:!EXP:!MD5:!RC4:!3DES:!CAMELLIA:@STRENGTH</ciphers>" >> $NEWCONFIG_MANAGER
    echo "    <!-- <ssl_agent_ca></ssl_agent_ca> -->" >> $NEWCONFIG_MANAGER
    echo "    <ssl_verify_host>no</ssl_verify_host>" >> $NEWCONFIG_MANAGER
    echo "    <ssl_manager_cert>etc/sslmanager.cert</ssl_manager_cert>" >> $NEWCONFIG_MANAGER
    echo "    <ssl_manager_key>etc/sslmanager.key</ssl_manager_key>" >> $NEWCONFIG_MANAGER
    echo "    <ssl_auto_negotiate>no</ssl_auto_negotiate>" >> $NEWCONFIG_MANAGER
    echo "  </auth>" >> $NEWCONFIG_MANAGER
    echo "" >> $NEWCONFIG_MANAGER
}

##########
# WriteRootcheck()
##########
WriteRootcheck()
{
    # Adding to the config file
    if [ "X$ROOTCHECK" = "Xyes" ]; then
      if ([ ${INSTYPE} = 'server' ] || [ ${INSTYPE} = 'local' ]); then
        sed -e "s|\${INSTALLDIR}|$INSTALLDIR|g; \
                s|etc/shared/|etc/rootcheck/|g;" \
                "${ROOTCHECK_TEMPLATE}" >> $NEWCONFIG_AGENT
      else
        sed -e "s|\${INSTALLDIR}|$INSTALLDIR|g;" "${ROOTCHECK_TEMPLATE}" >> $NEWCONFIG_AGENT
      fi
      echo "" >> $NEWCONFIG_AGENT
    else
      echo "  <rootcheck>" >> $NEWCONFIG_AGENT
      echo "    <disabled>yes</disabled>" >> $NEWCONFIG_AGENT
      echo "  </rootcheck>" >> $NEWCONFIG_AGENT
      echo "" >> $NEWCONFIG_AGENT
    fi
}

##########
# Syscollector()
##########
WriteSyscollector()
{
    # Adding to the config file
    if [ "X$SYSCOLLECTOR" = "Xyes" ]; then
      SYSCOLLECTOR_TEMPLATE=$(GetTemplate "wodle-syscollector.template" ${DIST_NAME} ${DIST_VER} ${DIST_SUBVER})
      cat ${SYSCOLLECTOR_TEMPLATE} >> $NEWCONFIG_AGENT
      echo "" >> $NEWCONFIG_AGENT
    fi
}

##########
# WriteConfigurationAssessment()
##########
WriteConfigurationAssessment()
{
    # Adding to the config file
    if [ "X$SECURITY_CONFIGURATION_ASSESSMENT" = "Xyes" ]; then
      SECURITY_CONFIGURATION_ASSESSMENT_TEMPLATE=$(GetTemplate "sca.template" ${DIST_NAME} ${DIST_VER} ${DIST_SUBVER})
      cat ${SECURITY_CONFIGURATION_ASSESSMENT_TEMPLATE} >> $NEWCONFIG_AGENT
      echo "" >> $NEWCONFIG_AGENT
    fi
}

##########
# InstallSecurityConfigurationAssessmentFiles()
##########
InstallSecurityConfigurationAssessmentFiles()
{

    cd ..

    CONFIGURATION_ASSESSMENT_FILES_PATH=$(GetTemplate "sca.files" ${DIST_NAME} ${DIST_VER} ${DIST_SUBVER})

    if [ "X$1" = "Xmanager" ]; then
        CONFIGURATION_ASSESSMENT_MANAGER_FILES_PATH=$(GetTemplate "sca.$1.files" ${DIST_NAME} ${DIST_VER} ${DIST_SUBVER})
    fi
    cd ./src
    if [ "$CONFIGURATION_ASSESSMENT_FILES_PATH" = "ERROR_NOT_FOUND" ]; then
        echo "SCA policies are not available for this OS version ${DIST_NAME} ${DIST_VER} ${DIST_SUBVER}."
    else
        echo "Removing old SCA policies..."
        rm -f ${INSTALLDIR}/ruleset/sca/*

        echo "Installing SCA policies..."
        CONFIGURATION_ASSESSMENT_FILES=$(cat .$CONFIGURATION_ASSESSMENT_FILES_PATH)
        for FILE in $CONFIGURATION_ASSESSMENT_FILES; do
            if [ -f "../ruleset/sca/$FILE" ]; then
                ${INSTALL} -m 0640 -o root -g ${WAZUH_GROUP} ../ruleset/sca/$FILE ${INSTALLDIR}/ruleset/sca
            else
                echo "ERROR: SCA policy not found: ../ruleset/sca/$FILE"
            fi
        done
    fi

    if [ "X$1" = "Xmanager" ]; then
        echo "Installing additional SCA policies..."
        CONFIGURATION_ASSESSMENT_FILES=$(cat .$CONFIGURATION_ASSESSMENT_MANAGER_FILES_PATH)
        for FILE in $CONFIGURATION_ASSESSMENT_FILES; do
            FILENAME=$(basename $FILE)
            if [ -f "../ruleset/sca/$FILE" ] && [ ! -f "${INSTALLDIR}/ruleset/sca/$FILENAME" ]; then
                ${INSTALL} -m 0640 -o root -g ${WAZUH_GROUP} ../ruleset/sca/$FILE ${INSTALLDIR}/ruleset/sca/
                mv ${INSTALLDIR}/ruleset/sca/$FILENAME ${INSTALLDIR}/ruleset/sca/$FILENAME.disabled
            fi
        done
    fi
}

##########
# GenerateAuthCert()
##########
GenerateAuthCert()
{
    if [ "X$SSL_CERT" = "Xyes" ]; then
        # Generation auto-signed certificate if not exists
        if [ ! -f "${INSTALLDIR}/etc/sslmanager.key" ] && [ ! -f "${INSTALLDIR}/etc/sslmanager.cert" ]; then
            if [ ! "X${USER_GENERATE_AUTHD_CERT}" = "Xn" ]; then
                if type openssl >/dev/null 2>&1; then
                    echo "Generating self-signed certificate for wazuh-authd..."
                    openssl req -x509 -batch -nodes -days 365 -newkey rsa:2048 -subj "/C=US/ST=California/CN=Wazuh/" -keyout ${INSTALLDIR}/etc/sslmanager.key -out ${INSTALLDIR}/etc/sslmanager.cert 2>/dev/null
                    chmod 640 ${INSTALLDIR}/etc/sslmanager.key
                    chmod 640 ${INSTALLDIR}/etc/sslmanager.cert
                else
                    echo "ERROR: OpenSSL not found. Cannot generate certificate for wazuh-authd."
                fi
            fi
        fi
    fi
}

##########
# WriteLogs()
##########
WriteLogs()
{
  LOCALFILES_TMP=`cat ${LOCALFILES_TEMPLATE}`
  for i in ${LOCALFILES_TMP}; do
      field1=$(echo $i | cut -d\: -f1)
      field2=$(echo $i | cut -d\: -f2)
      field3=$(echo $i | cut -d\: -f3)
      if [ "X$field1" = "Xskip_check_exist" ]; then
          SKIP_CHECK_FILE="yes"
          LOG_FORMAT="$field2"
          FILE="$field3"
      else
          SKIP_CHECK_FILE="no"
          LOG_FORMAT="$field1"
          FILE="$field2"
      fi

      # Check installation directory
      if [ $(echo $FILE | grep "INSTALL_DIR") ]; then
        FILE=$(echo $FILE | sed -e "s|INSTALL_DIR|${INSTALLDIR}|g")
      fi

      # If log file present or skip file
      if [ -f "$FILE" ] || [ "X$SKIP_CHECK_FILE" = "Xyes" ]; then
        if [ "$1" = "echo" ]; then
          echo "    -- $FILE"
        elif [ "$1" = "add" ]; then
          echo "  <localfile>" >> $NEWCONFIG_AGENT
          if [ "$FILE" = "snort" ]; then
            head -n 1 $FILE|grep "\[**\] "|grep -v "Classification:" > /dev/null
            if [ $? = 0 ]; then
              echo "    <log_format>snort-full</log_format>" >> $NEWCONFIG_AGENT
            else
              echo "    <log_format>snort-fast</log_format>" >> $NEWCONFIG_AGENT
            fi
          else
            echo "    <log_format>$LOG_FORMAT</log_format>" >> $NEWCONFIG_AGENT
          fi
          echo "    <location>$FILE</location>" >>$NEWCONFIG_AGENT
          echo "  </localfile>" >> $NEWCONFIG_AGENT
          echo "" >> $NEWCONFIG_AGENT
        fi
      fi
  done
}

##########
# SetHeaders() 1-agent|manager|local
##########
SetHeaders()
{
    HEADERS_TMP="/tmp/wazuh-headers.tmp"
    if [ "$DIST_VER" = "0" ]; then
        sed -e "s/TYPE/$1/g; s/DISTRIBUTION/${DIST_NAME}/g; s/VERSION//g" "$HEADER_TEMPLATE" > $HEADERS_TMP
    else
      if [ "$DIST_SUBVER" = "0" ]; then
        sed -e "s/TYPE/$1/g; s/DISTRIBUTION/${DIST_NAME}/g; s/VERSION/${DIST_VER}/g" "$HEADER_TEMPLATE" > $HEADERS_TMP
      else
        sed -e "s/TYPE/$1/g; s/DISTRIBUTION/${DIST_NAME}/g; s/VERSION/${DIST_VER}.${DIST_SUBVER}/g" "$HEADER_TEMPLATE" > $HEADERS_TMP
      fi
    fi
    cat $HEADERS_TMP
    rm -f $HEADERS_TMP
}

##########
# GenerateService() $1=template
##########
GenerateService()
{
    SERVICE_TEMPLATE=./src/init/templates/${1}
    sed "s|WAZUH_HOME_TMP|${INSTALLDIR}|g" ${SERVICE_TEMPLATE}
}

##########
# WriteAgent() $1="no_locafiles" or empty
##########
WriteAgent()
{
    NO_LOCALFILES=$1

    HEADERS=$(SetHeaders "Agent")
    echo "$HEADERS" > $NEWCONFIG_AGENT
    echo "" >> $NEWCONFIG_AGENT

    echo "<wazuh_config>" >> $NEWCONFIG_AGENT

    # Client
    echo "  <client>" >> $NEWCONFIG_AGENT
    echo "    <server>" >> $NEWCONFIG_AGENT
    if [ "X${HNAME}" = "X" ]; then
      echo "      <address>$SERVER_IP</address>" >> $NEWCONFIG_AGENT
    else
      echo "      <address>$HNAME</address>" >> $NEWCONFIG_AGENT
    fi
    echo "      <port>1514</port>" >> $NEWCONFIG_AGENT
    echo "      <protocol>tcp</protocol>" >> $NEWCONFIG_AGENT
    echo "    </server>" >> $NEWCONFIG_AGENT
    if [ "X${USER_AGENT_CONFIG_PROFILE}" != "X" ]; then
         PROFILE=${USER_AGENT_CONFIG_PROFILE}
         echo "    <config-profile>$PROFILE</config-profile>" >> $NEWCONFIG_AGENT
    else
      if [ "$DIST_VER" = "0" ]; then
        echo "    <config-profile>$DIST_NAME</config-profile>" >> $NEWCONFIG_AGENT
      else
        if [ "$DIST_SUBVER" = "0" ]; then
          echo "    <config-profile>$DIST_NAME, $DIST_NAME$DIST_VER</config-profile>" >> $NEWCONFIG_AGENT
        else
          echo "    <config-profile>$DIST_NAME, $DIST_NAME$DIST_VER, $DIST_NAME$DIST_VER.$DIST_SUBVER</config-profile>" >> $NEWCONFIG_AGENT
        fi
      fi
    fi
    echo "    <notify_time>10</notify_time>" >> $NEWCONFIG_AGENT
    echo "    <time-reconnect>60</time-reconnect>" >> $NEWCONFIG_AGENT
    echo "    <auto_restart>yes</auto_restart>" >> $NEWCONFIG_AGENT
    echo "    <crypto_method>aes</crypto_method>" >> $NEWCONFIG_AGENT
    echo "  </client>" >> $NEWCONFIG_AGENT
    echo "" >> $NEWCONFIG_AGENT

    #Client Buffer
    echo "  <client_buffer>" >> $NEWCONFIG_AGENT
    echo "    <!-- Agent buffer options -->" >> $NEWCONFIG_AGENT
    echo "    <disabled>no</disabled>" >> $NEWCONFIG_AGENT
    echo "    <queue_size>5000</queue_size>" >> $NEWCONFIG_AGENT
    echo "    <events_per_second>500</events_per_second>" >> $NEWCONFIG_AGENT
    echo "  </client_buffer>" >> $NEWCONFIG_AGENT
    echo "" >> $NEWCONFIG_AGENT

    # Rootcheck
    WriteRootcheck

    # Syscollector configuration
    WriteSyscollector

    # Configuration assessment configuration (sca)
    WriteConfigurationAssessment

    # Syscheck
    WriteSyscheck

    # Write the log files
    if [ "X${NO_LOCALFILES}" = "X" ]; then
      echo "  <!-- Log analysis -->" >> $NEWCONFIG_AGENT
      WriteLogs "add"
    else
      echo "  <!-- Log analysis -->" >> $NEWCONFIG_AGENT
    fi

    # Localfile commands
    LOCALFILE_COMMANDS_TEMPLATE=$(GetTemplate "localfile-commands.template" ${DIST_NAME} ${DIST_VER} ${DIST_SUBVER})
    cat ${LOCALFILE_COMMANDS_TEMPLATE} >> $NEWCONFIG_AGENT
    echo "" >> $NEWCONFIG_AGENT

    # Active Response
    echo "  <!-- Active response -->" >> $NEWCONFIG_AGENT

    echo "  <active-response>" >> $NEWCONFIG_AGENT
    if [ "X$ACTIVERESPONSE" = "Xyes" ]; then
        echo "    <disabled>no</disabled>" >> $NEWCONFIG_AGENT
    else
        echo "    <disabled>yes</disabled>" >> $NEWCONFIG_AGENT
    fi
    echo "    <ca_store>etc/wpk_root.pem</ca_store>" >> $NEWCONFIG_AGENT

    if [ -n "$CA_STORE" ]
    then
        echo "    <ca_store>${CA_STORE}</ca_store>" >> $NEWCONFIG_AGENT
    fi

    echo "    <ca_verification>yes</ca_verification>" >> $NEWCONFIG_AGENT
    echo "  </active-response>" >> $NEWCONFIG_AGENT
    echo "" >> $NEWCONFIG_AGENT

    # Logging format
    cat ${LOGGING_TEMPLATE} >> $NEWCONFIG_AGENT
    echo "" >> $NEWCONFIG_AGENT

    echo "</wazuh_config>" >> $NEWCONFIG_AGENT
}

##########
# WriteAgentConfServer() $1="no_locafiles" or empty
##########
WriteAgentConfServer()
{
    NO_LOCALFILES=$1

    HEADERS=$(SetHeaders "Agent")
    echo "$HEADERS" > $NEWCONFIG_AGENT
    echo "" >> $NEWCONFIG_AGENT

    echo "<wazuh_config>" >> $NEWCONFIG_AGENT

    # Rootcheck
    WriteRootcheck

    # Syscollector configuration
    WriteSyscollector

    # Configuration assessment configuration (sca)
    WriteConfigurationAssessment

    # Syscheck
    WriteSyscheck

    # Write the log files
    if [ "X${NO_LOCALFILES}" = "X" ]; then
      echo "  <!-- Log analysis -->" >> $NEWCONFIG_AGENT
      WriteLogs "add"
    else
      echo "  <!-- Log analysis -->" >> $NEWCONFIG_AGENT
    fi

    # Localfile commands
    LOCALFILE_COMMANDS_TEMPLATE=$(GetTemplate "localfile-commands.template" ${DIST_NAME} ${DIST_VER} ${DIST_SUBVER})
    cat ${LOCALFILE_COMMANDS_TEMPLATE} >> $NEWCONFIG_AGENT
    echo "" >> $NEWCONFIG_AGENT

    echo "</wazuh_config>" >> $NEWCONFIG_AGENT
}


##########
# WriteManager() $1="no_locafiles" or empty
##########
WriteManager()
{
    NO_LOCALFILES=$1

    WriteAgentConfServer

    HEADERS=$(SetHeaders "Manager")
    echo "$HEADERS" > $NEWCONFIG_MANAGER
    echo "" >> $NEWCONFIG_MANAGER

    echo "<wazuh_config>" >> $NEWCONFIG_MANAGER

    if [ "$EMAILNOTIFY" = "yes"   ]; then
        sed -e "s|<email_notification>no</email_notification>|<email_notification>yes</email_notification>|g; \
        s|<smtp_server>smtp.example.wazuh.com</smtp_server>|<smtp_server>${SMTP}</smtp_server>|g; \
        s|<email_from>wazuh@example.wazuh.com</email_from>|<email_from>wazuh@${HOST}</email_from>|g; \
        s|<email_to>recipient@example.wazuh.com</email_to>|<email_to>${EMAIL}</email_to>|g;" "${GLOBAL_TEMPLATE}" >> $NEWCONFIG_MANAGER
    else
        cat ${GLOBAL_TEMPLATE} >> $NEWCONFIG_MANAGER
    fi
    echo "" >> $NEWCONFIG_MANAGER

    # Alerts level
    cat ${ALERTS_TEMPLATE} >> $NEWCONFIG_MANAGER
    echo "" >> $NEWCONFIG_MANAGER

    # Logging format
    cat ${LOGGING_TEMPLATE} >> $NEWCONFIG_MANAGER
    echo "" >> $NEWCONFIG_MANAGER

    # Remote connection secure
    if [ "X$SLOG" = "Xyes" ]; then
      cat ${REMOTE_SEC_TEMPLATE} >> $NEWCONFIG_MANAGER
      echo "" >> $NEWCONFIG_MANAGER
    fi

    # Vulnerability Detector
    cat ${VULN_TEMPLATE} >> $NEWCONFIG_MANAGER
    echo "" >> $NEWCONFIG_MANAGER

    # Active response
    if [ "$SET_WHITE_LIST"="true" ]; then
       sed -e "/  <\/global>/d" "${GLOBAL_AR_TEMPLATE}" >> $NEWCONFIG_MANAGER
      # Nameservers in /etc/resolv.conf
      for ip in ${NAMESERVERS} ${NAMESERVERS2};
        do
          if [ ! "X${ip}" = "X" -a ! "${ip}" = "0.0.0.0" ]; then
              echo "    <white_list>${ip}</white_list>" >>$NEWCONFIG_MANAGER
          fi
      done
      # Read string
      for ip in ${IPS};
        do
          if [ ! "X${ip}" = "X" -a ! "${ip}" = "0.0.0.0" ]; then
            echo $ip | grep -E "^[0-9./]{5,20}$" > /dev/null 2>&1
            if [ $? = 0 ]; then
              echo "    <white_list>${ip}</white_list>" >>$NEWCONFIG_MANAGER
            fi
          fi
        done
        echo "  </global>" >> $NEWCONFIG_MANAGER
        echo "" >> $NEWCONFIG_MANAGER
    else
      cat ${GLOBAL_AR_TEMPLATE} >> $NEWCONFIG_MANAGER
      echo "" >> $NEWCONFIG_MANAGER
    fi

    cat ${AR_COMMANDS_TEMPLATE} >> $NEWCONFIG_MANAGER
    echo "" >> $NEWCONFIG_MANAGER
    cat ${AR_DEFINITIONS_TEMPLATE} >> $NEWCONFIG_MANAGER
    echo "" >> $NEWCONFIG_MANAGER

    # Writting rules configuration
    cat ${RULES_TEMPLATE} >> $NEWCONFIG_MANAGER
    echo "" >> $NEWCONFIG_MANAGER

    # Writting wazuh-logtest configuration
    cat ${RULE_TEST_TEMPLATE} >> $NEWCONFIG_MANAGER
    echo "" >> $NEWCONFIG_MANAGER

    # Writting auth configuration
    if [ "X${AUTHD}" = "Xyes" ]; then
        sed -e "s|\${INSTALLDIR}|$INSTALLDIR|g" "${AUTH_TEMPLATE}" >> $NEWCONFIG_MANAGER
        echo "" >> $NEWCONFIG_MANAGER
    else
        DisableAuthd
    fi

    # Writting cluster configuration
    cat ${CLUSTER_TEMPLATE} >> $NEWCONFIG_MANAGER
    echo "" >> $NEWCONFIG_MANAGER

    echo "</wazuh_config>" >> $NEWCONFIG_MANAGER

}

##########
# WriteLocal() $1="no_locafiles" or empty
##########
WriteLocal()
{
    NO_LOCALFILES=$1

    WriteAgentConfServer

    HEADERS=$(SetHeaders "Local")
    echo "$HEADERS" > $NEWCONFIG_MANAGER
    echo "" >> $NEWCONFIG_MANAGER

    echo "<wazuh_config>" >> $NEWCONFIG_MANAGER

    if [ "$EMAILNOTIFY" = "yes"   ]; then
        sed -e "s|<email_notification>no</email_notification>|<email_notification>yes</email_notification>|g; \
        s|<smtp_server>smtp.example.wazuh.com</smtp_server>|<smtp_server>${SMTP}</smtp_server>|g; \
        s|<email_from>wazuh@example.wazuh.com</email_from>|<email_from>wazuh@${HOST}</email_from>|g; \
        s|<email_to>recipient@example.wazuh.com</email_to>|<email_to>${EMAIL}</email_to>|g;" "${GLOBAL_TEMPLATE}" >> $NEWCONFIG_MANAGER
    else
        cat ${GLOBAL_TEMPLATE} >> $NEWCONFIG_MANAGER
    fi
    echo "" >> $NEWCONFIG_MANAGER

    # Alerts level
    cat ${ALERTS_TEMPLATE} >> $NEWCONFIG_MANAGER
    echo "" >> $NEWCONFIG_MANAGER

    # Logging format
    cat ${LOGGING_TEMPLATE} >> $NEWCONFIG_MANAGER
    echo "" >> $NEWCONFIG_MANAGER

    # Vulnerability Detector
    cat ${VULN_TEMPLATE} >> $NEWCONFIG_MANAGER
    echo "" >> $NEWCONFIG_MANAGER

    # Active response
    if [ "$SET_WHITE_LIST"="true" ]; then
       sed -e "/  <\/global>/d" "${GLOBAL_AR_TEMPLATE}" >> $NEWCONFIG_MANAGER
      # Nameservers in /etc/resolv.conf
      for ip in ${NAMESERVERS} ${NAMESERVERS2};
        do
          if [ ! "X${ip}" = "X" ]; then
              echo "    <white_list>${ip}</white_list>" >>$NEWCONFIG_MANAGER
          fi
      done
      # Read string
      for ip in ${IPS};
        do
          if [ ! "X${ip}" = "X" ]; then
            echo $ip | grep -E "^[0-9./]{5,20}$" > /dev/null 2>&1
            if [ $? = 0 ]; then
              echo "    <white_list>${ip}</white_list>" >>$NEWCONFIG_MANAGER
            fi
          fi
        done
        echo "  </global>" >> $NEWCONFIG_MANAGER
        echo "" >> $NEWCONFIG_MANAGER
    else
      cat ${GLOBAL_AR_TEMPLATE} >> $NEWCONFIG_MANAGER
      echo "" >> $NEWCONFIG_MANAGER
    fi

    cat ${AR_COMMANDS_TEMPLATE} >> $NEWCONFIG_MANAGER
    echo "" >> $NEWCONFIG_MANAGER
    cat ${AR_DEFINITIONS_TEMPLATE} >> $NEWCONFIG_MANAGER
    echo "" >> $NEWCONFIG_MANAGER

    # Writting rules configuration
    cat ${RULES_TEMPLATE} >> $NEWCONFIG_MANAGER
    echo "" >> $NEWCONFIG_MANAGER

    # Writting wazuh-logtest configuration
    cat ${RULE_TEST_TEMPLATE} >> $NEWCONFIG_MANAGER
    echo "" >> $NEWCONFIG_MANAGER

    echo "</wazuh_config>" >> $NEWCONFIG_MANAGER
}

InstallCommon()
{

    WAZUH_GROUP='wazuh'
    WAZUH_USER='wazuh'
    INSTALL="install"

    if [ ${INSTYPE} = 'server' ]; then
        OSSEC_CONTROL_SRC='./init/wazuh-server.sh'
    elif [ ${INSTYPE} = 'agent' ]; then
        OSSEC_CONTROL_SRC='./init/wazuh-client.sh'
    elif [ ${INSTYPE} = 'local' ]; then
        OSSEC_CONTROL_SRC='./init/wazuh-local.sh'
    fi

    if [ ${DIST_NAME} = "sunos" ]; then
        INSTALL="ginstall"
    elif [ ${DIST_NAME} = "HP-UX" ]; then
        INSTALL="/usr/local/coreutils/bin/install"
   elif [ ${DIST_NAME} = "AIX" ]; then
        INSTALL="/opt/freeware/bin/install"
    fi

    ./init/adduser.sh ${WAZUH_USER} ${WAZUH_GROUP} ${INSTALLDIR}

  ${INSTALL} -d -m 0750 -o root -g ${WAZUH_GROUP} ${INSTALLDIR}/
  ${INSTALL} -d -m 0770 -o ${WAZUH_USER} -g ${WAZUH_GROUP} ${INSTALLDIR}/logs
  ${INSTALL} -d -m 0750 -o ${WAZUH_USER} -g ${WAZUH_GROUP} ${INSTALLDIR}/logs/wazuh
  ${INSTALL} -m 0660 -o ${WAZUH_USER} -g ${WAZUH_GROUP} /dev/null ${INSTALLDIR}/logs/ossec.log
  ${INSTALL} -m 0660 -o ${WAZUH_USER} -g ${WAZUH_GROUP} /dev/null ${INSTALLDIR}/logs/ossec.json
  ${INSTALL} -m 0660 -o ${WAZUH_USER} -g ${WAZUH_GROUP} /dev/null ${INSTALLDIR}/logs/active-responses.log

    if [ ${INSTYPE} = 'agent' ]; then
        ${INSTALL} -d -m 0750 -o root -g 0 ${INSTALLDIR}/bin
    else
        ${INSTALL} -d -m 0750 -o root -g ${WAZUH_GROUP} ${INSTALLDIR}/bin
    fi

  ${INSTALL} -d -m 0750 -o root -g ${WAZUH_GROUP} ${INSTALLDIR}/lib

    if [ ${NUNAME} = 'Darwin' ]
    then
        if [ -f libwazuhext.dylib ]
        then
            ${INSTALL} -m 0750 -o root -g 0 libwazuhext.dylib ${INSTALLDIR}/lib
        fi
    elif [ -f libwazuhext.so ]
    then
        ${INSTALL} -m 0750 -o root -g ${WAZUH_GROUP} libwazuhext.so ${INSTALLDIR}/lib

        if ([ "X${DIST_NAME}" = "Xrhel" ] || [ "X${DIST_NAME}" = "Xcentos" ] || [ "X${DIST_NAME}" = "XCentOS" ]) && [ ${DIST_VER} -le 5 ]; then
            chcon -t textrel_shlib_t ${INSTALLDIR}/lib/libwazuhext.so
        fi
    fi

    if [ ${NUNAME} = 'Darwin' ]
    then
        if [ -f shared_modules/dbsync/build/lib/libdbsync.dylib ]
        then
            ${INSTALL} -m 0750 -o root -g 0 shared_modules/dbsync/build/lib/libdbsync.dylib ${INSTALLDIR}/lib
            install_name_tool -id @rpath/../lib/libdbsync.dylib ${INSTALLDIR}/lib/libdbsync.dylib
        fi
    elif [ -f shared_modules/dbsync/build/lib/libdbsync.so ]
    then
        ${INSTALL} -m 0750 -o root -g ${WAZUH_GROUP} shared_modules/dbsync/build/lib/libdbsync.so ${INSTALLDIR}/lib

        if ([ "X${DIST_NAME}" = "Xrhel" ] || [ "X${DIST_NAME}" = "Xcentos" ] || [ "X${DIST_NAME}" = "XCentOS" ]) && [ ${DIST_VER} -le 5 ]; then
            chcon -t textrel_shlib_t ${INSTALLDIR}/lib/libdbsync.so
        fi
    fi

    if [ ${NUNAME} = 'Darwin' ]
    then
        if [ -f shared_modules/rsync/build/lib/librsync.dylib ]
        then
            ${INSTALL} -m 0750 -o root -g 0 shared_modules/rsync/build/lib/librsync.dylib ${INSTALLDIR}/lib
            install_name_tool -id @rpath/../lib/librsync.dylib ${INSTALLDIR}/lib/librsync.dylib
            install_name_tool -change $(PWD)/shared_modules/dbsync/build/lib/libdbsync.dylib @rpath/../lib/libdbsync.dylib ${INSTALLDIR}/lib/librsync.dylib
        fi
    elif [ -f shared_modules/rsync/build/lib/librsync.so ]
    then
        ${INSTALL} -m 0750 -o root -g ${WAZUH_GROUP} shared_modules/rsync/build/lib/librsync.so ${INSTALLDIR}/lib

        if ([ "X${DIST_NAME}" = "Xrhel" ] || [ "X${DIST_NAME}" = "Xcentos" ] || [ "X${DIST_NAME}" = "XCentOS" ]) && [ ${DIST_VER} -le 5 ]; then
            chcon -t textrel_shlib_t ${INSTALLDIR}/lib/librsync.so
        fi
    fi

    if [ ${NUNAME} = 'Darwin' ]
    then
        if [ -f data_provider/build/lib/libsysinfo.dylib ]
        then
            ${INSTALL} -m 0750 -o root -g 0 data_provider/build/lib/libsysinfo.dylib ${INSTALLDIR}/lib
            install_name_tool -id @rpath/../lib/libsysinfo.dylib ${INSTALLDIR}/lib/libsysinfo.dylib
        fi
    elif [ -f data_provider/build/lib/libsysinfo.so ]
    then
        ${INSTALL} -m 0750 -o root -g ${WAZUH_GROUP} data_provider/build/lib/libsysinfo.so ${INSTALLDIR}/lib

        if ([ "X${DIST_NAME}" = "Xrhel" ] || [ "X${DIST_NAME}" = "Xcentos" ] || [ "X${DIST_NAME}" = "XCentOS" ]) && [ ${DIST_VER} -le 5 ]; then
            chcon -t textrel_shlib_t ${INSTALLDIR}/lib/libsysinfo.so
        fi
    fi

    if [ ${NUNAME} = 'Darwin' ]
    then
        if [ -f wazuh_modules/syscollector/build/lib/libsyscollector.dylib ]
        then
            ${INSTALL} -m 0750 -o root -g 0 wazuh_modules/syscollector/build/lib/libsyscollector.dylib ${INSTALLDIR}/lib
            install_name_tool -id @rpath/../lib/libsyscollector.dylib ${INSTALLDIR}/lib/libsyscollector.dylib
            install_name_tool -change $(PWD)/data_provider/build/lib/libsysinfo.dylib @rpath/../lib/libsysinfo.dylib ${INSTALLDIR}/lib/libsyscollector.dylib
            install_name_tool -change $(PWD)/shared_modules/rsync/build/lib/librsync.dylib @rpath/../lib/librsync.dylib ${INSTALLDIR}/lib/libsyscollector.dylib
            install_name_tool -change $(PWD)/shared_modules/dbsync/build/lib/libdbsync.dylib @rpath/../lib/libdbsync.dylib ${INSTALLDIR}/lib/libsyscollector.dylib
        fi
    elif [ -f wazuh_modules/syscollector/build/lib/libsyscollector.so ]
    then
        ${INSTALL} -m 0750 -o root -g ${WAZUH_GROUP} wazuh_modules/syscollector/build/lib/libsyscollector.so ${INSTALLDIR}/lib

        if ([ "X${DIST_NAME}" = "Xrhel" ] || [ "X${DIST_NAME}" = "Xcentos" ] || [ "X${DIST_NAME}" = "XCentOS" ]) && [ ${DIST_VER} -le 5 ]; then
            chcon -t textrel_shlib_t ${INSTALLDIR}/lib/libsyscollector.so
        fi
    fi

  ${INSTALL} -m 0750 -o root -g 0 wazuh-logcollector ${INSTALLDIR}/bin
  ${INSTALL} -m 0750 -o root -g 0 wazuh-syscheckd ${INSTALLDIR}/bin
  ${INSTALL} -m 0750 -o root -g 0 wazuh-execd ${INSTALLDIR}/bin
  ${INSTALL} -m 0750 -o root -g 0 manage_agents ${INSTALLDIR}/bin
  ${INSTALL} -m 0750 -o root -g 0 ${OSSEC_CONTROL_SRC} ${INSTALLDIR}/bin/wazuh-control
  ${INSTALL} -m 0750 -o root -g 0 wazuh-modulesd ${INSTALLDIR}/bin/

  ${INSTALL} -d -m 0750 -o root -g ${WAZUH_GROUP} ${INSTALLDIR}/queue
  ${INSTALL} -d -m 0770 -o ${WAZUH_USER} -g ${WAZUH_GROUP} ${INSTALLDIR}/queue/alerts
  ${INSTALL} -d -m 0770 -o ${WAZUH_USER} -g ${WAZUH_GROUP} ${INSTALLDIR}/queue/sockets
  ${INSTALL} -d -m 0750 -o ${WAZUH_USER} -g ${WAZUH_GROUP} ${INSTALLDIR}/queue/diff
  ${INSTALL} -d -m 0750 -o ${WAZUH_USER} -g ${WAZUH_GROUP} ${INSTALLDIR}/queue/fim
  ${INSTALL} -d -m 0750 -o ${WAZUH_USER} -g ${WAZUH_GROUP} ${INSTALLDIR}/queue/fim/db
  ${INSTALL} -d -m 0750 -o ${WAZUH_USER} -g ${WAZUH_GROUP} ${INSTALLDIR}/queue/syscollector
  ${INSTALL} -d -m 0750 -o ${WAZUH_USER} -g ${WAZUH_GROUP} ${INSTALLDIR}/queue/syscollector/db

  ${INSTALL} -d -m 0750 -o ${WAZUH_USER} -g ${WAZUH_GROUP} ${INSTALLDIR}/queue/logcollector

  ${INSTALL} -d -m 0750 -o root -g ${WAZUH_GROUP} ${INSTALLDIR}/ruleset
  ${INSTALL} -d -m 0750 -o root -g ${WAZUH_GROUP} ${INSTALLDIR}/ruleset/sca

  ${INSTALL} -d -m 0750 -o root -g ${WAZUH_GROUP} ${INSTALLDIR}/wodles
  ${INSTALL} -d -m 0770 -o root -g ${WAZUH_GROUP} ${INSTALLDIR}/var/wodles

  ${INSTALL} -d -m 0770 -o ${WAZUH_USER} -g ${WAZUH_GROUP} ${INSTALLDIR}/etc

    if [ -f /etc/localtime ]
    then
         ${INSTALL} -m 0640 -o root -g ${WAZUH_GROUP} /etc/localtime ${INSTALLDIR}/etc
    fi

  ${INSTALL} -d -m 1770 -o root -g ${WAZUH_GROUP} ${INSTALLDIR}/tmp

    if [ -f /etc/TIMEZONE ]; then
         ${INSTALL} -m 0640 -o root -g ${WAZUH_GROUP} /etc/TIMEZONE ${INSTALLDIR}/etc/
    fi
    # Solaris Needs some extra files
    if [ ${DIST_NAME} = "SunOS" ]; then
      ${INSTALL} -d -m 0750 -o root -g ${WAZUH_GROUP} ${INSTALLDIR}/usr/share/lib/zoneinfo/
        cp -rf /usr/share/lib/zoneinfo/* ${INSTALLDIR}/usr/share/lib/zoneinfo/
        chown root:${WAZUH_GROUP} ${INSTALLDIR}/usr/share/lib/zoneinfo/*
        find ${INSTALLDIR}/usr/share/lib/zoneinfo/ -type d -exec chmod 0750 {} +
        find ${INSTALLDIR}/usr/share/lib/zoneinfo/ -type f -exec chmod 0640 {} +
    fi

    ${INSTALL} -m 0640 -o root -g ${WAZUH_GROUP} -b ../etc/internal_options.conf ${INSTALLDIR}/etc/
    ${INSTALL} -m 0640 -o root -g ${WAZUH_GROUP} wazuh_modules/syscollector/norm_config.json ${INSTALLDIR}/queue/syscollector

    if [ ! -f ${INSTALLDIR}/etc/local_internal_options.conf ]; then
        ${INSTALL} -m 0640 -o root -g ${WAZUH_GROUP} ../etc/local_internal_options.conf ${INSTALLDIR}/etc/local_internal_options.conf
    fi

    if [ ! -f ${INSTALLDIR}/etc/client.keys ]; then
        if [ ${INSTYPE} = 'agent' ]; then
            ${INSTALL} -m 0640 -o root -g ${WAZUH_GROUP} /dev/null ${INSTALLDIR}/etc/client.keys
        else
            ${INSTALL} -m 0640 -o wazuh -g ${WAZUH_GROUP} /dev/null ${INSTALLDIR}/etc/client.keys
        fi
    fi

<<<<<<< HEAD
    if ([ ${INSTYPE} = 'server' ] || [ ${INSTYPE} = 'local' ]); then
        if [ ! -f ${INSTALLDIR}/etc/manager.conf ]; then
            ${INSTALL} -m 0660 -o root -g ${OSSEC_GROUP} ../etc/wazuh-manager.mc ${INSTALLDIR}/etc/manager.conf
        fi
    fi

    if [ ! -f ${INSTALLDIR}/etc/agent.conf ]; then
        ${INSTALL} -m 0660 -o root -g ${OSSEC_GROUP} ../etc/wazuh-agent.mc ${INSTALLDIR}/etc/agent.conf
    fi


  ${INSTALL} -d -m 0770 -o root -g ${OSSEC_GROUP} ${INSTALLDIR}/etc/shared
  ${INSTALL} -d -m 0750 -o root -g ${OSSEC_GROUP} ${INSTALLDIR}/active-response
  ${INSTALL} -d -m 0750 -o root -g ${OSSEC_GROUP} ${INSTALLDIR}/active-response/bin
  ${INSTALL} -d -m 0750 -o root -g ${OSSEC_GROUP} ${INSTALLDIR}/agentless
  ${INSTALL} -m 0750 -o root -g ${OSSEC_GROUP} agentlessd/scripts/* ${INSTALLDIR}/agentless/
=======
    if [ ! -f ${INSTALLDIR}/etc/ossec.conf ]; then
        if [ -f  ../etc/ossec.mc ]; then
            ${INSTALL} -m 0660 -o root -g ${WAZUH_GROUP} ../etc/ossec.mc ${INSTALLDIR}/etc/ossec.conf
        else
            ${INSTALL} -m 0660 -o root -g ${WAZUH_GROUP} ${OSSEC_CONF_SRC} ${INSTALLDIR}/etc/ossec.conf
        fi
    fi

  ${INSTALL} -d -m 0770 -o root -g ${WAZUH_GROUP} ${INSTALLDIR}/etc/shared
  ${INSTALL} -d -m 0750 -o root -g ${WAZUH_GROUP} ${INSTALLDIR}/active-response
  ${INSTALL} -d -m 0750 -o root -g ${WAZUH_GROUP} ${INSTALLDIR}/active-response/bin
  ${INSTALL} -d -m 0750 -o root -g ${WAZUH_GROUP} ${INSTALLDIR}/agentless
  ${INSTALL} -m 0750 -o root -g ${WAZUH_GROUP} agentlessd/scripts/* ${INSTALLDIR}/agentless/
>>>>>>> f1656aa2

  ${INSTALL} -d -m 0770 -o root -g ${WAZUH_GROUP} ${INSTALLDIR}/.ssh

  ./init/fw-check.sh execute
  ${INSTALL} -m 0750 -o root -g ${WAZUH_GROUP} active-response/*.sh ${INSTALLDIR}/active-response/bin/
  ${INSTALL} -m 0750 -o root -g ${WAZUH_GROUP} active-response/*.py ${INSTALLDIR}/active-response/bin/
  ${INSTALL} -m 0750 -o root -g ${WAZUH_GROUP} firewall-drop ${INSTALLDIR}/active-response/bin/
  ${INSTALL} -m 0750 -o root -g ${WAZUH_GROUP} default-firewall-drop ${INSTALLDIR}/active-response/bin/
  ${INSTALL} -m 0750 -o root -g ${WAZUH_GROUP} pf ${INSTALLDIR}/active-response/bin/
  ${INSTALL} -m 0750 -o root -g ${WAZUH_GROUP} npf ${INSTALLDIR}/active-response/bin/
  ${INSTALL} -m 0750 -o root -g ${WAZUH_GROUP} ipfw ${INSTALLDIR}/active-response/bin/
  ${INSTALL} -m 0750 -o root -g ${WAZUH_GROUP} firewalld-drop ${INSTALLDIR}/active-response/bin/
  ${INSTALL} -m 0750 -o root -g ${WAZUH_GROUP} disable-account ${INSTALLDIR}/active-response/bin/
  ${INSTALL} -m 0750 -o root -g ${WAZUH_GROUP} host-deny ${INSTALLDIR}/active-response/bin/
  ${INSTALL} -m 0750 -o root -g ${WAZUH_GROUP} ip-customblock ${INSTALLDIR}/active-response/bin/
  ${INSTALL} -m 0750 -o root -g ${WAZUH_GROUP} restart-wazuh ${INSTALLDIR}/active-response/bin/
  ${INSTALL} -m 0750 -o root -g ${WAZUH_GROUP} route-null ${INSTALLDIR}/active-response/bin/
  ${INSTALL} -m 0750 -o root -g ${WAZUH_GROUP} kaspersky ${INSTALLDIR}/active-response/bin/
  ${INSTALL} -m 0750 -o root -g ${WAZUH_GROUP} wazuh-slack ${INSTALLDIR}/active-response/bin/

  ${INSTALL} -d -m 0750 -o root -g ${WAZUH_GROUP} ${INSTALLDIR}/var
  ${INSTALL} -d -m 0770 -o root -g ${WAZUH_GROUP} ${INSTALLDIR}/var/run
  ${INSTALL} -d -m 0770 -o root -g ${WAZUH_GROUP} ${INSTALLDIR}/var/upgrade
  ${INSTALL} -d -m 0770 -o root -g ${WAZUH_GROUP} ${INSTALLDIR}/var/selinux

  if [ -f selinux/wazuh.pp ]
  then
    ${INSTALL} -m 0640 -o root -g ${WAZUH_GROUP} selinux/wazuh.pp ${INSTALLDIR}/var/selinux/
    InstallSELinuxPolicyPackage
  fi

  ${INSTALL} -d -m 0750 -o root -g ${WAZUH_GROUP} ${INSTALLDIR}/backup

}

InstallLocal()
{

    InstallCommon

    ${INSTALL} -d -m 0770 -o root -g ${WAZUH_GROUP} ${INSTALLDIR}/etc/decoders
    ${INSTALL} -d -m 0770 -o root -g ${WAZUH_GROUP} ${INSTALLDIR}/etc/rules
    ${INSTALL} -d -m 0770 -o ${WAZUH_USER} -g ${WAZUH_GROUP} ${INSTALLDIR}/var/multigroups
    ${INSTALL} -d -m 0770 -o root -g ${WAZUH_GROUP} ${INSTALLDIR}/var/db
    ${INSTALL} -d -m 0770 -o root -g ${WAZUH_GROUP} ${INSTALLDIR}/var/db/agents
    ${INSTALL} -d -m 0770 -o root -g ${WAZUH_GROUP} ${INSTALLDIR}/var/download
    ${INSTALL} -d -m 0750 -o ${WAZUH_USER} -g ${WAZUH_GROUP} ${INSTALLDIR}/logs/archives
    ${INSTALL} -d -m 0750 -o ${WAZUH_USER} -g ${WAZUH_GROUP} ${INSTALLDIR}/logs/alerts
    ${INSTALL} -d -m 0750 -o ${WAZUH_USER} -g ${WAZUH_GROUP} ${INSTALLDIR}/logs/firewall
    ${INSTALL} -d -m 0750 -o ${WAZUH_USER} -g ${WAZUH_GROUP} ${INSTALLDIR}/logs/api
    ${INSTALL} -d -m 0770 -o root -g ${WAZUH_GROUP} ${INSTALLDIR}/etc/rootcheck

    ${INSTALL} -m 0750 -o root -g 0 wazuh-agentlessd ${INSTALLDIR}/bin
    ${INSTALL} -m 0750 -o root -g 0 wazuh-analysisd ${INSTALLDIR}/bin
    ${INSTALL} -m 0750 -o root -g 0 wazuh-monitord ${INSTALLDIR}/bin
    ${INSTALL} -m 0750 -o root -g 0 wazuh-reportd ${INSTALLDIR}/bin
    ${INSTALL} -m 0750 -o root -g 0 wazuh-maild ${INSTALLDIR}/bin
    ${INSTALL} -m 0750 -o root -g 0 wazuh-logtest-legacy ${INSTALLDIR}/bin
    ${INSTALL} -m 0750 -o root -g 0 wazuh-csyslogd ${INSTALLDIR}/bin
    ${INSTALL} -m 0750 -o root -g 0 wazuh-dbd ${INSTALLDIR}/bin
    ${INSTALL} -m 0750 -o root -g ${WAZUH_GROUP} verify-agent-conf ${INSTALLDIR}/bin/
    ${INSTALL} -m 0750 -o root -g 0 clear_stats ${INSTALLDIR}/bin/
    ${INSTALL} -m 0750 -o root -g 0 wazuh-regex ${INSTALLDIR}/bin/
    ${INSTALL} -m 0750 -o root -g 0 agent_control ${INSTALLDIR}/bin/
    ${INSTALL} -m 0750 -o root -g 0 wazuh-integratord ${INSTALLDIR}/bin/
    ${INSTALL} -m 0750 -o root -g 0 wazuh-db ${INSTALLDIR}/bin/

    ${INSTALL} -d -m 0750 -o ${WAZUH_USER} -g ${WAZUH_GROUP} ${INSTALLDIR}/stats
    ${INSTALL} -d -m 0750 -o root -g ${WAZUH_GROUP} ${INSTALLDIR}/ruleset/decoders
    ${INSTALL} -d -m 0750 -o root -g ${WAZUH_GROUP} ${INSTALLDIR}/ruleset/rules

    ${INSTALL} -m 0640 -o root -g ${WAZUH_GROUP} -b ../ruleset/rules/*.xml ${INSTALLDIR}/ruleset/rules
    ${INSTALL} -m 0640 -o root -g ${WAZUH_GROUP} -b ../ruleset/decoders/*.xml ${INSTALLDIR}/ruleset/decoders
    ${INSTALL} -m 0660 -o root -g ${WAZUH_GROUP} ../ruleset/rootcheck/db/*.txt ${INSTALLDIR}/etc/rootcheck

    InstallSecurityConfigurationAssessmentFiles "manager"

    if [ ! -f ${INSTALLDIR}/etc/decoders/local_decoder.xml ]; then
        ${INSTALL} -m 0660 -o ${WAZUH_USER} -g ${WAZUH_GROUP} -b ../etc/local_decoder.xml ${INSTALLDIR}/etc/decoders/local_decoder.xml
    fi
    if [ ! -f ${INSTALLDIR}/etc/rules/local_rules.xml ]; then
        ${INSTALL} -m 0660 -o ${WAZUH_USER} -g ${WAZUH_GROUP} -b ../etc/local_rules.xml ${INSTALLDIR}/etc/rules/local_rules.xml
    fi
    if [ ! -f ${INSTALLDIR}/etc/lists ]; then
        ${INSTALL} -d -m 0770 -o root -g ${WAZUH_GROUP} ${INSTALLDIR}/etc/lists
    fi
    if [ ! -f ${INSTALLDIR}/etc/lists/amazon ]; then
        ${INSTALL} -d -m 0770 -o ${WAZUH_USER} -g ${WAZUH_GROUP} ${INSTALLDIR}/etc/lists/amazon
        ${INSTALL} -m 0660 -o ${WAZUH_USER} -g ${WAZUH_GROUP} -b ../ruleset/lists/amazon/* ${INSTALLDIR}/etc/lists/amazon/
    fi
    if [ ! -f ${INSTALLDIR}/etc/lists/audit-keys ]; then
        ${INSTALL} -m 0660 -o ${WAZUH_USER} -g ${WAZUH_GROUP} -b ../ruleset/lists/audit-keys ${INSTALLDIR}/etc/lists/audit-keys
    fi
    if [ ! -f ${INSTALLDIR}/etc/lists/security-eventchannel ]; then
        ${INSTALL} -m 0660 -o ${WAZUH_USER} -g ${WAZUH_GROUP} -b ../ruleset/lists/security-eventchannel ${INSTALLDIR}/etc/lists/security-eventchannel
    fi

    ${INSTALL} -d -m 0750 -o ${WAZUH_USER} -g ${WAZUH_GROUP} ${INSTALLDIR}/queue/fts
    ${INSTALL} -d -m 0750 -o ${WAZUH_USER} -g ${WAZUH_GROUP} ${INSTALLDIR}/queue/agentless
    ${INSTALL} -d -m 0750 -o ${WAZUH_USER} -g ${WAZUH_GROUP} ${INSTALLDIR}/queue/db

    ${INSTALL} -d -m 0750 -o root -g ${WAZUH_GROUP} ${INSTALLDIR}/integrations
    ${INSTALL} -m 750 -o root -g ${WAZUH_GROUP} ../integrations/pagerduty ${INSTALLDIR}/integrations/pagerduty
    ${INSTALL} -m 750 -o root -g ${WAZUH_GROUP} ../integrations/slack ${INSTALLDIR}/integrations/slack.py
    ${INSTALL} -m 750 -o root -g ${WAZUH_GROUP} ../integrations/virustotal ${INSTALLDIR}/integrations/virustotal.py
    touch ${INSTALLDIR}/logs/integrations.log
    chmod 640 ${INSTALLDIR}/logs/integrations.log
    chown ${WAZUH_USER}:${WAZUH_GROUP} ${INSTALLDIR}/logs/integrations.log

    if [ "X${OPTIMIZE_CPYTHON}" = "Xy" ]; then
        CPYTHON_FLAGS="OPTIMIZE_CPYTHON=yes"
    fi

    # Install Vulnerability Detector files
    ${INSTALL} -d -m 0660 -o root -g ${WAZUH_GROUP} ${INSTALLDIR}/queue/vulnerabilities
    ${INSTALL} -d -m 0440 -o root -g ${WAZUH_GROUP} ${INSTALLDIR}/queue/vulnerabilities/dictionaries
    ${INSTALL} -m 0440 -o root -g ${WAZUH_GROUP} wazuh_modules/vulnerability_detector/cpe_helper.json ${INSTALLDIR}/queue/vulnerabilities/dictionaries

    # Install Task Manager files
    ${INSTALL} -d -m 0770 -o ${WAZUH_USER} -g ${WAZUH_GROUP} ${INSTALLDIR}/queue/tasks

    ### Install Python
    ${MAKEBIN} wpython INSTALLDIR=${INSTALLDIR} TARGET=${INSTYPE}

    ${MAKEBIN} --quiet -C ../framework install INSTALLDIR=${INSTALLDIR}

    ### Backup old API
    if [ "X${update_only}" = "Xyes" ]; then
      ${MAKEBIN} --quiet -C ../api backup INSTALLDIR=${INSTALLDIR} REVISION=${REVISION}
    fi

    ### Install API
    ${MAKEBIN} --quiet -C ../api install INSTALLDIR=${INSTALLDIR}

    ### Restore old API
    if [ "X${update_only}" = "Xyes" ]; then
      ${MAKEBIN} --quiet -C ../api restore INSTALLDIR=${INSTALLDIR} REVISION=${REVISION}
    fi
}

TransferShared()
{
    rm -f ${INSTALLDIR}/etc/shared/merged.mg
    find ${INSTALLDIR}/etc/shared -maxdepth 1 -type f -not -name ar.conf -not -name files.yml -exec cp -pf {} ${INSTALLDIR}/backup/shared \;
    find ${INSTALLDIR}/etc/shared -maxdepth 1 -type f -not -name ar.conf -not -name files.yml -exec mv -f {} ${INSTALLDIR}/etc/shared/default \;
}

InstallServer()
{

    InstallLocal

    # Install cluster files
    ${INSTALL} -d -m 0770 -o ${WAZUH_USER} -g ${WAZUH_GROUP} ${INSTALLDIR}/queue/cluster
    ${INSTALL} -d -m 0750 -o ${WAZUH_USER} -g ${WAZUH_GROUP} ${INSTALLDIR}/logs/cluster

    ${INSTALL} -d -m 0770 -o ${WAZUH_USER} -g ${WAZUH_GROUP} ${INSTALLDIR}/etc/shared/default
    ${INSTALL} -d -m 0750 -o root -g ${WAZUH_GROUP} ${INSTALLDIR}/backup/shared

    TransferShared

    ${INSTALL} -m 0750 -o root -g 0 wazuh-remoted ${INSTALLDIR}/bin
    ${INSTALL} -m 0750 -o root -g 0 wazuh-authd ${INSTALLDIR}/bin

    ${INSTALL} -d -m 0770 -o ${WAZUH_USER} -g ${WAZUH_GROUP} ${INSTALLDIR}/queue/rids
    ${INSTALL} -d -m 0770 -o root -g ${WAZUH_GROUP} ${INSTALLDIR}/queue/agent-groups

    if [ ! -f ${INSTALLDIR}/queue/agents-timestamp ]; then
        ${INSTALL} -m 0600 -o root -g ${WAZUH_GROUP} /dev/null ${INSTALLDIR}/queue/agents-timestamp
    fi

    ${INSTALL} -d -m 0750 -o ${WAZUH_USER} -g ${WAZUH_GROUP} ${INSTALLDIR}/backup/agents
    ${INSTALL} -d -m 0750 -o ${WAZUH_USER} -g ${WAZUH_GROUP} ${INSTALLDIR}/backup/groups

    ${INSTALL} -m 0660 -o ${WAZUH_USER} -g ${WAZUH_GROUP} ../ruleset/rootcheck/db/*.txt ${INSTALLDIR}/etc/shared/default

<<<<<<< HEAD
    if [ ! -f ${INSTALLDIR}/etc/shared/default/shared.conf ]; then
        ${INSTALL} -m 0660 -o ossec -g ${OSSEC_GROUP} ../etc/shared.conf ${INSTALLDIR}/etc/shared/default
    fi

    if [ ! -f ${INSTALLDIR}/etc/shared/shared-template.conf ]; then
        ${INSTALL} -m 0660 -o ossec -g ${OSSEC_GROUP} ../etc/shared.conf ${INSTALLDIR}/etc/shared/shared-template.conf
=======
    if [ ! -f ${INSTALLDIR}/etc/shared/default/agent.conf ]; then
        ${INSTALL} -m 0660 -o ${WAZUH_USER} -g ${WAZUH_GROUP} ../etc/agent.conf ${INSTALLDIR}/etc/shared/default
    fi

    if [ ! -f ${INSTALLDIR}/etc/shared/agent-template.conf ]; then
        ${INSTALL} -m 0660 -o ${WAZUH_USER} -g ${WAZUH_GROUP} ../etc/agent.conf ${INSTALLDIR}/etc/shared/agent-template.conf
>>>>>>> f1656aa2
    fi

    # Install the plugins files
    ${INSTALL} -d -m 0750 -o root -g ${WAZUH_GROUP} ${INSTALLDIR}/wodles/aws
    ${INSTALL} -m 0750 -o root -g ${WAZUH_GROUP} ../wodles/aws/aws_s3.py ${INSTALLDIR}/wodles/aws/aws-s3.py
    ${INSTALL} -m 0750 -o root -g ${WAZUH_GROUP} ../framework/wrappers/generic_wrapper.sh ${INSTALLDIR}/wodles/aws/aws-s3

    ${INSTALL} -d -m 0750 -o root -g ${WAZUH_GROUP} ${INSTALLDIR}/wodles/gcloud
    ${INSTALL} -m 0750 -o root -g ${WAZUH_GROUP} ../wodles/gcloud/gcloud.py ${INSTALLDIR}/wodles/gcloud/gcloud.py
    ${INSTALL} -m 0750 -o root -g ${WAZUH_GROUP} ../wodles/gcloud/integration.py ${INSTALLDIR}/wodles/gcloud/integration.py
    ${INSTALL} -m 0750 -o root -g ${WAZUH_GROUP} ../wodles/gcloud/tools.py ${INSTALLDIR}/wodles/gcloud/tools.py
    ${INSTALL} -m 0750 -o root -g ${WAZUH_GROUP} ../framework/wrappers/generic_wrapper.sh ${INSTALLDIR}/wodles/gcloud/gcloud

    ${INSTALL} -d -m 0750 -o root -g ${WAZUH_GROUP} ${INSTALLDIR}/wodles/docker
    ${INSTALL} -m 0750 -o root -g ${WAZUH_GROUP} ../wodles/docker-listener/DockerListener.py ${INSTALLDIR}/wodles/docker/DockerListener.py
    ${INSTALL} -m 0750 -o root -g ${WAZUH_GROUP} ../framework/wrappers/generic_wrapper.sh ${INSTALLDIR}/wodles/docker/DockerListener

    # Add Azure script (for manager only)
    ${INSTALL} -d -m 0750 -o root -g ${WAZUH_GROUP} ${INSTALLDIR}/wodles/azure
    ${INSTALL} -m 0750 -o root -g ${WAZUH_GROUP} ../wodles/azure/azure-logs.py ${INSTALLDIR}/wodles/azure/azure-logs.py
    ${INSTALL} -m 0750 -o root -g ${WAZUH_GROUP} ../framework/wrappers/generic_wrapper.sh ${INSTALLDIR}/wodles/azure/azure-logs

    GenerateAuthCert

    # Add the wrappers for python script in active-response
    ${INSTALL} -m 0750 -o root -g ${WAZUH_GROUP} ../framework/wrappers/generic_wrapper.sh ${INSTALLDIR}/integrations/slack
    ${INSTALL} -m 0750 -o root -g ${WAZUH_GROUP} ../framework/wrappers/generic_wrapper.sh ${INSTALLDIR}/integrations/virustotal

}

InstallAgent()
{

    InstallCommon

    InstallSecurityConfigurationAssessmentFiles "agent"

    ${INSTALL} -m 0750 -o root -g 0 wazuh-agentd ${INSTALLDIR}/bin
    ${INSTALL} -m 0750 -o root -g 0 agent-auth ${INSTALLDIR}/bin

    ${INSTALL} -d -m 0750 -o ${WAZUH_USER} -g ${WAZUH_GROUP} ${INSTALLDIR}/queue/rids
    ${INSTALL} -d -m 0770 -o root -g ${WAZUH_GROUP} ${INSTALLDIR}/var/incoming
    ${INSTALL} -m 0660 -o root -g ${WAZUH_GROUP} ../ruleset/rootcheck/db/*.txt ${INSTALLDIR}/etc/shared/
    ${INSTALL} -m 0640 -o root -g ${WAZUH_GROUP} ../etc/wpk_root.pem ${INSTALLDIR}/etc/

    # Install the plugins files
    # Don't install the plugins if they are already installed. This check affects
    # hybrid installation mode
    if [ ! -d ${INSTALLDIR}/wodles/aws ]; then
        ${INSTALL} -d -m 0750 -o root -g ${WAZUH_GROUP} ${INSTALLDIR}/wodles/aws
        ${INSTALL} -m 0750 -o root -g ${WAZUH_GROUP} ../wodles/aws/aws_s3.py ${INSTALLDIR}/wodles/aws/aws-s3
    fi

    if [ ! -d ${INSTALLDIR}/wodles/gcloud ]; then
        ${INSTALL} -d -m 0750 -o root -g ${WAZUH_GROUP} ${INSTALLDIR}/wodles/gcloud
        ${INSTALL} -m 0750 -o root -g ${WAZUH_GROUP} ../wodles/gcloud/gcloud.py ${INSTALLDIR}/wodles/gcloud/gcloud
        ${INSTALL} -m 0750 -o root -g ${WAZUH_GROUP} ../wodles/gcloud/integration.py ${INSTALLDIR}/wodles/gcloud/integration.py
        ${INSTALL} -m 0750 -o root -g ${WAZUH_GROUP} ../wodles/gcloud/tools.py ${INSTALLDIR}/wodles/gcloud/tools.py
    fi

    if [ ! -d ${INSTALLDIR}/wodles/docker ]; then
        ${INSTALL} -d -m 0750 -o root -g ${WAZUH_GROUP} ${INSTALLDIR}/wodles/docker
        ${INSTALL} -m 0750 -o root -g ${WAZUH_GROUP} ../wodles/docker-listener/DockerListener.py ${INSTALLDIR}/wodles/docker/DockerListener
    fi

}

InstallWazuh()
{
    if [ "X$INSTYPE" = "Xagent" ]; then
        InstallAgent
    elif [ "X$INSTYPE" = "Xserver" ]; then
        InstallServer
    elif [ "X$INSTYPE" = "Xlocal" ]; then
        InstallLocal
    fi

}<|MERGE_RESOLUTION|>--- conflicted
+++ resolved
@@ -780,38 +780,22 @@
         fi
     fi
 
-<<<<<<< HEAD
     if ([ ${INSTYPE} = 'server' ] || [ ${INSTYPE} = 'local' ]); then
         if [ ! -f ${INSTALLDIR}/etc/manager.conf ]; then
-            ${INSTALL} -m 0660 -o root -g ${OSSEC_GROUP} ../etc/wazuh-manager.mc ${INSTALLDIR}/etc/manager.conf
+            ${INSTALL} -m 0660 -o root -g ${WAZUH_GROUP} ../etc/wazuh-manager.mc ${INSTALLDIR}/etc/manager.conf
         fi
     fi
 
     if [ ! -f ${INSTALLDIR}/etc/agent.conf ]; then
-        ${INSTALL} -m 0660 -o root -g ${OSSEC_GROUP} ../etc/wazuh-agent.mc ${INSTALLDIR}/etc/agent.conf
-    fi
-
-
-  ${INSTALL} -d -m 0770 -o root -g ${OSSEC_GROUP} ${INSTALLDIR}/etc/shared
-  ${INSTALL} -d -m 0750 -o root -g ${OSSEC_GROUP} ${INSTALLDIR}/active-response
-  ${INSTALL} -d -m 0750 -o root -g ${OSSEC_GROUP} ${INSTALLDIR}/active-response/bin
-  ${INSTALL} -d -m 0750 -o root -g ${OSSEC_GROUP} ${INSTALLDIR}/agentless
-  ${INSTALL} -m 0750 -o root -g ${OSSEC_GROUP} agentlessd/scripts/* ${INSTALLDIR}/agentless/
-=======
-    if [ ! -f ${INSTALLDIR}/etc/ossec.conf ]; then
-        if [ -f  ../etc/ossec.mc ]; then
-            ${INSTALL} -m 0660 -o root -g ${WAZUH_GROUP} ../etc/ossec.mc ${INSTALLDIR}/etc/ossec.conf
-        else
-            ${INSTALL} -m 0660 -o root -g ${WAZUH_GROUP} ${OSSEC_CONF_SRC} ${INSTALLDIR}/etc/ossec.conf
-        fi
-    fi
+        ${INSTALL} -m 0660 -o root -g ${WAZUH_GROUP} ../etc/wazuh-agent.mc ${INSTALLDIR}/etc/agent.conf
+    fi
+
 
   ${INSTALL} -d -m 0770 -o root -g ${WAZUH_GROUP} ${INSTALLDIR}/etc/shared
   ${INSTALL} -d -m 0750 -o root -g ${WAZUH_GROUP} ${INSTALLDIR}/active-response
   ${INSTALL} -d -m 0750 -o root -g ${WAZUH_GROUP} ${INSTALLDIR}/active-response/bin
   ${INSTALL} -d -m 0750 -o root -g ${WAZUH_GROUP} ${INSTALLDIR}/agentless
   ${INSTALL} -m 0750 -o root -g ${WAZUH_GROUP} agentlessd/scripts/* ${INSTALLDIR}/agentless/
->>>>>>> f1656aa2
 
   ${INSTALL} -d -m 0770 -o root -g ${WAZUH_GROUP} ${INSTALLDIR}/.ssh
 
@@ -988,21 +972,12 @@
 
     ${INSTALL} -m 0660 -o ${WAZUH_USER} -g ${WAZUH_GROUP} ../ruleset/rootcheck/db/*.txt ${INSTALLDIR}/etc/shared/default
 
-<<<<<<< HEAD
     if [ ! -f ${INSTALLDIR}/etc/shared/default/shared.conf ]; then
-        ${INSTALL} -m 0660 -o ossec -g ${OSSEC_GROUP} ../etc/shared.conf ${INSTALLDIR}/etc/shared/default
+        ${INSTALL} -m 0660 -o ossec -g ${WAZUH_GROUP} ../etc/shared.conf ${INSTALLDIR}/etc/shared/default
     fi
 
     if [ ! -f ${INSTALLDIR}/etc/shared/shared-template.conf ]; then
-        ${INSTALL} -m 0660 -o ossec -g ${OSSEC_GROUP} ../etc/shared.conf ${INSTALLDIR}/etc/shared/shared-template.conf
-=======
-    if [ ! -f ${INSTALLDIR}/etc/shared/default/agent.conf ]; then
-        ${INSTALL} -m 0660 -o ${WAZUH_USER} -g ${WAZUH_GROUP} ../etc/agent.conf ${INSTALLDIR}/etc/shared/default
-    fi
-
-    if [ ! -f ${INSTALLDIR}/etc/shared/agent-template.conf ]; then
-        ${INSTALL} -m 0660 -o ${WAZUH_USER} -g ${WAZUH_GROUP} ../etc/agent.conf ${INSTALLDIR}/etc/shared/agent-template.conf
->>>>>>> f1656aa2
+        ${INSTALL} -m 0660 -o ossec -g ${WAZUH_GROUP} ../etc/shared.conf ${INSTALLDIR}/etc/shared/shared-template.conf
     fi
 
     # Install the plugins files
