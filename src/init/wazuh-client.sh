#!/bin/sh

# Copyright (C) 2015, Wazuh Inc.
# wazuh-control        This shell script takes care of starting
#                      or stopping ossec-hids
# Author: Daniel B. Cid <daniel.cid@gmail.com>

LOCAL=`dirname $0`;
cd ${LOCAL}
PWD=`pwd`
DIR=`dirname $PWD`;

# Installation info
<<<<<<< HEAD
VERSION="v4.5.2"
REVISION="40502"
=======
VERSION="v4.5.1"
REVISION="40503"
>>>>>>> 731cdf39
TYPE="agent"

###  Do not modify below here ###
AUTHOR="Wazuh Inc."
DAEMONS="wazuh-modulesd wazuh-logcollector wazuh-syscheckd wazuh-agentd wazuh-execd"

# Reverse order of daemons
SDAEMONS=$(echo $DAEMONS | awk '{ for (i=NF; i>1; i--) printf("%s ",$i); print $1; }')

## Locking for the start/stop
LOCK="${DIR}/var/start-script-lock"
LOCK_PID="${LOCK}/pid"

# This number should be more than enough (even if it is
# started multiple times together). It will try for up
# to 10 attempts (or 10 seconds) to execute.
MAX_ITERATION="10"

MAX_KILL_TRIES=600

checkpid()
{
    for i in ${DAEMONS}; do
        for j in `cat ${DIR}/var/run/${i}-*.pid 2>/dev/null`; do
            ps -p $j > /dev/null 2>&1
            if [ ! $? = 0 ]; then
                echo "Deleting PID file '${DIR}/var/run/${i}-${j}.pid' not used..."
                rm ${DIR}/var/run/${i}-${j}.pid
            fi
        done
    done
}

lock()
{
    i=0;

    # Providing a lock.
    while [ 1 ]; do
        mkdir ${LOCK} > /dev/null 2>&1
        MSL=$?
        if [ "${MSL}" = "0" ]; then
            # Lock acquired (setting the pid)
            echo "$$" > ${LOCK_PID}
            return;
        fi

        # Waiting 1 second before trying again
        sleep 1;
        i=`expr $i + 1`;
        pid=`cat ${LOCK_PID}` 2>/dev/null

        if [ $? = 0 ]
        then
            kill -0 ${pid} >/dev/null 2>&1
            if [ ! $? = 0 ]; then
                # Pid is not present.
                # Unlocking and executing
                unlock;
                mkdir ${LOCK} > /dev/null 2>&1
                echo "$$" > ${LOCK_PID}
                return;
            fi
        fi

        # We tried 10 times to acquire the lock.
        if [ "$i" = "${MAX_ITERATION}" ]; then
            echo "ERROR: Another instance is locking this process."
            echo "If you are sure that no other instance is running, please remove ${LOCK}"
            exit 1
        fi
    done
}

unlock()
{
    rm -rf ${LOCK}
}

help()
{
    # Help message
    echo "Usage: $0 {start|stop|restart|status|info [-v -r -t]}";
    exit 1;
}

status()
{
    RETVAL=0
    for i in ${DAEMONS}; do
        pstatus ${i};
        if [ $? = 0 ]; then
            RETVAL=1
            echo "${i} not running..."
        else
            echo "${i} is running..."
        fi
    done
}

testconfig()
{
    # We first loop to check the config.
    for i in ${SDAEMONS}; do
        ${DIR}/bin/${i} -t;
        if [ $? != 0 ]; then
            echo "${i}: Configuration error. Exiting"
            unlock;
            exit 1;
        fi
    done
}

# Check folders
check_folders()
{
    ALERTS_FOLDER="../queue/alerts"

    if [ ! -d $ALERTS_FOLDER ]
    then
        if rm -rf $ALERTS_FOLDER && mkdir -p $ALERTS_FOLDER && chown wazuh:wazuh $ALERTS_FOLDER && chmod 770 $ALERTS_FOLDER
        then
            echo "WARNING: missing folder 'queue/alerts'. Restored back."
        else
            echo "ERROR: missing folder 'queue/alerts', and could not restore back."
            exit 1
        fi
    fi
}

# Start function
start_service()
{
    echo "Starting Wazuh $VERSION..."
    checkpid;

    # Delete all files in temporary folder
    TO_DELETE="$DIR/tmp/*"
    rm -rf $TO_DELETE

    # We actually start them now.
    for i in ${SDAEMONS}; do
        pstatus ${i};
        if [ $? = 0 ]; then
            failed=false
            ${DIR}/bin/${i};
            if [ $? != 0 ]; then
                failed=true
            else
                j=0;
                while [ $failed = false ]; do
                    pstatus ${i};
                    if [ $? = 1 ]; then
                        break;
                    fi
                    sleep 1;
                    j=`expr $j + 1`;
                    if [ "$j" -ge "${MAX_ITERATION}" ]; then
                        failed=true
                    fi
                done
            fi
            if [ $failed = true ]; then
                echo "${i} did not start";
                unlock;
                exit 1;
            fi
            echo "Started ${i}..."
        else
            echo "${i} already running..."
        fi
    done

    # After we start we give 2 seconds for the daemons
    # to internally create their PID files.
    sleep 2;
    echo "Completed."
}

pstatus()
{
    pfile=$1;

    # pfile must be set
    if [ "X${pfile}" = "X" ]; then
        return 0;
    fi

    ls ${DIR}/var/run/${pfile}-*.pid > /dev/null 2>&1
    if [ $? = 0 ]; then
        for pid in `cat ${DIR}/var/run/${pfile}-*.pid 2>/dev/null`; do
            ps -p ${pid} > /dev/null 2>&1
            if [ ! $? = 0 ]; then
                echo "${pfile}: Process ${pid} not used by Wazuh, removing .."
                rm -f ${DIR}/var/run/${pfile}-${pid}.pid
                continue;
            fi

            kill -0 ${pid} > /dev/null 2>&1
            if [ $? = 0 ]; then
                return 1;
            fi
        done
    fi

    return 0;
}

wait_pid() {
    wp_counter=1

    while kill -0 $1 2> /dev/null
    do
        if [ "$wp_counter" = "$MAX_KILL_TRIES" ]
        then
            return 1
        else
            # sleep doesn't work in AIX
            # read doesn't work in FreeBSD
            sleep 0.1 > /dev/null 2>&1 || read -t 0.1 > /dev/null 2>&1
            wp_counter=`expr $wp_counter + 1`
        fi
    done

    return 0
}

stop_service()
{
    checkpid;
    for i in ${DAEMONS}; do
        pstatus ${i};
        if [ $? = 1 ]; then
            echo "Killing ${i}... ";

            pid=`cat ${DIR}/var/run/${i}-*.pid`
            kill $pid

            if ! wait_pid $pid
            then
                echo "Process ${i} couldn't be terminated. It will be killed.";
                kill -9 $pid
            fi
        else
            echo "${i} not running...";
        fi

        rm -f ${DIR}/var/run/${i}-*.pid
     done

    echo "Wazuh $VERSION Stopped"
}

info()
{
     if [ "X${1}" = "X" ]; then
        echo "WAZUH_VERSION=\"${VERSION}\""
        echo "WAZUH_REVISION=\"${REVISION}\""
        echo "WAZUH_TYPE=\"${TYPE}\""
    else
        case "${1}" in
            -v) echo "${VERSION}" ;;
            -r) echo "${REVISION}" ;;
            -t) echo "${TYPE}" ;;
             *) echo "Invalid flag: ${1}" && help ;;
        esac
    fi
}

### MAIN HERE ###

arg=$2

case "$1" in
start)
    testconfig
    check_folders
    lock
    start_service
    unlock
    ;;
stop)
    lock
    stop_service
    unlock
    ;;
restart)
    testconfig
    lock
    stop_service
    sleep 1
    start_service
    unlock
    ;;
reload)
    DAEMONS=$(echo $DAEMONS | sed 's/wazuh-execd//')
    lock
    stop_service
    sleep 1
    start_service
    unlock
    ;;
status)
    lock
    status
    unlock
    ;;
info)
    info $arg
    ;;
help)
    help
    ;;
*)
    help
esac

exit $RETVAL<|MERGE_RESOLUTION|>--- conflicted
+++ resolved
@@ -11,13 +11,8 @@
 DIR=`dirname $PWD`;
 
 # Installation info
-<<<<<<< HEAD
 VERSION="v4.5.2"
-REVISION="40502"
-=======
-VERSION="v4.5.1"
-REVISION="40503"
->>>>>>> 731cdf39
+REVISION="40504"
 TYPE="agent"
 
 ###  Do not modify below here ###
