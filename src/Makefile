# Copyright (C) 2015-2021, Wazuh Inc.
# TODO: mysql and postgresql?
#
# Copyright (C) 2015-2021, Wazuh Inc.
#
# This program is free software; you can redistribute it and/or modify
# it under the terms of the GNU General Public License as published by
# the Free Software Foundation; either version 2 of the License, or
# (at your option) any later version.
#

uname_S := $(shell sh -c 'uname -s 2>/dev/null || echo not')
uname_P := $(shell sh -c 'uname -p 2>/dev/null || echo not')
uname_R := $(shell sh -c 'uname -r 2>/dev/null || echo not')
uname_V := $(shell sh -c 'uname -v 2>/dev/null || echo not')
uname_M := $(shell sh -c 'uname -m 2>/dev/null || echo not')
HAS_CHECKMODULE = $(shell command -v checkmodule > /dev/null && echo YES)
HAS_SEMODULE_PACKAGE = $(shell command -v semodule_package > /dev/null && echo YES)
CHECK_ARCHLINUX := $(shell sh -c 'grep "Arch Linux" /etc/os-release > /dev/null && echo YES || echo not')
CHECK_CENTOS5 := $(shell sh -c 'grep "CentOS release 5." /etc/redhat-release > /dev/null && echo YES || echo not')

ARCH_FLAGS =

ROUTE_PATH := $(shell pwd)
EXTERNAL_JSON=external/cJSON/
EXTERNAL_ZLIB=external/zlib/
EXTERNAL_SQLITE=external/sqlite/
EXTERNAL_OPENSSL=external/openssl/
EXTERNAL_LIBYAML=external/libyaml/
EXTERNAL_CURL=external/curl/
EXTERNAL_AUDIT=external/audit-userspace/
EXTERNAL_LIBFFI=external/libffi/
EXTERNAL_LIBPLIST=external/libplist/
EXTERNAL_CPYTHON=external/cpython/
EXTERNAL_MSGPACK=external/msgpack/
EXTERNAL_BZIP2=external/bzip2/
EXTERNAL_GOOGLE_TEST=external/googletest/
EXTERNAL_LIBPCRE2=external/libpcre2/
ifneq (${TARGET},winagent)
EXTERNAL_PROCPS=external/procps/
EXTERNAL_LIBDB=external/libdb/build_unix/
endif
# XXX Becareful NO EXTRA Spaces here
PG_CONFIG?=pg_config
MY_CONFIG?=mysql_config
PRELUDE_CONFIG?=libprelude-config
WAZUH_GROUP?=wazuh
WAZUH_USER?=wazuh
SHARED=so
SELINUX_MODULE=selinux/wazuh.mod
SELINUX_ENFORCEMENT=selinux/wazuh.te
SELINUX_POLICY=selinux/wazuh.pp
SHARED_MODULES=shared_modules/
DBSYNC=${SHARED_MODULES}dbsync/
RSYNC=${SHARED_MODULES}rsync/
SHARED_UTILS_TEST=${SHARED_MODULES}utils/tests/
SYSCOLLECTOR=wazuh_modules/syscollector/
SYSINFO=data_provider/

USE_PRELUDE?=no
USE_ZEROMQ?=no
USE_GEOIP?=no
USE_INOTIFY=no
USE_BIG_ENDIAN=no
USE_AUDIT=no
MINGW_HOST=unknown
USE_MSGPACK_OPT=yes

DISABLE_SHARED?=no
DISABLE_SYSC?=no
DISABLE_CISCAT?=no

ifeq (${TARGET},winagent)
WIN_CMAKE_OPTS=-DCMAKE_SYSTEM_NAME=Windows -DCMAKE_C_COMPILER=${MING_BASE}${CC} -DCMAKE_CXX_COMPILER=${MING_BASE}${CXX}
WIN_CMAKE_RULES+=win32/sysinfo
WIN_CMAKE_RULES+=win32/shared_modules
ifeq (,$(filter ${DISABLE_SYSC},YES yes y Y 1))
WIN_CMAKE_RULES+=win32/syscollector
endif
endif

ifneq (,$(filter ${DISABLE_SHARED},YES yes y Y 1))
WIN_CMAKE_OPTS+=-DDISABLE_SHARED=1
endif


ifeq (${uname_S},Darwin)
SYSINFO_OS=-DCMAKE_SYSTEM_NAME=Darwin
endif

ifneq (,$(filter ${TEST},YES yes y Y 1))
DBSYNC_TEST=-DUNIT_TEST=ON #--coverage
RSYNC_TEST=-DUNIT_TEST=ON #--coverage
SYSCOLLECTOR_TEST=-DUNIT_TEST=ON #--coverage
SYSINFO_TEST=-DUNIT_TEST=ON #--coverage
endif
ifneq (,$(filter ${DEBUG},YES yes y Y 1))
SHARED_MODULES_RELEASE_TYPE=-DCMAKE_BUILD_TYPE=Debug
GTEST_RELEASE_TYPE=-DCMAKE_BUILD_TYPE=Debug
SYSCOLLECTOR_RELEASE_TYPE=-DCMAKE_BUILD_TYPE=Debug
SYSINFO_RELEASE_TYPE=-DCMAKE_BUILD_TYPE=Debug
endif

ifeq (${COVERITY}, YES)
	SHARED_MODULES_RELEASE_TYPE+=-DCOVERITY=1
	export COVERITY_UNSUPPORTED_COMPILER_INVOCATION=1
endif

ifneq ($(HAS_CHECKMODULE),)
ifneq ($(HAS_SEMODULE_PACKAGE),)
USE_SELINUX=yes
else
USE_SELINUX=no
endif
else
USE_SELINUX=no
endif

ONEWAY?=no
CLEANFULL?=no

DEFINES=-DOSSECHIDS
DEFINES+=-DUSER=\"${WAZUH_USER}\"
DEFINES+=-DGROUPGLOBAL=\"${WAZUH_GROUP}\"

ifneq (${TARGET},winagent)
		DEFINES+=-D${uname_S}
ifeq (${uname_S},Linux)
		PRECOMPILED_OS:=linux
		DEFINES+=-DINOTIFY_ENABLED -D_XOPEN_SOURCE=600 -D_GNU_SOURCE
		OSSEC_CFLAGS+=-pthread -I${EXTERNAL_LIBDB}
		OSSEC_LDFLAGS+='-Wl,-rpath,$$ORIGIN/../lib'
		AR_LDFLAGS+='-Wl,-rpath,$$ORIGIN/../../lib'
		OSSEC_LIBS+=-lrt -ldl -lm
		OSSEC_LDFLAGS+=-pthread -lrt -ldl
		AR_LDFLAGS+=-pthread -lrt -ldl
		OSSEC_CFLAGS+=-Wl,--start-group
		USE_AUDIT=yes
ifneq (,$(filter ${USE_AUDIT},YES yes y Y 1))
		OSSEC_CFLAGS+=-I$(EXTERNAL_AUDIT)lib
endif
ifeq (${CHECK_ARCHLINUX},YES)
		ARCH_FLAGS+=-lnghttp2 -lbrotlidec -lpsl
		OSSEC_LDFLAGS+=-lnghttp2 -lbrotlidec -lpsl
		AR_LDFLAGS+=-lnghttp2 -lbrotlidec -lpsl
endif
else
ifeq (${uname_S},AIX)
		DEFINES+=-DAIX -D__unix
		DEFINES+=-DHIGHFIRST
		OSSEC_CFLAGS+=-pthread
		OSSEC_LDFLAGS+=-pthread -L./lib
		AR_LDFLAGS+=-pthread
		PATH:=${PATH}:/usr/vac/bin
		CC=gcc
		PRECOMPILED_OS:=aix
else
ifeq (${uname_S},SunOS)
SOLARIS_CMAKE_OPTS=-DSOLARIS=ON
PRECOMPILED_OS:=solaris
ifneq ($(uname_R),5.10)
		DEFINES+=-DSUN_MAJOR_VERSION=$(word 1, $(subst ., ,$(uname_V)))
		DEFINES+=-DSUN_MINOR_VERSION=$(word 2, $(subst ., ,$(uname_V)))
else
		DEFINES+=-DSUN_MAJOR_VERSION=10
		DEFINES+=-DSUN_MINOR_VERSION=0
endif
		DEFINES+=-DSOLARIS
		DEFINES+=-DHIGHFIRST
		DEFINES+=-D_REENTRANT
ifneq (${uname_P},sparc)
ifneq ($(uname_R),5.10)
		OSSEC_LDFLAGS+=-z relax=secadj
		AR_LDFLAGS+=-z relax=secadj
else
		OSSEC_CFLAGS+=-DMSGPACK_ZONE_ALIGN=8
endif
endif
		OSSEC_LDFLAGS+='-Wl,-rpath,$$ORIGIN/../lib'
		AR_LDFLAGS+='-Wl,-rpath,$$ORIGIN/../../lib'
		OSSEC_LIBS+=-lsocket -lnsl -lresolv -lrt -lpthread
		PATH:=${PATH}:/usr/ccs/bin:/usr/xpg4/bin:/opt/csw/gcc3/bin:/opt/csw/bin:/usr/sfw/bin
		CC=gcc
#		This is necessary in order to compile libcurl
		NM=gnm
		uname_M := $(shell sh -c 'uname -m 2>/dev/null || echo not')
else
ifeq (${uname_S},Darwin)
		DEFINES+=-DDarwin
		DEFINES+=-DHIGHFIRST
		OSSEC_CFLAGS+=-pthread
		OSSEC_LDFLAGS+=-pthread
		OSSEC_LDFLAGS+=-Xlinker -rpath -Xlinker "@executable_path/../lib"
		AR_LDFLAGS+=-pthread
		AR_LDFLAGS+=-Xlinker -rpath -Xlinker "@executable_path/../../lib"
		SHARED=dylib
		OSSEC_LIBS+=-framework Security
		PRECOMPILED_OS:=darwin
else
ifeq (${uname_S},FreeBSD)
		DEFINES+=-DFreeBSD
		OSSEC_CFLAGS+=-pthread -I/usr/local/include
		OSSEC_LDFLAGS+=-pthread
		OSSEC_LDFLAGS+=-L/usr/local/lib
		OSSEC_LDFLAGS+='-Wl,-rpath,$$ORIGIN/../lib'
		AR_LDFLAGS+=-pthread
		AR_LDFLAGS+=-L/usr/local/lib
		AR_LDFLAGS+='-Wl,-rpath,$$ORIGIN/../../lib'
		PRECOMPILED_OS:=freebsd
else
ifeq (${uname_S},NetBSD)
		DEFINES+=-DNetBSD
		OSSEC_CFLAGS+=-pthread
		OSSEC_LDFLAGS+=-pthread
		OSSEC_LDFLAGS+='-Wl,-rpath,$$ORIGIN/../lib'
		AR_LDFLAGS+=-pthread
		AR_LDFLAGS+='-Wl,-rpath,$$ORIGIN/../../lib'
		PRECOMPILED_OS:=netbsd
else
ifeq (${uname_S},OpenBSD)
		DEFINES+=-DOpenBSD
		OSSEC_CFLAGS+=-pthread
		OSSEC_LDFLAGS+=-pthread
		OSSEC_LDFLAGS+=-L/usr/local/lib
		OSSEC_LDFLAGS+=-Wl,-zorigin '-Wl,-rpath,$$ORIGIN/../lib'
		AR_LDFLAGS+=-pthread
		AR_LDFLAGS+=-L/usr/local/lib
		AR_LDFLAGS+=-Wl,-zorigin '-Wl,-rpath,$$ORIGIN/../../lib'
		PRECOMPILED_OS:=openbsd
else
ifeq (${uname_S},HP-UX)
		DEFINES+=-DHPUX
		DEFINES+=-D_XOPEN_SOURCE_EXTENDED
		DEFINES+=-DHIGHFIRST
		DEFINES+=-DOS_BIG_ENDIAN
		OSSEC_CFLAGS+=-pthread
		OSSEC_LDFLAGS+=-lrt
		AR_LDFLAGS+=-lrt
ifeq (,$(filter ${DISABLE_SHARED},YES yes y Y 1))
		OSSEC_LDFLAGS+='-Wl,-rpath,$$ORIGIN/../lib'
		AR_LDFLAGS+='-Wl,-rpath,$$ORIGIN/../../lib'
endif
		OSSEC_CFLAGS+=-pthread
		OSSEC_LDFLAGS+=-pthread
		AR_LDFLAGS+=-pthread
		PATH:=${PATH}:/usr/local/bin
		CC=gcc
		INSTALL=/usr/local/coreutils/bin/install
		PRECOMPILED_OS:=hpux
else
	    # Unknow platform
endif # HPUX
endif # OpenBSD
endif # NetBSD
endif # FreeBSD
endif # Darwin
endif # SunOS
endif # AIX
endif # Linux
else
		SHARED=dll
		DEFINES_EVENTCHANNEL=-D_WIN32_WINNT=0x600
		OSSEC_CFLAGS+=-pthread
		OSSEC_LDFLAGS+=-pthread
		AR_LDFLAGS+=-pthread
		PRECOMPILED_OS:=windows
endif # winagent

ifeq (,$(filter ${DISABLE_SYSC},YES yes y Y 1))
	DEFINES+=-DENABLE_SYSC
endif

ifeq (,$(filter ${DISABLE_CISCAT},YES yes y Y 1))
	DEFINES+=-DENABLE_CISCAT
endif

ifeq (,$(filter ${DISABLE_SHARED},YES yes y Y 1))
	DEFINES+=-DENABLE_SHARED
endif

ifneq (,$(filter ${DEBUGAD},YES yes y Y 1))
	DEFINES+=-DDEBUGAD
endif

ifneq (,$(filter ${DEBUG},YES yes y Y 1))
	OSSEC_CFLAGS+=-g
else
	OSSEC_CFLAGS+=-DNDEBUG
	OFLAGS+=-O2
endif #DEBUG

OSSEC_CFLAGS+=${OFLAGS}
OSSEC_LDFLAGS+=${OFLAGS}
AR_LDFLAGS+=${OFLAGS}

DBSYNC_LIB+=-ldbsync
RSYNC_LIB+=-lrsync

ifeq (${TARGET}, winagent)
	OSSEC_LDFLAGS+=-L${DBSYNC}build/bin
	OSSEC_LDFLAGS+=-L${RSYNC}build/bin
else
	OSSEC_LDFLAGS+=-L${DBSYNC}build/lib
	OSSEC_LDFLAGS+=-L${RSYNC}build/lib
endif

ifneq (,$(filter ${CLEANFULL},YES yes y Y 1))
	DEFINES+=-DCLEANFULL
endif

ifneq (,$(filter ${ONEWAY},YES yes y Y 1))
	DEFINES+=-DONEWAY_ENABLED
endif

ifneq (,$(filter ${USE_AUDIT},YES yes y Y 1))
        DEFINES+=-DENABLE_AUDIT
endif

ifeq (${COVERITY}, YES)
	DEFINES+=-D__coverity__
endif

OSSEC_CFLAGS+=${DEFINES}
OSSEC_CFLAGS+=-pipe -Wall -Wextra -std=gnu99
OSSEC_CFLAGS+=-I./ -I./headers/ -I${EXTERNAL_OPENSSL}include -I$(EXTERNAL_JSON) -I${EXTERNAL_LIBYAML}include -I${EXTERNAL_CURL}include -I${EXTERNAL_MSGPACK}include -I${EXTERNAL_BZIP2} -I${SHARED_MODULES}common -I${DBSYNC}include -I${RSYNC}include -I${SYSCOLLECTOR}include  -I${SYSINFO}include  -I${EXTERNAL_LIBPCRE2}include

OSSEC_CFLAGS += ${CFLAGS}
OSSEC_LDFLAGS += ${LDFLAGS}
AR_LDFLAGS += ${LDFLAGS}
OSSEC_LIBS += $(LIBS)

CCCOLOR="\033[34m"
LINKCOLOR="\033[34;1m"
SRCCOLOR="\033[33m"
BINCOLOR="\033[37;1m"
MAKECOLOR="\033[32;1m"
ENDCOLOR="\033[0m"

ifeq (,$(filter ${V},YES yes y Y 1))
	QUIET_CC      = @printf '    %b %b\n' ${CCCOLOR}CC${ENDCOLOR} ${SRCCOLOR}$@${ENDCOLOR} 1>&2;
	QUIET_LINK    = @printf '    %b %b\n' ${LINKCOLOR}LINK${ENDCOLOR} ${BINCOLOR}$@${ENDCOLOR} 1>&2;
	QUIET_CCBIN   = @printf '    %b %b\n' ${LINKCOLOR}CC${ENDCOLOR} ${BINCOLOR}$@${ENDCOLOR} 1>&2;
	QUIET_INSTALL = @printf '    %b %b\n' ${LINKCOLOR}INSTALL${ENDCOLOR} ${BINCOLOR}$@${ENDCOLOR} 1>&2;
	QUIET_RANLIB  = @printf '    %b %b\n' ${LINKCOLOR}RANLIB${ENDCOLOR} ${BINCOLOR}$@${ENDCOLOR} 1>&2;
	QUIET_NOTICE  = @printf '%b' ${MAKECOLOR} 1>&2;
	QUIET_ENDCOLOR= @printf '%b' ${ENDCOLOR} 1>&2;
endif

MING_BASE:=
ifeq (${TARGET}, winagent)
# Avoid passing environment variables such CFLAGS to external Makefiles
ifeq (${CC}, gcc)
	MAKEOVERRIDES=
endif

CC=gcc
ifeq (${TARGET}, winagent)
CXX=g++-posix
else
CXX=g++
endif

ifneq (,$(shell which amd64-mingw32msvc-gcc))
	ifeq (${CC}, gcc)
		MING_BASE:=amd64-mingw32msvc-
	else
		MING_BASE:=
	endif
	MINGW_HOST="amd64-mingw32msvc"
else
ifneq (,$(shell which i686-pc-mingw32-gcc))
	ifeq (${CC}, gcc)
		MING_BASE:=i686-pc-mingw32-
	else
		MING_BASE:=
	endif
	MINGW_HOST="i686-pc-mingw32"
else
ifneq (,$(shell which i686-w64-mingw32-gcc))
	ifeq (${CC}, gcc)
		MING_BASE:=i686-w64-mingw32-
	else
		MING_BASE:=
	endif
	MINGW_HOST="i686-w64-mingw32"
else
$(error No windows cross-compiler found!) #MING_BASE:=unknown-
endif
endif
endif

ifneq (,$(wildcard /usr/i686-w64-mingw32/lib/libwinpthread-1.dll))
	WIN_PTHREAD_LIB:=/usr/i686-w64-mingw32/lib/libwinpthread-1.dll
else
ifneq (,$(wildcard /usr/i686-w64-mingw32/sys-root/mingw/bin/libwinpthread-1.dll))
	WIN_PTHREAD_LIB:=/usr/i686-w64-mingw32/sys-root/mingw/bin/libwinpthread-1.dll
endif
endif

endif #winagent

OSSEC_CC      =${QUIET_CC}${MING_BASE}${CC}
OSSEC_CCBIN   =${QUIET_CCBIN}${MING_BASE}${CC}
OSSEC_SHARED  =${QUIET_CCBIN}${MING_BASE}${CC} -shared
OSSEC_LINK    =${QUIET_LINK}${MING_BASE}ar -crus
OSSEC_RANLIB  =${QUIET_RANLIB}${MING_BASE}ranlib
OSSEC_WINDRES =${QUIET_CCBIN}${MING_BASE}windres


ifneq (,$(filter ${USE_INOTIFY},YES auto yes y Y 1))
	DEFINES+=-DINOTIFY_ENABLED
	ifeq (${uname_S},FreeBSD)
		OSSEC_LDFLAGS+=-L/usr/local/lib -I/usr/local/include
		OSSEC_LIBS+=-linotify
		OSSEC_CFLAGS+=-I/usr/local/include
	endif
endif

ifneq (,$(filter ${USE_BIG_ENDIAN},YES yes y Y 1))
	DEFINES+=-DOS_BIG_ENDIAN
endif

ifneq (,$(filter ${USE_PRELUDE},YES auto yes y Y 1))
	DEFINES+=-DPRELUDE_OUTPUT_ENABLED
	OSSEC_LIBS+=-lprelude
	OSSEC_LDFLAGS+=$(shell sh -c '${PRELUDE_CONFIG} --pthread-cflags')
	OSSEC_LIBS+=$(shell sh -c '${PRELUDE_CONFIG} --libs')
endif # USE_PRELUDE

ifneq (,$(filter ${USE_ZEROMQ},YES auto yes y Y 1))
	DEFINES+=-DZEROMQ_OUTPUT_ENABLED
	OSSEC_LIBS+=-lzmq -lczmq
endif # USE_ZEROMQ

ifneq (,$(filter ${USE_GEOIP},YES auto yes y Y 1))
	DEFINES+=-DLIBGEOIP_ENABLED
	OSSEC_LIBS+=-lGeoIP
endif # USE_GEOIP

SYSINFO_LIB+=-lsysinfo

ifeq (${TARGET}, winagent)
	OSSEC_LDFLAGS+=-L${SYSCOLLECTOR}build/bin
	OSSEC_LDFLAGS+=-L${SYSINFO}build/bin
else
	OSSEC_LDFLAGS+=-L${SYSCOLLECTOR}build/lib
	OSSEC_LDFLAGS+=-L${SYSINFO}build/lib
endif

ifeq (,$(filter ${DISABLE_SYSC}, YES yes y Y 1))
	SYSCOLLECTOR_LIB+=-lsyscollector
endif

MI :=
PI :=
ifdef DATABASE

	ifeq (${DATABASE},mysql)
		DEFINES+=-DMYSQL_DATABASE_ENABLED

		ifdef MYSQL_CFLAGS
			MI = ${MYSQL_CFLAGS}
		else
			MI := $(shell sh -c '${MY_CONFIG} --include 2>/dev/null || echo ')

			ifeq (${MI},) # BEGIN MI manual detection
				ifneq (,$(wildcard /usr/include/mysql/mysql.h))
					MI="-I/usr/include/mysql/"
				else
					ifneq (,$(wildcard /usr/local/include/mysql/mysql.h))
						MI="-I/usr/local/include/mysql/"
					endif  #
				endif  #MI

			endif
		endif # MYSQL_CFLAGS

		ifdef MYSQL_LIBS
			ML = ${MYSQL_LIBS}
		else
			ML := $(shell sh -c '${MY_CONFIG} --libs 2>/dev/null || echo ')

			ifeq (${ML},)
				ifneq (,$(wildcard /usr/lib/mysql/*))
					ML="-L/usr/lib/mysql"
				else
					ifneq (,$(wildcard /usr/lib64/mysql/*))
						ML="-L/usr/lib64/mysql"
					else
						ifneq (,$(wildcard /usr/local/lib/mysql/*))
							ML="-L/usr/local/lib/mysql"
						else
							ifneq (,$(wildcard /usr/local/lib64/mysql/*))
								ML="-L/usr/local/lib64/mysql"
							endif # local/lib64
						endif # local/lib
					endif # lib54
				endif # lib
			endif
		endif # MYSQL_LIBS

		OSSEC_LIBS+=${ML} -lmysqlclient

	else # DATABASE

		ifeq (${DATABASE}, pgsql)
			DEFINES+=-DPGSQL_DATABASE_ENABLED

			ifneq (${PGSQL_LIBS},)
				PL:=${PGSQL_LIBS}
			else
				PL:=$(shell sh -c '(${PG_CONFIG} --libdir --pkglibdir 2>/dev/null | sed "s/^/-L/g" | xargs ) || echo ')
			endif

			ifneq (${PGSQL_CFLAGS},)
				PI:=${PGSQL_CFLAGS}
			else
				PI:=$(shell sh -c '(${PG_CONFIG} --includedir --pkgincludedir 2>/dev/null | sed "s/^/-I/g" | xargs ) || echo ')
			endif

			# XXX need some basic autodetech stuff here.

			OSSEC_LIBS+=${PL} -lpq

		endif # pgsql
	endif # mysql
endif # DATABASE

####################
#### Target ########
####################

ifndef TARGET
	TARGET=failtarget
endif # TARGET

ifeq (${TARGET},agent)
	DEFINES+=-DCLIENT
endif

ifeq (${TARGET},local)
	DEFINES+=-DLOCAL
endif


.PHONY: build
build: ${TARGET}
ifneq (${TARGET},failtarget)
	${MAKE} settings
	@echo
	${QUIET_NOTICE}
	@echo "Done building ${TARGET}"
	${QUIET_ENDCOLOR}
endif
	@echo


.PHONY: failtarget
failtarget:
	@echo "TARGET is required: "
	@echo "   make TARGET=server   to build the server"
	@echo "   make TARGET=local      - local version of server"
	@echo "   make TARGET=hybrid     - hybrid version of server"
	@echo "   make TARGET=agent    to build the unix agent"
	@echo "   make TARGET=winagent to build the windows agent"

.PHONY: help
help: failtarget
	@echo
	@echo "General options: "
	@echo "   make V=yes                   Display full compiler messages. Allowed values are 1, yes, YES, y and Y, otherwise, the flag is ignored"
	@echo "   make DEBUG=yes               Build with symbols and without optimization. Allowed values are 1, yes, YES, y and Y, otherwise, the flag is ignored"
	@echo "   make DEBUGAD=yes             Enables extra debugging logging in wazuh-analysisd. Allowed values are 1, yes, YES, y and Y, otherwise, the flag is ignored"
	@echo "   make INSTALLDIR=/path        Wazuh's installation path. Mandatory when compiling the python interpreter from sources using PYTHON_SOURCE.
	@echo "   make ONEWAY=yes              Disables manager's ACK towards agent. It allows connecting agents without backward connection from manager. Allowed values are 1, yes, YES, y and Y, otherwise, the flag is ignored"
	@echo "   make CLEANFULL=yes           Makes the alert mailing subject clear in the format: '<location> - <level> - <description>'. Allowed values are 1, yes, YES, y and Y, otherwise, the flag is ignored"
	@echo "   make RESOURCES_URL           Set the Wazuh resources URL"
	@echo "   make EXTERNAL_SRC_ONLY=yes   Combined with 'deps', it downloads only the external source code to be compiled as part of Wazuh building.
	@echo "   make USE_ZEROMQ=yes          Build with zeromq support. Allowed values are auto, 1, yes, YES, y and Y, otherwise, the flag is ignored"
	@echo "   make USE_PRELUDE=yes         Build with prelude support. Allowed values are auto, 1, yes, YES, y and Y, otherwise, the flag is ignored"
	@echo "   make USE_INOTIFY=yes         Build with inotify support. Allowed values are auto, 1, yes, YES, y and Y, otherwise, the flag is ignored"
	@echo "   make USE_BIG_ENDIAN=yes      Build with big endian support. Allowed values are 1, yes, YES, y and Y, otherwise, the flag is ignored"
	@echo "   make USE_SELINUX=yes         Build with SELinux policies. Allowed values are 1, yes, YES, y and Y, otherwise, the flag is ignored"
	@echo "   make USE_AUDIT=yes           Build with audit service support. Allowed values are 1, yes, YES, y and Y, otherwise, the flag is ignored"
	@echo "   make USE_MSGPACK_OPT=yes     Use default architecture for building msgpack library. Allowed values are 1, yes, YES, y and Y, otherwise, the flag is ignored"
	@echo "   make OFLAGS=-Ox              Overrides optimization level"
	@echo "   make DISABLE_SHARED=yes      Not to build the Wazuh shared library (for unsupported systems). Allowed values are 1, yes, YES, y and Y, otherwise, the flag is ignored"
	@echo "   make DISABLE_SYSC=yes        Not to build the Syscollector module (for unsupported systems). Allowed values are 1, yes, YES, y and Y, otherwise, the flag is ignored"
	@echo "   make DISABLE_CISCAT=yes      Not to build the CIS-CAT module (for unsupported systems). Allowed values are 1, yes, YES, y and Y, otherwise, the flag is ignored"
	@echo "   make OPTIMIZE_CPYTHON=yes    Enable this flag to optimize the python interpreter build, which is performed when used PYTHON_SOURCE. Allowed values are 1, yes, YES, y and Y, otherwise, the flag is ignored"
	@echo "   make PYTHON_SOURCE=yes       Used along the deps target. Downloads the sources needed to build the python interpreter. Allowed values are 1, yes, YES, y and Y, otherwise, the flag is ignored"
	@echo
	@echo "Database options: "
	@echo "   make DATABASE=mysql          Build with MYSQL Support"
	@echo "                                Use MYSQL_CFLAGS adn MYSQL_LIBS to override defaults"
	@echo "   make DATABASE=pgsql          Build with PostgreSQL Support "
	@echo "                                Use PGSQL_CFLAGS adn PGSQL_LIBS to override defaults"
	@echo
	@echo "Geoip support: "
	@echo "   make USE_GEOIP=yes           Build with GeoIP support. Allowed values are auto 1, yes, YES, y and Y, otherwise, the flag is ignored"
	@echo
	@echo "User options: "
	@echo "   make WAZUH_GROUP=wazuh       Set wazuh group"
	@echo "   make WAZUH_USER=wazuh        Set wazuh user"
	@echo
	@echo "Examples: Client with debugging enabled"
	@echo "   make TARGET=agent DEBUG=yes"

.PHONY: settings
settings:
	@echo
	@echo "General settings:"
	@echo "    TARGET:             ${TARGET}"
	@echo "    V:                  ${V}"
	@echo "    DEBUG:              ${DEBUG}"
	@echo "    DEBUGAD             ${DEBUGAD}"
	@echo "    INSTALLDIR:         ${INSTALLDIR}"
	@echo "    DATABASE:           ${DATABASE}"
	@echo "    ONEWAY:             ${ONEWAY}"
	@echo "    CLEANFULL:          ${CLEANFULL}"
	@echo "    RESOURCES_URL:      ${RESOURCES_URL}"
	@echo "    EXTERNAL_SRC_ONLY:  ${EXTERNAL_SRC_ONLY}"
	@echo "    DISABLE_SHARED:     ${DISABLE_SHARED}"
	@echo "User settings:"
	@echo "    WAZUH_GROUP:        ${WAZUH_GROUP}"
	@echo "    WAZUH_USER:         ${WAZUH_USER}"
	@echo "USE settings:"
	@echo "    USE_ZEROMQ:         ${USE_ZEROMQ}"
	@echo "    USE_GEOIP:          ${USE_GEOIP}"
	@echo "    USE_PRELUDE:        ${USE_PRELUDE}"
	@echo "    USE_INOTIFY:        ${USE_INOTIFY}"
	@echo "    USE_BIG_ENDIAN:     ${USE_BIG_ENDIAN}"
	@echo "    USE_SELINUX:        ${USE_SELINUX}"
	@echo "    USE_AUDIT:          ${USE_AUDIT}"
	@echo "    DISABLE_SHARED:     ${DISABLE_SHARED}"
	@echo "    DISABLE_SYSC:       ${DISABLE_SYSC}"
	@echo "    DISABLE_CISCAT:     ${DISABLE_CISCAT}"
	@echo "Mysql settings:"
	@echo "    includes:           ${MI}"
	@echo "    libs:               ${ML}"
	@echo "Pgsql settings:"
	@echo "    includes:           ${PI}"
	@echo "    libs:               ${PL}"
	@echo "Defines:"
	@echo "    ${DEFINES}"
	@echo "Compiler:"
	@echo "    CFLAGS            ${OSSEC_CFLAGS}"
	@echo "    LDFLAGS           ${OSSEC_LDFLAGS}"
	@echo "    LIBS              ${OSSEC_LIBS}"
	@echo "    CC                ${CC}"
	@echo "    MAKE              ${MAKE}"

BUILD_SERVER+=wazuh-maild -
BUILD_SERVER+=wazuh-csyslogd -
BUILD_SERVER+=wazuh-agentlessd -
BUILD_SERVER+=wazuh-remoted
BUILD_SERVER+=wazuh-agentd
BUILD_SERVER+=manage_agents
BUILD_SERVER+=utils
BUILD_SERVER+=active-responses
BUILD_SERVER+=wazuh-monitord
BUILD_SERVER+=wazuh-reportd
BUILD_SERVER+=wazuh-authd
BUILD_SERVER+=wazuh-analysisd
BUILD_SERVER+=wazuh-logtest-legacy
BUILD_SERVER+=wazuh-dbd -
BUILD_SERVER+=wazuh-integratord
BUILD_SERVER+=wazuh-modulesd
BUILD_SERVER+=wazuh-db

BUILD_AGENT+=wazuh-agentd
BUILD_AGENT+=agent-auth
BUILD_AGENT+=manage_agents
BUILD_AGENT+=active-responses
BUILD_AGENT+=wazuh-modulesd

BUILD_CMAKE_PROJECTS+=build_sysinfo
BUILD_CMAKE_PROJECTS+=build_shared_modules
ifeq (,$(filter ${DISABLE_SYSC},YES yes y Y 1))
BUILD_CMAKE_PROJECTS+=build_syscollector
endif


.PHONY: server local hybrid agent selinux

ifeq (${MAKECMDGOALS},server)
$(error Do not use 'server' directly, use 'TARGET=server')
endif
server: external
ifneq (${uname_S},HP-UX)
	${MAKE} ${BUILD_CMAKE_PROJECTS}
endif
	${MAKE} ${BUILD_SERVER}

ifeq (${MAKECMDGOALS},local)
$(error Do not use 'local' directly, use 'TARGET=local')
endif
local: external
ifneq (${uname_S},HP-UX)
	${MAKE} ${BUILD_CMAKE_PROJECTS}
endif
	${MAKE} ${BUILD_SERVER}

ifeq (${MAKECMDGOALS},hybrid)
$(error Do not use 'hybrid' directly, use 'TARGET=hybrid')
endif
hybrid: external
ifneq (${uname_S},HP-UX)
	${MAKE} ${BUILD_CMAKE_PROJECTS}
endif
	${MAKE} ${BUILD_SERVER}

ifeq (${MAKECMDGOALS},agent)
$(error Do not use 'agent' directly, use 'TARGET=agent')
endif
agent: external
ifneq (${uname_S},HP-UX)
	${MAKE} ${BUILD_CMAKE_PROJECTS}
endif
	${MAKE} ${BUILD_AGENT}

ifneq (,$(filter ${USE_SELINUX},YES yes y Y 1))
server local hybrid agent: selinux
endif

selinux: $(SELINUX_POLICY)

$(SELINUX_POLICY): $(SELINUX_MODULE)
	semodule_package -o $@ -m $?

$(SELINUX_MODULE): $(SELINUX_ENFORCEMENT)
	checkmodule -M -m -o $@ $?

WINDOWS_BINS:=win32/wazuh-agent.exe win32/wazuh-agent-eventchannel.exe win32/manage_agents.exe win32/setup-windows.exe win32/setup-syscheck.exe win32/setup-iis.exe win32/os_win32ui.exe win32/agent-auth.exe win32/restart-wazuh.exe win32/route-null.exe win32/netsh.exe win32/syscollector

ifeq (${MAKECMDGOALS},winagent)
$(error Do not use 'winagent' directly, use 'TARGET=winagent')
endif
.PHONY: winagent
winagent: external win32/libwinpthread-1.dll
	${MAKE} ${WINDOWS_BINS} CFLAGS="-DCLIENT -D_POSIX_C_SOURCE -DWIN32 -DPSAPI_VERSION=1" LIBS="-lwsock32 -lwevtapi -lshlwapi -lcomctl32 -ladvapi32 -lkernel32 -lpsapi -lgdi32 -liphlpapi -lws2_32 -lcrypt32"
	cd win32/ && ./unix2dos.pl ossec.conf > default-ossec.conf
	cd win32/ && ./unix2dos.pl ossec-pre6.conf > default-ossec-pre6.conf
	cd win32/ && ./unix2dos.pl help.txt > help_win.txt
	cd win32/ && ./unix2dos.pl ../../etc/internal_options.conf > internal_options.conf
	cd win32/ && ./unix2dos.pl ../../etc/local_internal_options-win.conf > default-local_internal_options.conf
	cd win32/ && ./unix2dos.pl ../../LICENSE > LICENSE.txt
	cd win32/ && ./unix2dos.pl ../VERSION > VERSION
	cd win32/ && ./unix2dos.pl ../REVISION > REVISION
	cd win32/ && makensis wazuh-installer.nsi


win32/shared_modules: $(WAZUHEXT_LIB)
	cd ${DBSYNC} && mkdir -p build && cd build && cmake ${WIN_CMAKE_OPTS} ${DBSYNC_TEST} ${SHARED_MODULES_RELEASE_TYPE} .. && ${MAKE}
	cd ${RSYNC} &&  mkdir -p build && cd build && cmake ${WIN_CMAKE_OPTS} ${RSYNC_TEST} ${SHARED_MODULES_RELEASE_TYPE} .. && ${MAKE}
ifneq (,$(filter ${TEST},YES yes y Y 1))
ifneq (,$(filter ${DEBUG},YES yes y Y 1))
	cd ${SHARED_UTILS_TEST} &&  mkdir -p build && cd build && cmake ${WIN_CMAKE_OPTS} ${SHARED_MODULES_RELEASE_TYPE} .. && ${MAKE}
endif
endif

#### Sysinfo ##

win32/sysinfo: $(WAZUHEXT_LIB)
	cd ${SYSINFO} && mkdir -p build && cd build && cmake ${WIN_CMAKE_OPTS} ${SYSINFO_OS} ${SYSINFO_TEST} ${SYSINFO_RELEASE_TYPE} .. && ${MAKE}

#### Syscollector ##
win32/syscollector: win32/shared_modules win32/sysinfo
	cd ${SYSCOLLECTOR} && mkdir -p build && cd build && cmake ${WIN_CMAKE_OPTS} ${SYSCOLLECTOR_TEST} ${SYSCOLLECTOR_RELEASE_TYPE} .. && ${MAKE}

win32/libwinpthread-1.dll: ${WIN_PTHREAD_LIB}
	cp $< $@

####################
#### External ######
####################

ZLIB_LIB    = $(EXTERNAL_ZLIB)/libz.a
OPENSSL_LIB = $(EXTERNAL_OPENSSL)libssl.a
CRYPTO_LIB 	= $(EXTERNAL_OPENSSL)libcrypto.a
LIBPLIST_LIB = $(EXTERNAL_LIBPLIST)/bin/lib/libplist-2.0.a
SQLITE_LIB  = $(EXTERNAL_SQLITE)libsqlite3.a
JSON_LIB    = $(EXTERNAL_JSON)libcjson.a
PROCPS_LIB  = $(EXTERNAL_PROCPS)/libproc.a
DB_LIB      = $(EXTERNAL_LIBDB).libs/libdb-6.2.a
LIBYAML_LIB = $(EXTERNAL_LIBYAML)src/.libs/libyaml.a
LIBCURL_LIB = $(EXTERNAL_CURL)lib/.libs/libcurl.a
AUDIT_LIB 	= $(EXTERNAL_AUDIT)lib/.libs/libaudit.a
LIBFFI_LIB 	= $(EXTERNAL_LIBFFI)$(TARGET)/.libs/libffi.a
MSGPACK_LIB = $(EXTERNAL_MSGPACK)libmsgpack.a
BZIP2_LIB   = $(EXTERNAL_BZIP2)libbz2.a
LIBPCRE2_LIB = $(EXTERNAL_LIBPCRE2).libs/libpcre2-8.a

EXTERNAL_LIBS := $(JSON_LIB) $(ZLIB_LIB) $(OPENSSL_LIB) $(CRYPTO_LIB) $(SQLITE_LIB) $(LIBYAML_LIB) $(LIBPCRE2_LIB)

ifneq (${TARGET},winagent)
EXTERNAL_LIBS += $(MSGPACK_LIB)
ifneq (${TARGET},agent)
EXTERNAL_LIBS += $(LIBCURL_LIB) $(LIBFFI_LIB) $(BZIP2_LIB)
endif
ifeq (${uname_S},Linux)
ifneq (,$(filter ${USE_AUDIT},YES yes y Y 1))
EXTERNAL_LIBS += ${AUDIT_LIB}
endif

EXTERNAL_LIBS += $(PROCPS_LIB) $(DB_LIB)
endif
endif
ifeq (${uname_S},Darwin)
EXTERNAL_LIBS += ${LIBPLIST_LIB}
endif

.PHONY: external test_external
external: test_external $(EXTERNAL_LIBS)

ifneq (,$(filter ${TEST},YES yes y Y 1))
external: build_gtest
endif

ifneq (${TARGET},winagent)
ifneq (${TARGET},agent)
ifneq (,$(wildcard ${EXTERNAL_CPYTHON}))
external: build_python
endif
endif
endif

test_external:
ifeq ($(wildcard external/*/*),)
	$(error No external directory found. Run "${MAKE} deps" before compiling external libraries)
endif

#### OpenSSL ##########

OPENSSL_FLAGS = enable-weak-ssl-ciphers no-shared

${CRYPTO_LIB}: ${OPENSSL_LIB}

${OPENSSL_LIB}:
ifeq (${TARGET},winagent)
	cd ${EXTERNAL_OPENSSL} && CC=${MING_BASE}${CC} RC=${MING_BASE}windres ./Configure $(OPENSSL_FLAGS) mingw && ${MAKE} build_libs
else
ifeq (${uname_S},Darwin)
	cd ${EXTERNAL_OPENSSL} && ./Configure $(OPENSSL_FLAGS) darwin64-x86_64-cc && ${MAKE} build_libs
else
ifeq (${uname_S},HP-UX)
	cd ${EXTERNAL_OPENSSL} && MAKE=gmake ./Configure $(OPENSSL_FLAGS) hpux-ia64-gcc && ${MAKE} build_libs
else
ifeq (${uname_S},SunOS)
ifeq ($(uname_M),i86pc)
	cd ${EXTERNAL_OPENSSL} && ./Configure $(OPENSSL_FLAGS) solaris-x86-gcc && ${MAKE} build_libs
else
	cd ${EXTERNAL_OPENSSL} && ./Configure $(OPENSSL_FLAGS) solaris-sparcv9-gcc && ${MAKE} build_libs
endif
else
	cd ${EXTERNAL_OPENSSL} && ./config $(OPENSSL_FLAGS) && ${MAKE} build_libs
endif
endif
endif
endif

#### libplist ##########

${LIBPLIST_LIB}:
	cd ${EXTERNAL_LIBPLIST} && ./autogen.sh --prefix=${ROUTE_PATH}/${EXTERNAL_LIBPLIST}bin && ${MAKE} && ${MAKE} install

#### libffi ##########

LIBFFI_FLAGS = "CFLAGS=-fPIC"

${LIBFFI_LIB}:
	cd ${EXTERNAL_LIBFFI} && ./configure $(LIBFFI_FLAGS) && ${MAKE}

#### zlib ##########

$(ZLIB_LIB):
ifeq (${TARGET},winagent)
	cd ${EXTERNAL_ZLIB} && cp zconf.h.in zconf.h && ${MAKE} -f win32/Makefile.gcc PREFIX=${MING_BASE} libz.a
else
	cd ${EXTERNAL_ZLIB} && CFLAGS=-fPIC ./configure && ${MAKE} libz.a
endif

ZLIB_INCLUDE=-I./${EXTERNAL_ZLIB}

os_zlib_c := os_zlib/os_zlib.c
os_zlib_o := $(os_zlib_c:.c=.o)

os_zlib/%.o: os_zlib/%.c
	${OSSEC_CC} ${OSSEC_CFLAGS} -c $< -o $@

#### bzip2 ##########

$(BZIP2_LIB):
	cd ${EXTERNAL_BZIP2} && ${MAKE} CFLAGS="-fpic -Wall -O2 -D_FILE_OFFSET_BITS=64" libbz2.a

#### SQLite #########

sqlite_c = ${EXTERNAL_SQLITE}sqlite3.c
sqlite_o = ${EXTERNAL_SQLITE}sqlite3.o

$(SQLITE_LIB): $(sqlite_o)
	${OSSEC_LINK} $@ $^
	${OSSEC_RANLIB} $@

$(sqlite_o): $(sqlite_c)
	${OSSEC_CC} ${OSSEC_CFLAGS} -w -fPIC -c $^ -o $@ -fPIC

#### cJSON #########

ifeq (${uname_S},Darwin)
JSON_SHFLAGS=-install_name @rpath/libcjson.$(SHARED)
endif

cjson_c := ${EXTERNAL_JSON}cJSON.c
cjson_o := $(cjson_c:.c=.o)

$(JSON_LIB): ${cjson_o}
	${OSSEC_LINK} $@ $^
	${OSSEC_RANLIB} $@

${EXTERNAL_JSON}%.o: ${EXTERNAL_JSON}%.c
	${OSSEC_CC} ${OSSEC_CFLAGS} -fPIC -c $^ -o $@

#### libyaml ##########

${LIBYAML_LIB}: $(EXTERNAL_LIBYAML)Makefile
	$(MAKE) -C $(EXTERNAL_LIBYAML)

$(EXTERNAL_LIBYAML)Makefile:
ifeq (${TARGET},winagent)
	cd $(EXTERNAL_LIBYAML) && CC=${MING_BASE}${CC} && CFLAGS=-fPIC ./configure --host=${MINGW_HOST} --enable-static=yes
else
	cd $(EXTERNAL_LIBYAML) && CFLAGS=-fPIC ./configure --enable-static=yes --enable-shared=no
endif

#### curl ##########

${LIBCURL_LIB}: $(EXTERNAL_CURL)Makefile
	${MAKE} -C $(EXTERNAL_CURL)lib

ifeq (${uname_S},Darwin)
$(EXTERNAL_CURL)Makefile:
	cd $(EXTERNAL_CURL) && ./configure --with-darwinssl --disable-ldap --without-libidn2
else
$(EXTERNAL_CURL)Makefile: $(OPENSSL_LIB)
ifeq (${uname_S},Linux)
	cd $(EXTERNAL_CURL) && CPPFLAGS="-fPIC -I${ROUTE_PATH}/${EXTERNAL_OPENSSL}include" LDFLAGS="-L${ROUTE_PATH}/${EXTERNAL_OPENSSL}" LIBS="-ldl -lpthread" ./configure --disable-ldap --without-libidn2 --without-libpsl --without-brotli
else
	cd $(EXTERNAL_CURL) && CPPFLAGS="-fPIC -I${ROUTE_PATH}/${EXTERNAL_OPENSSL}include" LDFLAGS="-L${ROUTE_PATH}/${EXTERNAL_OPENSSL}" LIBS="-lpthread" ./configure --disable-ldap --without-libidn2
endif
endif


#### procps #########

PROCPS_INCLUDE=-I./${EXTERNAL_PROCPS}

procps_c := $(wildcard ${EXTERNAL_PROCPS}*.c)
procps_o := $(procps_c:.c=.o)

${EXTERNAL_PROCPS}%.o: ${EXTERNAL_PROCPS}%.c
	${OSSEC_CC} ${OSSEC_CFLAGS} -fPIC -c $^ -o $@

$(PROCPS_LIB): ${procps_o}
	${OSSEC_LINK} $@ $^
	${OSSEC_RANLIB} $@

#### Berkeley DB ######

ifeq (${uname_S},Linux)
${DB_LIB}: $(EXTERNAL_LIBDB)Makefile
	 ${MAKE} -C $(EXTERNAL_LIBDB) libdb.a

$(EXTERNAL_LIBDB)Makefile:
	cd ${EXTERNAL_LIBDB} && CPPFLAGS=-fPIC ../dist/configure --with-cryptography=no --disable-queue --disable-heap --disable-partition --disable-mutexsupport --disable-replication --disable-verify --disable-statistics
endif

#### Audit lib ####

${AUDIT_LIB}: $(EXTERNAL_AUDIT)Makefile
	${MAKE} -C $(EXTERNAL_AUDIT)lib CC=$(CC)

$(EXTERNAL_AUDIT)Makefile:
	cd $(EXTERNAL_AUDIT) && ./autogen.sh && ./configure CFLAGS=-fPIC --with-libcap-ng=no

#### msgpack #########

ifeq (,$(filter ${USE_MSGPACK_OPT},YES yes y Y 1))
        MSGPACK_ARCH=-march=i486
endif

ifneq (${TARGET},winagent)
msgpack_c := $(wildcard ${EXTERNAL_MSGPACK}src/*.c)
msgpack_o := $(msgpack_c:.c=.o)

${EXTERNAL_MSGPACK}src/%.o: ${EXTERNAL_MSGPACK}src/%.c
	${OSSEC_CC} ${OSSEC_CFLAGS} ${MSGPACK_ARCH} -fPIC -c $^ -o $@

$(MSGPACK_LIB): ${msgpack_o}
	${OSSEC_LINK} $@ $^
	${OSSEC_RANLIB} $@
endif

#### PCRE2 lib #########



$(LIBPCRE2_LIB):
ifeq (${TARGET},winagent)
	cd $(EXTERNAL_LIBPCRE2) && CFLAGS=-fPIC CC=${MING_BASE}${CC} ./configure --enable-jit=auto --host=${MINGW_HOST} --disable-shared && cp src/pcre2.h include/pcre2.h && ${MAKE}
else
	cd $(EXTERNAL_LIBPCRE2) && CFLAGS=-fPIC ./configure --enable-jit=auto --disable-shared && cp src/pcre2.h include/pcre2.h && ${MAKE}
endif

################################
#### External dependencies  ####
################################

TAR := tar -xf
GUNZIP := gunzip
GZIP := gzip
CURL := curl -so
DEPS_VERSION = 14
RESOURCES_URL := https://packages.wazuh.com/deps/$(DEPS_VERSION)
CPYTHON := cpython
PYTHON_SOURCE := no

ifneq (${TARGET}, winagent)
cpu_arch := ${uname_P}
ifneq (,$(filter ${cpu_arch},unknown Unknown not))
	cpu_arch := $(shell sh -c 'arch 2>/dev/null || echo not')
endif
ifneq (,$(filter ${cpu_arch},unknown Unknown not))
	cpu_arch := ${uname_M}
endif
ifneq (,$(filter ${cpu_arch},x86_64 amd64))
PRECOMPILED_ARCH := /amd64
else
ifneq (,$(filter ${cpu_arch},i386 i686))
PRECOMPILED_ARCH := /i386
else
ifneq (,$(filter ${cpu_arch},aarch64 arm64))
PRECOMPILED_ARCH := /aarch64
else
ifneq (,$(filter ${cpu_arch},armv8l armv7l arm32 armhf))
PRECOMPILED_ARCH := /arm32
else
PRECOMPILED_ARCH := /${cpu_arch}
endif
endif
endif
endif
endif

ifeq ($(CHECK_CENTOS5),YES)
PRECOMPILED_OS := el5
endif

ifeq (,$(filter ${EXTERNAL_SRC_ONLY},YES yes y Y 1))
# If EXTERNAL_SRC_ONLY=YES is not defined, lets look for the precompiled lib
PRECOMPILED_RES := $(PRECOMPILED_OS)$(PRECOMPILED_ARCH)
endif

# Agent dependencies
EXTERNAL_RES := cJSON curl libdb libffi libyaml openssl procps sqlite zlib audit-userspace msgpack bzip2 nlohmann googletest libpcre2 libplist
ifneq (${TARGET},agent)
ifneq (${TARGET},winagent)
	# Manager extra dependency
	EXTERNAL_RES += $(CPYTHON)
endif
endif
EXTERNAL_DIR := $(EXTERNAL_RES:%=external/%)
EXTERNAL_TAR := $(EXTERNAL_RES:%=external/%.tar.gz)

.PHONY: deps
deps: $(EXTERNAL_TAR)

# Python interpreter
ifeq (,$(filter ${PYTHON_SOURCE},YES yes y Y 1))
ifneq (,$(PRECOMPILED_RES))
external/$(CPYTHON).tar.gz: external-precompiled/$(CPYTHON).tar.gz
	test -e $(patsubst %.gz,%,$@) ||\
	($(CURL) $@ $(RESOURCES_URL)/libraries/sources/$(patsubst external/%,%,$@) &&\
	cd external && $(GUNZIP) $(patsubst external/%,%,$@) && $(TAR) $(patsubst external/%.gz,%,$@) && rm $(patsubst external/%.gz,%,$@))
	test -d $(patsubst %.tar.gz,%,$@) || (cd external && $(GZIP) $(patsubst external/%.gz,%,$@))

external-precompiled/$(CPYTHON).tar.gz:
	-$(CURL) external/$(patsubst external-precompiled/%,%,$@) $(RESOURCES_URL)/libraries/$(PRECOMPILED_RES)/$(patsubst external-precompiled/%,%,$@) || true
	-cd external && test -e $(patsubst external-precompiled/%,%,$@) && $(GUNZIP) $(patsubst external-precompiled/%,%,$@) || true
else
external/$(CPYTHON).tar.gz:
	$(CURL) $@ $(RESOURCES_URL)/libraries/sources/$(patsubst external/%,%,$@)
	cd external && $(GUNZIP) $(patsubst external/%,%,$@)
	cd external && $(TAR) $(patsubst external/%.gz,%,$@)
	rm $(patsubst %.gz,%,$@)
endif
else
external/$(CPYTHON).tar.gz:
	$(CURL) $@ $(RESOURCES_URL)/libraries/sources/$(patsubst external/%,%,$@)
	cd external && $(GUNZIP) $(patsubst external/%,%,$@)
	cd external && $(TAR) $(patsubst external/%.gz,%,$@)
	rm $(patsubst %.gz,%,$@)
endif

# Remaining dependencies
ifneq (,$(PRECOMPILED_RES))
external/%.tar.gz: external-precompiled/%.tar.gz
	test -d $(patsubst %.tar.gz,%,$@) ||\
	($(CURL) $@ $(RESOURCES_URL)/libraries/sources/$(patsubst external/%,%,$@) &&\
	cd external && $(GUNZIP) $(patsubst external/%,%,$@) && $(TAR) $(patsubst external/%.gz,%,$@) && rm $(patsubst external/%.gz,%,$@))
else
external/%.tar.gz:
	$(CURL) $@ $(RESOURCES_URL)/libraries/sources/$(patsubst external/%,%,$@)
	cd external && $(GUNZIP) $(patsubst external/%,%,$@)
	cd external && $(TAR) $(patsubst external/%.gz,%,$@)
	rm $(patsubst %.gz,%,$@)
endif

ifneq (,$(PRECOMPILED_RES))
external-precompiled/%.tar.gz:
	-$(CURL) external/$(patsubst external-precompiled/%,%,$@) $(RESOURCES_URL)/libraries/$(PRECOMPILED_RES)/$(patsubst external-precompiled/%,%,$@) || true
	-cd external && test -e $(patsubst external-precompiled/%,%,$@) && $(GUNZIP) $(patsubst external-precompiled/%,%,$@) || true
	-cd external && test -e $(patsubst external-precompiled/%.gz,%,$@) && $(TAR) $(patsubst external-precompiled/%.gz,%,$@) || true
	-test -e external/$(patsubst external-precompiled/%.gz,%,$@) && rm external/$(patsubst external-precompiled/%.gz,%,$@) || true
endif


####################
#### OSSEC Libs ####
####################
ifneq (,$(filter ${DISABLE_SHARED},YES yes y Y 1))
BUILD_LIBS = libwazuh.a $(EXTERNAL_LIBS)
else
WAZUHEXT_LIB = libwazuhext.$(SHARED)
BUILD_LIBS = libwazuh.a $(WAZUHEXT_LIB)
endif

$(BUILD_SERVER) $(BUILD_AGENT) $(WINDOWS_BINS): $(BUILD_LIBS)

#### os_xml ########

os_xml_c := $(wildcard os_xml/*.c)
os_xml_o := $(os_xml_c:.c=.o)

os_xml/%.o: os_xml/%.c
	${OSSEC_CC} ${OSSEC_CFLAGS} -c $^ -o $@

#### os_regex ######

os_regex_c := $(wildcard os_regex/*.c)
os_regex_o := $(os_regex_c:.c=.o)

os_regex/%.o: os_regex/%.c
	${OSSEC_CC} ${OSSEC_CFLAGS} -c $^ -o $@

#### os_net ##########

os_net_c := $(wildcard os_net/*.c)
os_net_o := $(os_net_c:.c=.o)

os_net/%.o: os_net/%.c
	${OSSEC_CC} ${OSSEC_CFLAGS} -c $^ -o $@

#### Shared ##########
# Unit tests wrappers

wrappers_common_c := $(wildcard unit_tests/wrappers/*.c)
wrappers_common_o := $(wrappers_common_c:.c=.o)

wrappers_externals_c := $(wildcard unit_tests/wrappers/externals/*.c)
wrappers_externals_o := $(wrappers_externals_c:.c=.o)

wrappers_externals_audit_c := $(wildcard unit_tests/wrappers/externals/audit/*.c)
wrappers_externals_audit_o := $(wrappers_externals_audit_c:.c=.o)

wrappers_externals_bzip2_c := $(wildcard unit_tests/wrappers/externals/bzip2/*.c)
wrappers_externals_bzip2_o := $(wrappers_externals_bzip2_c:.c=.o)

wrappers_externals_zlib_c := $(wildcard unit_tests/wrappers/externals/zlib/*.c)
wrappers_externals_zlib_o := $(wrappers_externals_zlib_c:.c=.o)

wrappers_externals_cJSON_c := $(wildcard unit_tests/wrappers/externals/cJSON/*.c)
wrappers_externals_cJSON_o := $(wrappers_externals_cJSON_c:.c=.o)

wrappers_externals_openssl_c := $(wildcard unit_tests/wrappers/externals/openssl/*.c)
wrappers_externals_openssl_o := $(wrappers_externals_openssl_c:.c=.o)

wrappers_externals_procpc_c := $(wildcard unit_tests/wrappers/externals/procpc/*.c)
wrappers_externals_procpc_o := $(wrappers_externals_procpc_c:.c=.o)

wrappers_externals_sqlite_c := $(wildcard unit_tests/wrappers/externals/sqlite/*.c)
wrappers_externals_sqlite_o := $(wrappers_externals_sqlite_c:.c=.o)

wrappers_externals_pcre2_c := $(wildcard unit_tests/wrappers/externals/pcre2/*.c)
wrappers_externals_pcre2_o := $(wrappers_externals_pcre2_c:.c=.o)

wrappers_libc_c := $(wildcard unit_tests/wrappers/libc/*.c)
wrappers_libc_o := $(wrappers_libc_c:.c=.o)

wrappers_linux_c := $(wildcard unit_tests/wrappers/linux/*.c)
wrappers_linux_o := $(wrappers_linux_c:.c=.o)

wrappers_macos_c := $(wildcard unit_tests/wrappers/macos/*.c)
wrappers_macos_o := $(wrappers_macos_c:.c=.o)

wrappers_macos_libc_c := $(wildcard unit_tests/wrappers/macos/libc/*.c)
wrappers_macos_libc_o := $(wrappers_macos_libc_c:.c=.o)

wrappers_macos_posix_c := $(wildcard unit_tests/wrappers/macos/posix/*.c)
wrappers_macos_posix_o := $(wrappers_macos_posix_c:.c=.o)

wrappers_posix_c := $(wildcard unit_tests/wrappers/posix/*.c)
wrappers_posix_o := $(wrappers_posix_c:.c=.o)

wrappers_wazuh_c := $(wildcard unit_tests/wrappers/wazuh/*.c)
wrappers_wazuh_o := $(wrappers_wazuh_c:.c=.o)

wrappers_wazuh_os_crypto_c := $(wildcard unit_tests/wrappers/wazuh/os_crypto/*.c)
wrappers_wazuh_os_crypto_o := $(wrappers_wazuh_os_crypto_c:.c=.o)

wrappers_wazuh_execd_c := $(wildcard unit_tests/wrappers/wazuh/os_execd/*.c)
wrappers_wazuh_execd_o := $(wrappers_wazuh_execd_c:.c=.o)

wrappers_wazuh_os_net_c := $(wildcard unit_tests/wrappers/wazuh/os_net/*.c)
wrappers_wazuh_os_net_o := $(wrappers_wazuh_os_net_c:.c=.o)

wrappers_wazuh_os_regex_c := $(wildcard unit_tests/wrappers/wazuh/os_regex/*.c)
wrappers_wazuh_os_regex_o := $(wrappers_wazuh_os_regex_c:.c=.o)

wrappers_wazuh_os_xml_c := $(wildcard unit_tests/wrappers/wazuh/os_xml/*.c)
wrappers_wazuh_os_xml_o := $(wrappers_wazuh_os_xml_c:.c=.o)

wrappers_wazuh_shared_c := $(wildcard unit_tests/wrappers/wazuh/shared/*.c)
wrappers_wazuh_shared_o := $(wrappers_wazuh_shared_c:.c=.o)

wrappers_wazuh_syscheckd_c := $(wildcard unit_tests/wrappers/wazuh/syscheckd/*.c)
wrappers_wazuh_syscheckd_o := $(wrappers_wazuh_syscheckd_c:.c=.o)

wrappers_wazuh_wazuh_db_c := $(wildcard unit_tests/wrappers/wazuh/wazuh_db/*.c)
wrappers_wazuh_wazuh_db_o := $(wrappers_wazuh_wazuh_db_c:.c=.o)

wrappers_wazuh_wazuh_modules_c := $(wildcard unit_tests/wrappers/wazuh/wazuh_modules/*.c)
wrappers_wazuh_wazuh_modules_o := $(wrappers_wazuh_wazuh_modules_c:.c=.o)

wrappers_wazuh_monitord_c := $(wildcard unit_tests/wrappers/wazuh/monitord/*.c)
wrappers_wazuh_monitord_o := $(wrappers_wazuh_monitord_c:.c=.o)

wrappers_wazuh_os_auth_c := $(wildcard unit_tests/wrappers/wazuh/os_auth/*.c)
wrappers_wazuh_os_auth_o := $(wrappers_wazuh_os_auth_c:.c=.o)

wrappers_wazuh_addagent_c := $(wildcard unit_tests/wrappers/wazuh/addagent/*.c)
wrappers_wazuh_addagent_o := $(wrappers_wazuh_addagent_c:.c=.o)

wrappers_client_agent_c := $(wildcard unit_tests/wrappers/wazuh/client-agent/*.c)
wrappers_client_agent_o := $(wrappers_client_agent_c:.c=.o)

wrappers_windows_c := $(wildcard unit_tests/wrappers/windows/*.c)
wrappers_windows_o := $(wrappers_windows_c:.c=.o)

wrappers_windows_lib_c := $(wildcard unit_tests/wrappers/windows/libc/*.c)
wrappers_windows_lib_o := $(wrappers_windows_lib_c:.c=.o)

wrappers_windows_posix_c := $(wildcard unit_tests/wrappers/windows/posix/*.c)
wrappers_windows_posix_o := $(wrappers_windows_posix_c:.c=.o)

ifneq (,$(filter ${TEST},YES yes y Y 1))
	OSSEC_CFLAGS+=${CFLAGS_TEST}
	OSSEC_LDFLAGS+=${CFLAGS_TEST}
	AR_LDFLAGS+=${CFLAGS_TEST}
	OSSEC_LIBS+=${LIBS_TEST}

	UNIT_TEST_WRAPPERS:=${wrappers_common_o}
	UNIT_TEST_WRAPPERS+=${wrappers_externals_o}
	UNIT_TEST_WRAPPERS+=${wrappers_externals_bzip2_o}
	UNIT_TEST_WRAPPERS+=${wrappers_externals_zlib_o}
	UNIT_TEST_WRAPPERS+=${wrappers_externals_cJSON_o}
	UNIT_TEST_WRAPPERS+=${wrappers_externals_openssl_o}
	UNIT_TEST_WRAPPERS+=${wrappers_externals_sqlite_o}
	UNIT_TEST_WRAPPERS+=${wrappers_externals_pcre2_o}
	UNIT_TEST_WRAPPERS+=${wrappers_libc_o}
	UNIT_TEST_WRAPPERS+=${wrappers_posix_o}
	UNIT_TEST_WRAPPERS+=${wrappers_wazuh_o}
	UNIT_TEST_WRAPPERS+=${wrappers_wazuh_os_crypto_o}
	UNIT_TEST_WRAPPERS+=${wrappers_wazuh_execd_o}
	UNIT_TEST_WRAPPERS+=${wrappers_wazuh_os_net_o}
	UNIT_TEST_WRAPPERS+=${wrappers_wazuh_os_regex_o}
	UNIT_TEST_WRAPPERS+=${wrappers_wazuh_os_xml_o}
	UNIT_TEST_WRAPPERS+=${wrappers_wazuh_shared_o}
	UNIT_TEST_WRAPPERS+=${wrappers_wazuh_syscheckd_o}
	UNIT_TEST_WRAPPERS+=${wrappers_wazuh_wazuh_db_o}
	UNIT_TEST_WRAPPERS+=${wrappers_wazuh_wazuh_modules_o}
	UNIT_TEST_WRAPPERS+=${wrappers_wazuh_monitord_o}
	UNIT_TEST_WRAPPERS+=${wrappers_wazuh_os_auth_o}
	UNIT_TEST_WRAPPERS+=${wrappers_wazuh_addagent_o}
	UNIT_TEST_WRAPPERS+=${wrappers_client_agent_o}

	ifeq (${TARGET},winagent)
		UNIT_TEST_WRAPPERS+=${wrappers_windows_o}
		UNIT_TEST_WRAPPERS+=${wrappers_windows_lib_o}
		UNIT_TEST_WRAPPERS+=${wrappers_windows_posix_o}
	else ifeq (${uname_S},Darwin)
	    UNIT_TEST_WRAPPERS+=${wrappers_macos_o}
		UNIT_TEST_WRAPPERS+=${wrappers_macos_libc_o}
		UNIT_TEST_WRAPPERS+=${wrappers_macos_posix_o}
	else
		UNIT_TEST_WRAPPERS+=${wrappers_externals_audit_o}
		UNIT_TEST_WRAPPERS+=${wrappers_externals_procpc_o}
		UNIT_TEST_WRAPPERS+=${wrappers_linux_o}
	endif
endif #TEST

shared_c := $(wildcard shared/*.c)
shared_o := $(shared_c:.c=.o)

shared/%.o: shared/%.c
	${OSSEC_CC} ${OSSEC_CFLAGS} -DARGV0=\"wazuh-remoted\" -c $^ -o $@

#### Wazuh DB ####

wdb_sql := $(wildcard wazuh_db/*.sql)
wdblib_c := $(wildcard wazuh_db/wdb*.c)
wdblib_c += $(wildcard wazuh_db/helpers/*.c)
wdblib_o := $(wdblib_c:.c=.o) $(wdb_sql:.sql=.o)
wdb_o := wazuh_db/main.o $(wdblib_o:.c=.o) $(wdb_c:.c=.o) $(wdb_sql:.sql=.o)

wazuh_db/schema_%.o: wazuh_db/schema_%.sql
	${QUIET_CC}echo 'const char *'$(word 2, $(subst /, ,$(subst .,_,$<))) '= "'"`cat $< | tr -d \"\n\"`"'";' | ${MING_BASE}${CC} ${OSSEC_CFLAGS} -xc -c -o $@ -

wazuh_db/%.o: wazuh_db/%.c
	${OSSEC_CC} ${OSSEC_CFLAGS} -DARGV0=\"wazuh-db\" -c $^ -o $@

wazuh-db: ${wdb_o}
	${OSSEC_CCBIN} ${OSSEC_LDFLAGS} $^ ${OSSEC_LIBS} -o $@

#### Config ##########

config_c := $(wildcard config/*.c)
config_o := $(config_c:.c=.o)

config/%.o: config/%.c
	${OSSEC_CC} ${OSSEC_CFLAGS} -c $^ -o $@

build_shared_modules: $(WAZUHEXT_LIB)
	cd ${DBSYNC} && mkdir -p build && cd build && cmake ${WIN_CMAKE_OPTS} ${DBSYNC_TEST} ${SHARED_MODULES_RELEASE_TYPE} .. && ${MAKE}
	cd ${RSYNC} && mkdir -p build && cd build && cmake ${WIN_CMAKE_OPTS} ${RSYNC_TEST} ${SOLARIS_CMAKE_OPTS} ${SHARED_MODULES_RELEASE_TYPE} .. && ${MAKE}
ifneq (,$(filter ${TEST},YES yes y Y 1))
ifneq (,$(filter ${DEBUG},YES yes y Y 1))
	cd ${SHARED_UTILS_TEST} &&  mkdir -p build && cd build && cmake ${WIN_CMAKE_OPTS} ${SHARED_MODULES_RELEASE_TYPE} .. && ${MAKE}
endif
endif

#### Sysinfo ##
build_sysinfo: $(WAZUHEXT_LIB)
	cd ${SYSINFO} && mkdir -p build && cd build && cmake ${WIN_CMAKE_OPTS} ${SYSINFO_OS} ${SYSINFO_TEST} ${SYSINFO_RELEASE_TYPE} .. && ${MAKE}

#### Syscollector ##
ifeq (,$(filter ${DISABLE_SYSC}, YES yes y Y 1))
build_syscollector: build_shared_modules build_sysinfo
	cd ${SYSCOLLECTOR} && mkdir -p build && cd build && cmake ${WIN_CMAKE_OPTS} ${SOLARIS_CMAKE_OPTS} ${SYSCOLLECTOR_TEST} ${SYSCOLLECTOR_RELEASE_TYPE} .. && ${MAKE}
endif

#### rootcheck #####

rootcheck_c := $(wildcard rootcheck/*.c)
rootcheck_o := $(rootcheck_c:.c=.o)
rootcheck_o_lib := $(filter-out rootcheck/rootcheck-config.o, ${rootcheck_o})
rootcheck_o_cmd := $(filter-out rootcheck/config.o, ${rootcheck_o})


rootcheck/%.o: rootcheck/%.c
	${OSSEC_CC} ${OSSEC_CFLAGS} -DARGV0=\"rootcheck\" -c $^ -o $@

rootcheck.a: ${rootcheck_o_lib}
	${OSSEC_LINK} $@ $^
	${OSSEC_RANLIB} $@


#### syscheck ######

syscheck_sql := syscheckd/db/schema_fim_db.sql

syscheck_c := $(wildcard syscheckd/*.c)
syscheck_c += $(wildcard syscheckd/db/*.c)
syscheck_c += $(wildcard syscheckd/whodata/*.c)
syscheck_c += $(wildcard syscheckd/registry/*.c)

syschecklib_o := $(syschecklib_c:.c=.o) $(syscheck_sql:.sql=.o)
syscheck_o := $(syschecklib_o:.c=.o) $(syscheck_c:.c=.o) $(syscheck_sql:.sql=.o)
syscheck_eventchannel_o := $(syscheck_c:.c=-event.o) $(syscheck_sql:.sql=.o)

syscheckd/db/schema_fim_db.o: syscheckd/db/schema_fim_db.sql
	${QUIET_CC}echo 'const char *schema_fim_sql = "'"`cat $< | tr -d \"\n\"`"'";' | ${MING_BASE}${CC} ${OSSEC_CFLAGS} -xc -c -o $@ -

syscheckd/%.o: syscheckd/%.c
	${OSSEC_CC} ${OSSEC_CFLAGS} -DARGV0=\"wazuh-modulesd\" -c $^ -o $@

syscheckd/%-event.o: syscheckd/%.c
	${OSSEC_CC} ${OSSEC_CFLAGS} ${DEFINES_EVENTCHANNEL} -DEVENTCHANNEL_SUPPORT -DARGV0=\"wazuh-modulesd\" -c $^ -o $@

#### Wazuh modules ##
wmodules_c := $(wildcard wazuh_modules/wm*.c) $(wildcard wazuh_modules/agent_upgrade/*.c)

ifeq (${TARGET},agent)
	wmodules_c := ${wmodules_c} $(wildcard wazuh_modules/agent_upgrade/agent/*.c)
else ifeq (${TARGET},winagent)
	wmodules_c := ${wmodules_c} $(wildcard wazuh_modules/agent_upgrade/agent/*.c)
else
	wmodules_c := ${wmodules_c} $(wildcard wazuh_modules/vulnerability_detector/*.c)
	wmodules_c := ${wmodules_c} $(wildcard wazuh_modules/task_manager/*.c)
	wmodules_c := ${wmodules_c} $(wildcard wazuh_modules/agent_upgrade/manager/*.c)
endif

wmodules_o := $(wmodules_c:.c=.o)

wazuh_modules/%.o: wazuh_modules/%.c
	${OSSEC_CC} ${OSSEC_CFLAGS} -c $^ -o $@

#### wazuh modules: execd #####
execd_c := $(wildcard os_execd/*.c)
execd_o := $(execd_c:.c=.o)

#### wazuh modules: logcollector #####
logcollector_c := $(wildcard logcollector/*.c)
logcollector_o := $(logcollector_c:.c=.o)
logcollector_eventchannel_o := $(logcollector_c:.c=-event.o)

wmodules_dep := ${wmodules_o} ${wdblib_o} ${logcollector_o} ${rootcheck_o_lib} ${syscheck_o} ${execd_o}

ifeq (${uname_S},HP-UX)
	wmodules_dep := ${wmodules_dep} ${config_o}
endif

#### crypto ##########

crypto_blowfish_c := os_crypto/blowfish/bf_op.c
crypto_blowfish_o := $(crypto_blowfish_c:.c=.o)

os_crypto/blowfish/%.o: os_crypto/blowfish/%.c
	${OSSEC_CC} ${OSSEC_CFLAGS} -c $^ -o $@

crypto_md5_c := os_crypto/md5/md5_op.c
crypto_md5_o := $(crypto_md5_c:.c=.o)

os_crypto/md5/%.o: os_crypto/md5/%.c
	${OSSEC_CC} ${OSSEC_CFLAGS} -c $^ -o $@

crypto_sha1_c := os_crypto/sha1/sha1_op.c
crypto_sha1_o := $(crypto_sha1_c:.c=.o)

os_crypto/sha1/%.o: os_crypto/sha1/%.c
	${OSSEC_CC} ${OSSEC_CFLAGS} -c $^ -o $@

crypto_sha256_c := os_crypto/sha256/sha256_op.c
crypto_sha256_o := $(crypto_sha256_c:.c=.o)

os_crypto/sha256/%.o: os_crypto/sha256/%.c
	${OSSEC_CC} ${OSSEC_CFLAGS} -c $^ -o $@

crypto_sha512_c := os_crypto/sha512/sha512_op.c
crypto_sha512_o := $(crypto_sha512_c:.c=.o)

os_crypto/sha512/%.o: os_crypto/sha512/%.c
	${OSSEC_CC} ${OSSEC_CFLAGS} -c $^ -o $@

crypto_aes_c := os_crypto/aes/aes_op.c
crypto_aes_o := $(crypto_aes_c:.c=.o)

os_crypto/aes/%.o: os_crypto/aes/%.c
	${OSSEC_CC} ${OSSEC_CFLAGS} -c $^ -o $@

crypto_md5_sha1_c := os_crypto/md5_sha1/md5_sha1_op.c
crypto_md5_sha1_o := $(crypto_md5_sha1_c:.c=.o)

os_crypto/md5_sha1/%.o: os_crypto/md5_sha1/%.c
	${OSSEC_CC} ${OSSEC_CFLAGS} -c $^ -o $@

crypto_md5_sha1_sha256_c := os_crypto/md5_sha1_sha256/md5_sha1_sha256_op.c
crypto_md5_sha1_sha256_o := $(crypto_md5_sha1_sha256_c:.c=.o)

os_crypto/md5_sha1_sha256/%.o: os_crypto/md5_sha1_sha256/%.c
	${OSSEC_CC} ${OSSEC_CFLAGS} -c $^ -o $@

crypto_hmac_c := os_crypto/hmac/hmac.c
crypto_hmac_o := $(crypto_hmac_c:.c=.o)

os_crypto/hmac/%.o: os_crypto/hmac/%.c
	${OSSEC_CC} ${OSSEC_CFLAGS} -c $^ -o $@

crypto_shared_c := $(wildcard os_crypto/shared/*.c)
crypto_shared_o := $(crypto_shared_c:.c=.o)

os_crypto/shared/%.o: os_crypto/shared/%.c
	${OSSEC_CC} ${OSSEC_CFLAGS} -c $< -o $@

crypto_signature_c := $(wildcard os_crypto/signature/*.c)
crypto_signature_o := $(crypto_signature_c:.c=.o)

os_crypto/signature/%.o: os_crypto/signature/%.c
	${OSSEC_CC} ${OSSEC_CFLAGS} -c $< -o $@


crypto_o := ${crypto_blowfish_o} \
					 ${crypto_md5_o} \
					 ${crypto_sha1_o} \
					 ${crypto_shared_o} \
					 ${crypto_md5_sha1_o} \
					 ${crypto_md5_sha1_sha256_o} \
					 ${crypto_sha256_o} \
					 ${crypto_sha512_o} \
					 ${crypto_aes_o} \
					 ${crypto_hmac_o} \
					 ${crypto_signature_o}

#### libwazuh #########

libwazuh.a: ${config_o} ${wmodules_dep} ${crypto_o} ${shared_o} ${os_net_o} ${os_regex_o} ${os_xml_o} ${os_zlib_o} ${UNIT_TEST_WRAPPERS} os_auth/ssl.o os_auth/check_cert.o addagent/validate.o ${manage_agents}
	${OSSEC_LINK} $@ $^
	${OSSEC_RANLIB} $@

### libwazuhext #########

ifeq (,$(filter ${DISABLE_SHARED},YES yes y Y 1))
ifeq (${uname_S},Darwin)
WAZUH_SHFLAGS=-install_name @rpath/libwazuhext.$(SHARED)

$(WAZUHEXT_LIB): $(EXTERNAL_LIBS)
	$(OSSEC_SHARED) $(OSSEC_CFLAGS) $(WAZUH_SHFLAGS) -o $@ -Wl,-all_load $^ -Wl,-noall_load $(OSSEC_LIBS)
else
ifeq (${TARGET}, winagent)
$(WAZUHEXT_LIB): $(EXTERNAL_LIBS)
	$(OSSEC_SHARED) $(OSSEC_CFLAGS) -o $@ -static-libgcc -Wl,--export-all-symbols -Wl,--whole-archive $^ -Wl,--no-whole-archive ${OSSEC_LIBS}
else
ifeq (${uname_P},sparc)
$(WAZUHEXT_LIB): $(EXTERNAL_LIBS)
	$(OSSEC_SHARED) $(OSSEC_CFLAGS) -mimpure-text -o $@ -Wl,--whole-archive $^ -Wl,--no-whole-archive ${OSSEC_LIBS}
else
$(WAZUHEXT_LIB): $(EXTERNAL_LIBS)
	$(OSSEC_SHARED) $(OSSEC_CFLAGS) -o $@ -Wl,--whole-archive $^ -Wl,--no-whole-archive ${OSSEC_LIBS}
endif
endif
endif
endif

#### os_mail #########

os_maild_c := $(wildcard os_maild/*.c)
os_maild_o := $(os_maild_c:.c=.o)

os_maild/%.o: os_maild/%.c
	${OSSEC_CC} ${OSSEC_CFLAGS} -DARGV0=\"wazuh-maild\" -c $^ -o $@

wazuh-maild: ${os_maild_o}
	${OSSEC_CCBIN} ${OSSEC_LDFLAGS} $^ ${OSSEC_LIBS} -o $@

#### os_dbd ##########

os_dbd_c := $(wildcard os_dbd/*.c)
os_dbd_o := $(os_dbd_c:.c=.o)

os_dbd/%.o: os_dbd/%.c
	${OSSEC_CC} ${OSSEC_CFLAGS} ${MI} ${PI} -DARGV0=\"wazuh-dbd\" -c $^ -o $@

wazuh-dbd: ${os_dbd_o}
	${OSSEC_CCBIN} ${OSSEC_LDFLAGS} ${MI} ${PI} $^  ${OSSEC_LIBS} -o $@


#### os_csyslogd #####

os_csyslogd_c := $(wildcard os_csyslogd/*.c)
os_csyslogd_o := $(os_csyslogd_c:.c=.o)

os_csyslogd/%.o: os_csyslogd/%.c
	${OSSEC_CC} ${OSSEC_CFLAGS} -DARGV0=\"wazuh-csyslogd\" -c $^ -o $@

wazuh-csyslogd: ${os_csyslogd_o}
	${OSSEC_CCBIN} ${OSSEC_LDFLAGS} $^ ${OSSEC_LIBS} -o $@


#### agentlessd ####

os_agentlessd_c := $(wildcard agentlessd/*.c)
os_agentlessd_o := $(os_agentlessd_c:.c=.o)

agentlessd/%.o: agentlessd/%.c
	${OSSEC_CC} ${OSSEC_CFLAGS} -DARGV0=\"wazuh-agentlessd\" -c $^ -o $@

wazuh-agentlessd: ${os_agentlessd_o}
	${OSSEC_CCBIN} ${OSSEC_LDFLAGS} $^ ${OSSEC_LIBS} -o $@


#### execd ####
os_execd/%.o: os_execd/%.c
	${OSSEC_CC} ${OSSEC_CFLAGS} -DARGV0=\"wazuh-modulesd\" -c $^ -o $@


#### logcollector ####

logcollector/%.o: logcollector/%.c
	${OSSEC_CC} ${OSSEC_CFLAGS} -DARGV0=\"wazuh-modulesd\" -c $^ -o $@

logcollector/%-event.o: logcollector/%.c
	${OSSEC_CC} ${OSSEC_CFLAGS} -DEVENTCHANNEL_SUPPORT -DARGV0=\"wazuh-modulesd\" -c $^ -o $@


#### remoted #########

remoted_c := $(wildcard remoted/*.c)
remoted_o := $(remoted_c:.c=.o)

remoted/%.o: remoted/%.c
	${OSSEC_CC} ${OSSEC_CFLAGS} -I./remoted -DARGV0=\"wazuh-remoted\" -c $^ -o $@

wazuh-remoted: ${remoted_o}
	${OSSEC_CCBIN} ${OSSEC_LDFLAGS} $^ ${OSSEC_LIBS} -o $@

#### wazuh-agentd ####

client_agent_c := $(wildcard client-agent/*.c)
client_agent_o := $(client_agent_c:.c=.o)

client-agent/%.o: client-agent/%.c
	${OSSEC_CC} ${OSSEC_CFLAGS} -I./client-agent -DARGV0=\"wazuh-agentd\" -c $^ -o $@

wazuh-agentd: ${client_agent_o} monitord/rotate_log.o monitord/compress_log.o
	${OSSEC_CCBIN} ${OSSEC_LDFLAGS} $^ ${OSSEC_LIBS} -o $@

#### addagent ######

addagent_c := $(wildcard addagent/*.c)
addagent_o := $(addagent_c:.c=.o)

addagent/%.o: addagent/%.c
	${OSSEC_CC} ${OSSEC_CFLAGS} -I./addagent -DARGV0=\"manage_agents\" -c $^ -o $@


manage_agents: ${addagent_o}
	${OSSEC_CCBIN} ${OSSEC_LDFLAGS} $^ ${OSSEC_LIBS} -o $@

#### Active Response ####

active_response_programs = default-firewall-drop pf npf ipfw firewalld-drop disable-account host-deny ip-customblock restart-wazuh route-null kaspersky wazuh-slack

$(active_response_programs): $(BUILD_LIBS)

.PHONY: active-responses
active-responses: ${active_response_programs}

active_response_c := $(wildcard active-response/*.c)
active_response_c += $(wildcard active-response/firewalls/*.c)
active_response_o := $(active_response_c:.c=.o)

active-response/%.o: active-response/%.c
	${OSSEC_CC} ${OSSEC_CFLAGS} -I./active-response -DARGV0=\"active-responses\" -c $^ -o $@

default-firewall-drop: active-response/firewalls/default-firewall-drop.o active-response/active_responses.o
	${OSSEC_CCBIN} ${AR_LDFLAGS} $^ ${OSSEC_LIBS} -o $@

pf: active-response/firewalls/pf.o  active-response/active_responses.o
	${OSSEC_CCBIN} ${AR_LDFLAGS} $^ ${OSSEC_LIBS} -o $@

npf: active-response/firewalls/npf.o  active-response/active_responses.o
	${OSSEC_CCBIN} ${AR_LDFLAGS} $^ ${OSSEC_LIBS} -o $@

ipfw: active-response/firewalls/ipfw.o active-response/active_responses.o
	${OSSEC_CCBIN} ${AR_LDFLAGS} $^ ${OSSEC_LIBS} -o $@

firewalld-drop: active-response/firewalld-drop.o active-response/active_responses.o
	${OSSEC_CCBIN} ${AR_LDFLAGS} $^ ${OSSEC_LIBS} -o $@

disable-account: active-response/disable-account.o active-response/active_responses.o
	${OSSEC_CCBIN} ${AR_LDFLAGS} $^ ${OSSEC_LIBS} -o $@

host-deny: active-response/host-deny.o active-response/active_responses.o
	${OSSEC_CCBIN} ${AR_LDFLAGS} $^ ${OSSEC_LIBS} -o $@

ip-customblock: active-response/ip-customblock.o active-response/active_responses.o
	${OSSEC_CCBIN} ${AR_LDFLAGS} $^ ${OSSEC_LIBS} -o $@

restart-wazuh: active-response/restart-wazuh.o active-response/active_responses.o
	${OSSEC_CCBIN} ${AR_LDFLAGS} $^ ${OSSEC_LIBS} -o $@

route-null: active-response/route-null.o active-response/active_responses.o
	${OSSEC_CCBIN} ${AR_LDFLAGS} $^ ${OSSEC_LIBS} -o $@

kaspersky: active-response/kaspersky.o active-response/active_responses.o
	${OSSEC_CCBIN} ${AR_LDFLAGS} $^ ${OSSEC_LIBS} -o $@

wazuh-slack: active-response/wazuh-slack.o active-response/active_responses.o
	${OSSEC_CCBIN} ${AR_LDFLAGS} $^ ${OSSEC_LIBS} -o $@

#### Util ##########

util_programs = clear_stats agent_control verify-agent-conf wazuh-regex parallel-regex

$(util_programs): $(BUILD_LIBS)

.PHONY: utils
utils: ${util_programs}

util_c := $(wildcard util/*.c)
util_o := $(util_c:.c=.o)

util/%.o: util/%.c
	${OSSEC_CC} ${OSSEC_CFLAGS} -I./util -DARGV0=\"utils\" -c $^ -o $@

clear_stats: util/clear_stats.o
	${OSSEC_CCBIN} ${OSSEC_LDFLAGS} $^ ${OSSEC_LIBS} -o $@

verify-agent-conf: util/verify-agent-conf.o
	${OSSEC_CCBIN} ${OSSEC_LDFLAGS} $^ ${OSSEC_LIBS} -o $@

agent_control: util/agent_control.o addagent/validate.o
	${OSSEC_CCBIN} ${OSSEC_LDFLAGS} $^ ${OSSEC_LIBS} -o $@

wazuh-regex: util/wazuh-regex.o
	${OSSEC_CCBIN} ${OSSEC_LDFLAGS} $^ ${OSSEC_LIBS} -o $@

parallel-regex: util/parallel-regex.o
	${OSSEC_CCBIN} ${OSSEC_LDFLAGS} $^ ${OSSEC_LIBS} -o $@

<<<<<<< HEAD
=======
#### rootcheck #####

rootcheck_c := $(wildcard rootcheck/*.c)
rootcheck_o := $(rootcheck_c:.c=.o)
rootcheck_o_lib := $(filter-out rootcheck/rootcheck-config.o, ${rootcheck_o})
rootcheck_o_cmd := $(filter-out rootcheck/config.o, ${rootcheck_o})


rootcheck/%.o: rootcheck/%.c
	${OSSEC_CC} ${OSSEC_CFLAGS} -DARGV0=\"rootcheck\" -c $^ -o $@

rootcheck.a: ${rootcheck_o_lib}
	${OSSEC_LINK} $@ $^
	${OSSEC_RANLIB} $@


#### syscheck ######


syscheck_sql := syscheckd/db/schema_fim_db.sql

syscheck_c := $(wildcard syscheckd/*.c)
syscheck_c += $(wildcard syscheckd/db/*.c)
syscheck_c += $(wildcard syscheckd/whodata/*.c)
syscheck_c += $(wildcard syscheckd/registry/*.c)

syschecklib_o := $(syschecklib_c:.c=.o) $(syscheck_sql:.sql=.o)
syscheck_o := $(syschecklib_o:.c=.o) $(syscheck_c:.c=.o) $(syscheck_sql:.sql=.o)
syscheck_eventchannel_o := $(syscheck_c:.c=-event.o) $(syscheck_sql:.sql=.o)

syscheckd/db/schema_fim_db.o: syscheckd/db/schema_fim_db.sql
	${QUIET_CC}echo 'const char *schema_fim_sql = "'"`cat $< | sed s/\\\\\\\/\\\\\\\\\\\\\\\\\\\\\\\\\\\\\\\/g | tr -d \\\n`"'";' | ${MING_BASE}${CC} ${OSSEC_CFLAGS} -xc -c -o $@ -

syscheckd/%.o: syscheckd/%.c
	${OSSEC_CC} ${OSSEC_CFLAGS} -DARGV0=\"wazuh-syscheckd\" -c $^ -o $@

syscheckd/%-event.o: syscheckd/%.c
	${OSSEC_CC} ${OSSEC_CFLAGS} ${DEFINES_EVENTCHANNEL} -DEVENTCHANNEL_SUPPORT -DARGV0=\"wazuh-syscheckd\" -c $^ -o $@

wazuh-syscheckd: ${syscheck_o} rootcheck.a
	${OSSEC_CCBIN} ${OSSEC_LDFLAGS} $^ ${OSSEC_LIBS} -o $@

>>>>>>> d44d2c49
#### Monitor #######

monitor_c := $(wildcard monitord/*.c)
monitor_o := $(monitor_c:.c=.o)

monitord/%.o: monitord/%.c
	${OSSEC_CC} ${OSSEC_CFLAGS} -DARGV0=\"wazuh-monitord\" -c $< -o $@

wazuh-monitord: ${monitor_o} os_maild/sendcustomemail.o
	${OSSEC_CCBIN} ${OSSEC_LDFLAGS} $^ ${OSSEC_LIBS} -o $@


#### reportd #######

report_c := reportd/report.c
report_o := $(report_c:.c=.o)

reportd/%.o: reportd/%.c
	${OSSEC_CC} ${OSSEC_CFLAGS} -DARGV0=\"wazuh-reportd\" -c $^ -o $@

wazuh-reportd: ${report_o}
	${OSSEC_CCBIN} ${OSSEC_LDFLAGS} $^ ${OSSEC_LIBS} -o $@


#### os_auth #######

os_auth_c := ${wildcard os_auth/*.c}
os_auth_o := $(os_auth_c:.c=.o)

os_auth/%.o: os_auth/%.c
	${OSSEC_CC} ${OSSEC_CFLAGS} -I./os_auth -DARGV0=\"wazuh-authd\" -c $^ -o $@

agent-auth: addagent/validate.o os_auth/main-client.o os_auth/ssl.o os_auth/check_cert.o
	${OSSEC_CCBIN} ${OSSEC_LDFLAGS} $^ ${OSSEC_LIBS} -o $@

wazuh-authd: addagent/validate.o os_auth/main-server.o os_auth/local-server.o os_auth/ssl.o os_auth/check_cert.o os_auth/config.o os_auth/authcom.o os_auth/auth.o
	${OSSEC_CCBIN} ${OSSEC_LDFLAGS} $^ ${OSSEC_LIBS} -o $@

#### integratord #####

integrator_c := ${wildcard os_integrator/*.c}
integrator_o := $(integrator_c:.c=.o)

os_integrator/%.o: os_integrator/%.c
	${OSSEC_CC} ${OSSEC_CFLAGS}  -I./os_integrator -DARGV0=\"wazuh-integratord\" -c $^ -o $@

wazuh-integratord: ${integrator_o}
	${OSSEC_CCBIN} ${OSSEC_LDFLAGS} $^ ${OSSEC_LIBS} -o $@

#### analysisd #####

cdb_c := ${wildcard analysisd/cdb/*.c}
cdb_o := $(cdb_c:.c=.o)
all_analysisd_o += ${cdb_o}
all_analysisd_libs += cdb.a

analysisd/cdb/%.o: analysisd/cdb/%.c
	${OSSEC_CC} ${OSSEC_CFLAGS} -DARGV0=\"wazuh-analysisd\" -I./analysisd -I./analysisd/cdb -c $^ -o $@

cdb.a: ${cdb_o}
	${OSSEC_LINK} $@ $^
	${OSSEC_RANLIB} $@


alerts_c := ${wildcard analysisd/alerts/*.c}
alerts_o := $(alerts_c:.c=.o)
all_analysisd_o += ${alerts_o}
all_analysisd_libs += alerts.a

analysisd/alerts/%.o: analysisd/alerts/%.c
	${OSSEC_CC} ${OSSEC_CFLAGS} -DARGV0=\"wazuh-analysisd\" -I./analysisd -I./analysisd/alerts -c $^ -o $@

alerts.a: ${alerts_o}
	${OSSEC_LINK} $@ $^

decoders_c := ${wildcard analysisd/decoders/*.c} ${wildcard analysisd/decoders/plugins/*.c} ${wildcard analysisd/compiled_rules/*.c}
decoders_o := $(decoders_c:.c=.o)
## XXX Nasty hack
decoders_test_o := $(decoders_c:.c=-test.o)
decoders_live_o := $(decoders_c:.c=-live.o)

all_analysisd_o += ${decoders_o} ${decoders_test_o} ${decoders_live_o}
all_analysisd_libs += decoders.a decoders-test.a decoders-live.a


analysisd/decoders/%-test.o: analysisd/decoders/%.c
	${OSSEC_CC} ${OSSEC_CFLAGS} -DTESTRULE -DARGV0=\"wazuh-analysisd\" -I./analysisd -I./analysisd/decoders -c $^ -o $@

analysisd/decoders/%-live.o: analysisd/decoders/%.c
	${OSSEC_CC} ${OSSEC_CFLAGS} -DARGV0=\"wazuh-analysisd\" -I./analysisd -I./analysisd/decoders -c $^ -o $@

analysisd/decoders/plugins/%-test.o: analysisd/decoders/plugins/%.c
	${OSSEC_CC} ${OSSEC_CFLAGS} -DTESTRULE -DARGV0=\"wazuh-analysisd\" -I./analysisd -I./analysisd/decoders -c $^ -o $@


analysisd/decoders/plugins/%-live.o: analysisd/decoders/plugins/%.c
	${OSSEC_CC} ${OSSEC_CFLAGS} -DARGV0=\"wazuh-analysisd\" -I./analysisd -I./analysisd/decoders -c $^ -o $@

analysisd/compiled_rules/compiled_rules.h: analysisd/compiled_rules/.function_list analysisd/compiled_rules/register_rule.sh
	./analysisd/compiled_rules/register_rule.sh build

analysisd/compiled_rules/%-test.o: analysisd/compiled_rules/%.c
	${OSSEC_CC} ${OSSEC_CFLAGS} -DTESTRULE -DARGV0=\"wazuh-analysisd\" -I./analysisd -I./analysisd/decoders -c $^ -o $@

analysisd/compiled_rules/%-live.o: analysisd/compiled_rules/%.c
	${OSSEC_CC} ${OSSEC_CFLAGS} -DARGV0=\"wazuh-analysisd\" -I./analysisd -I./analysisd/decoders -c $^ -o $@

decoders-live.a: ${decoders_live_o}
	${OSSEC_LINK} $@ $^

decoders-test.a: ${decoders_test_o}
	${OSSEC_LINK} $@ $^

format_c := ${wildcard analysisd/format/*.c}
format_o := ${format_c:.c=.o}
all_analysisd_o += ${format_o}

analysisd/format/%.o: analysisd/format/%.c
	${OSSEC_CC} ${OSSEC_CFLAGS} -DARGV0=\"wazuh-analysisd\" -I./analysisd -I./analysisd/decoders -c $^ -o $@

output_c := ${wildcard analysisd/output/*c}
output_o := ${output_c:.c=.o}
all_analysisd_o += ${output_o}

analysisd/output/%.o: analysisd/output/%.c
	${OSSEC_CC} ${OSSEC_CFLAGS} -DARGV0=\"wazuh-analysisd\" -I./analysisd -I./analysisd/decoders -c $^ -o $@



analysisd_c := ${filter-out analysisd/analysisd.c, ${filter-out analysisd/testrule.c, ${filter-out analysisd/makelists.c, ${wildcard analysisd/*.c}}}}
analysisd_o := ${analysisd_c:.c=.o}
all_analysisd_o += ${analysisd_o}

analysisd_test_o := $(analysisd_o:.o=-test.o)
analysisd_live_o := $(analysisd_o:.o=-live.o)
all_analysisd_o += ${analysisd_test_o} ${analysisd_live_o} analysisd/testrule-test.o analysisd/analysisd-live.o analysisd/analysisd-test.o analysisd/makelists-live.o

analysisd/%-live.o: analysisd/%.c analysisd/compiled_rules/compiled_rules.h
	${OSSEC_CC} ${OSSEC_CFLAGS} -DARGV0=\"wazuh-analysisd\" -I./analysisd -c $< -o $@

analysisd/%-test.o: analysisd/%.c analysisd/compiled_rules/compiled_rules.h
	${OSSEC_CC} ${OSSEC_CFLAGS} -DTESTRULE -DARGV0=\"wazuh-analysisd\" -I./analysisd -c $< -o $@

wazuh-logtest-legacy: ${analysisd_test_o} ${output_o} ${format_o} analysisd/testrule-test.o analysisd/analysisd-test.o alerts.a cdb.a decoders-test.a
	${OSSEC_CCBIN} ${OSSEC_LDFLAGS} $^ ${OSSEC_LIBS} -o $@

wazuh-analysisd: ${analysisd_live_o} analysisd/analysisd-live.o ${output_o} ${format_o} alerts.a cdb.a decoders-live.a
	${OSSEC_CCBIN} ${OSSEC_LDFLAGS} $^ ${OSSEC_LIBS} -o $@

### wazuh-modulesd ##

wmodulesd_c := wazuh_modules/main.c
wmodulesd_o := $(wmodulesd_c:.c=.o)

wazuh-modulesd: ${wmodulesd_o} ${logcollector_o} ${execd_o}
	${OSSEC_CCBIN} ${OSSEC_LDFLAGS} $^ ${OSSEC_LIBS} -o $@

### wazuh-gtest-gmock ###

build_gtest:
	cd $(EXTERNAL_GOOGLE_TEST) && mkdir -p build && cd build && cmake .. ${WIN_CMAKE_OPTS} ${GTEST_RELEASE_TYPE}  -DBUILD_GMOCK=ON -DBUILD_SHARED_LIBS=0 && ${MAKE} && cp -r lib ..

### wazuh-python ###

WPYTHON_DIR := ${INSTALLDIR}/framework/python
OPTIMIZE_CPYTHON?=no
WPYTHON_TAR=cpython.tar.gz
WLIBPYTHON=libpython3.9.so.1.0

ifneq (,$(filter ${OPTIMIZE_CPYTHON},YES yes y Y 1))
CPYTHON_FLAGS=--enable-optimizations
endif

wpython: install_dependencies install_framework install_api install_mitre

build_python:
ifeq (,${INSTALLDIR})
	$(error INSTALLDIR undefined. Run "${MAKE} TARGET=server INSTALLDIR=/path" to build python from sources)
endif

ifeq (,$(wildcard ${EXTERNAL_CPYTHON}/python))
	export WPATH_LIB="'\$$\$$ORIGIN/../../../lib'" && export SOURCE_PATH=${ROUTE_PATH} && export WAZUH_FFI_PATH=${EXTERNAL_LIBFFI} && export LD_LIBRARY_PATH=${ROUTE_PATH} && cd ${EXTERNAL_CPYTHON} && ./configure --prefix="${WPYTHON_DIR}" --libdir="${WPYTHON_DIR}/lib" --enable-shared --with-openssl="${ROUTE_PATH}/${EXTERNAL_OPENSSL}" LDFLAGS="${ARCH_FLAGS} -L${ROUTE_PATH} -lwazuhext -Wl,-rpath,'\$$\$$ORIGIN/../../../lib',--disable-new-dtags" CPPFLAGS="-I${ROUTE_PATH}/${EXTERNAL_OPENSSL}" $(CPYTHON_FLAGS) && ${MAKE}
endif

ifeq (,$(filter ${DISABLE_SHARED},YES yes y Y 1))
build_python: $(WAZUHEXT_LIB)
endif

install_python:
ifneq (,$(wildcard ${EXTERNAL_CPYTHON}))
	cd ${EXTERNAL_CPYTHON} && export WPATH_LIB=${INSTALLDIR}/lib && export SOURCE_PATH=${ROUTE_PATH} && export WAZUH_FFI_PATH=${EXTERNAL_LIBFFI} && ${MAKE} install
else
	mkdir -p ${WPYTHON_DIR}
	cp external/${WPYTHON_TAR} ${WPYTHON_DIR}/${WPYTHON_TAR} && ${TAR} ${WPYTHON_DIR}/${WPYTHON_TAR} -C ${WPYTHON_DIR} && rm -rf ${WPYTHON_DIR}/${WPYTHON_TAR}
endif
	find ${WPYTHON_DIR} -name "*${WLIBPYTHON}" -exec ln -f {} ${INSTALLDIR}/lib/${WLIBPYTHON} \;

python_dependencies := requirements.txt

install_dependencies: install_python
ifneq (,$(wildcard ${EXTERNAL_CPYTHON}))
	${WPYTHON_DIR}/bin/python3 -m pip install --upgrade pip --index-url=file://${ROUTE_PATH}/${EXTERNAL_CPYTHON}/Dependencies/simple
	LD_LIBRARY_PATH="${INSTALLDIR}/lib" LDFLAGS="-L${INSTALLDIR}/lib" ${WPYTHON_DIR}/bin/pip3 install -r ../framework/${python_dependencies}  --index-url=file://${ROUTE_PATH}/${EXTERNAL_CPYTHON}/Dependencies/simple
endif

install_framework: install_python
	cd ../framework && ${WPYTHON_DIR}/bin/python3 setup.py clean --all install --prefix=${WPYTHON_DIR} --wazuh-version=$(shell cat VERSION) --install-type=${TARGET}
	chown -R root:${WAZUH_GROUP} ${WPYTHON_DIR}
	chmod -R o=- ${WPYTHON_DIR}

install_api: install_python
	cd ../api && ${WPYTHON_DIR}/bin/python3 setup.py clean --all install --prefix=${WPYTHON_DIR}

install_mitre: install_python
	cd ../tools/mitre && ${WPYTHON_DIR}/bin/python3 mitredb.py -d ${INSTALLDIR}/var/db/mitre.db


####################
#### test ##########
####################

CFLAGS_TEST=-g -O0 --coverage -DWAZUH_UNIT_TESTING
LIBS_TEST=-lcmocka

unit_tests/wrappers/%.o: unit_tests/wrappers/%.c
	${OSSEC_CC} ${OSSEC_CFLAGS} ${DEFINES_EVENTCHANNEL} -c $^ -o $@

unit_tests/wrappers/externals/%.o: unit_tests/wrappers/externals/%.c
	${OSSEC_CC} ${OSSEC_CFLAGS} ${DEFINES_EVENTCHANNEL} -c $^ -o $@

unit_tests/wrappers/externals/audit/%.o: unit_tests/wrappers/externals/audit/%.c
	${OSSEC_CC} ${OSSEC_CFLAGS} ${DEFINES_EVENTCHANNEL} -c $^ -o $@

unit_tests/wrappers/externals/bzip2/%.o: unit_tests/wrappers/externals/bzip2/%.c
	${OSSEC_CC} ${OSSEC_CFLAGS} ${DEFINES_EVENTCHANNEL} -c $^ -o $@

unit_tests/wrappers/externals/cJSON/%.o: unit_tests/wrappers/externals/cJSON/%.c
	${OSSEC_CC} ${OSSEC_CFLAGS} ${DEFINES_EVENTCHANNEL} -c $^ -o $@

unit_tests/wrappers/externals/openssl/%.o: unit_tests/wrappers/externals/openssl/%.c
	${OSSEC_CC} ${OSSEC_CFLAGS} ${DEFINES_EVENTCHANNEL} -c $^ -o $@

unit_tests/wrappers/externals/procpc/%.o: unit_tests/wrappers/externals/procpc/%.c
	${OSSEC_CC} ${OSSEC_CFLAGS} ${DEFINES_EVENTCHANNEL} -c $^ -o $@

unit_tests/wrappers/externals/sqlite/%.o: unit_tests/wrappers/externals/sqlite/%.c
	${OSSEC_CC} ${OSSEC_CFLAGS} ${DEFINES_EVENTCHANNEL} -c $^ -o $@

unit_tests/wrappers/libc/%.o: unit_tests/wrappers/libc/%.c
	${OSSEC_CC} ${OSSEC_CFLAGS} ${DEFINES_EVENTCHANNEL} -c $^ -o $@

unit_tests/wrappers/linux/%.o: unit_tests/wrappers/linux/%.c
	${OSSEC_CC} ${OSSEC_CFLAGS} ${DEFINES_EVENTCHANNEL} -c $^ -o $@

unit_tests/wrappers/macos/%.o: unit_tests/wrappers/macos/%.c
	${OSSEC_CC} ${OSSEC_CFLAGS} ${DEFINES_EVENTCHANNEL} -c $^ -o $@

unit_tests/wrappers/macos/libc/%.o: unit_tests/wrappers/macos/libc/%.c
	${OSSEC_CC} ${OSSEC_CFLAGS} ${DEFINES_EVENTCHANNEL} -c $^ -o $@

unit_tests/wrappers/posix/%.o: unit_tests/wrappers/posix/%.c
	${OSSEC_CC} ${OSSEC_CFLAGS} ${DEFINES_EVENTCHANNEL} -c $^ -o $@

unit_tests/wrappers/wazuh/%.o: unit_tests/wrappers/wazuh/%.c
	${OSSEC_CC} ${OSSEC_CFLAGS} ${DEFINES_EVENTCHANNEL} -c $^ -o $@

unit_tests/wrappers/wazuh/os_crypto/%.o: unit_tests/wrappers/wazuh/os_crypto/%.c
	${OSSEC_CC} ${OSSEC_CFLAGS} ${DEFINES_EVENTCHANNEL} -c $^ -o $@

unit_tests/wrappers/wazuh/os_execd/%.o: unit_tests/wrappers/wazuh/os_execd/%.c
	${OSSEC_CC} ${OSSEC_CFLAGS} ${DEFINES_EVENTCHANNEL} -c $^ -o $@

unit_tests/wrappers/wazuh/os_net/%.o: unit_tests/wrappers/wazuh/os_net/%.c
	${OSSEC_CC} ${OSSEC_CFLAGS} ${DEFINES_EVENTCHANNEL} -c $^ -o $@

unit_tests/wrappers/wazuh/os_regex/%.o: unit_tests/wrappers/wazuh/os_regex/%.c
	${OSSEC_CC} ${OSSEC_CFLAGS} ${DEFINES_EVENTCHANNEL} -c $^ -o $@

unit_tests/wrappers/wazuh/shared/%.o: unit_tests/wrappers/wazuh/shared/%.c
	${OSSEC_CC} ${OSSEC_CFLAGS} ${DEFINES_EVENTCHANNEL} -c $^ -o $@

unit_tests/wrappers/wazuh/syscheckd/%.o: unit_tests/wrappers/wazuh/syscheckd/%.c
	${OSSEC_CC} ${OSSEC_CFLAGS} ${DEFINES_EVENTCHANNEL} -c $^ -o $@

unit_tests/wrappers/wazuh/wazuh_db/%.o: unit_tests/wrappers/wazuh/wazuh_db/%.c
	${OSSEC_CC} ${OSSEC_CFLAGS} ${DEFINES_EVENTCHANNEL} -c $^ -o $@

unit_tests/wrappers/wazuh/wazuh_modules/%.o: unit_tests/wrappers/wazuh/wazuh_modules/%.c
	${OSSEC_CC} ${OSSEC_CFLAGS} ${DEFINES_EVENTCHANNEL} -c $^ -o $@

unit_tests/wrappers/wazuh/monitord/%.o: unit_tests/wrappers/wazuh/monitord/%.c
	${OSSEC_CC} ${OSSEC_CFLAGS} ${DEFINES_EVENTCHANNEL} -c $^ -o $@

unit_tests/wrappers/wazuh/os_auth/%.o: unit_tests/wrappers/wazuh/os_auth/%.c
	${OSSEC_CC} ${OSSEC_CFLAGS} ${DEFINES_EVENTCHANNEL} -c $^ -o $@

unit_tests/wrappers/wazuh/addagent/%.o: unit_tests/wrappers/wazuh/addagent/%.c
	${OSSEC_CC} ${OSSEC_CFLAGS} ${DEFINES_EVENTCHANNEL} -c $^ -o $@

unit_tests/wrappers/windows/%.o: unit_tests/wrappers/windows/%.c
	${OSSEC_CC} ${OSSEC_CFLAGS} ${DEFINES_EVENTCHANNEL} -c $^ -o $@

unit_tests/wrappers/windows/libc/%.o: unit_tests/wrappers/windows/libc/%.c
	${OSSEC_CC} ${OSSEC_CFLAGS} ${DEFINES_EVENTCHANNEL} -c $^ -o $@

.PHONY: test

###################
#### Rule Tests ###
###################

test-rules:
	( cd ../ruleset/testing && sudo python runtests.py)

####################
#### windows #######
####################

win32/icon.o: win32/icofile.rc
	${OSSEC_WINDRES} -i $< -o $@

win32_c := $(wildcard win32/*.c)
win32_o := $(win32_c:.c=.o)

win32/%.o: win32/%.c
	${OSSEC_CC} ${OSSEC_CFLAGS} -DARGV0=\"wazuh-agent\" -c $^ -o $@

win32/%_rk.o: win32/%.c
	${OSSEC_CC} ${OSSEC_CFLAGS} -UOSSECHIDS -DARGV0=\"wazuh-agent\" -c $^ -o $@

win32_ui_c := $(wildcard win32/ui/*.c)
win32_ui_o := $(win32_ui_c:.c=.o)

win32/ui/%.o: win32/ui/%.c
	${OSSEC_CC} ${OSSEC_CFLAGS} -UOSSECHIDS -DARGV0=\"wazuh-win32ui\" -c $^ -o $@

win32/wazuh-agent.exe: win32/icon.o win32/win_agent.o win32/win_service.o win32/win_utils.o ${syscheck_o} ${rootcheck_o} $(filter-out wazuh_modules/main.o, ${wmodulesd_o}) $(filter-out client-agent/main.o, $(filter-out client-agent/agentd.o, $(filter-out client-agent/event-forward.o, ${client_agent_o}))) $(filter-out logcollector/main.o, ${logcollector_o}) ${execd_o} monitord/rotate_log.o monitord/compress_log.o
	${OSSEC_CCBIN} -DARGV0=\"wazuh-agent\" -DOSSECHIDS ${OSSEC_LDFLAGS} $^ ${OSSEC_LIBS} -o $@

win32/wazuh-agent-eventchannel.exe: win32/icon.o win32/win_agent.o win32/win_service.o win32/win_utils.o $(filter-out syscheckd/main-event.o, ${syscheck_eventchannel_o}) ${rootcheck_o} $(filter-out wazuh_modules/main.o, ${wmodulesd_o}) $(filter-out client-agent/main.o, $(filter-out client-agent/agentd.o, $(filter-out client-agent/event-forward.o, ${client_agent_o}))) $(filter-out logcollector/main-event.o, ${logcollector_eventchannel_o}) ${execd_o} monitord/rotate_log.o monitord/compress_log.o
	${OSSEC_CCBIN} -DARGV0=\"wazuh-agent\" -DOSSECHIDS -DEVENTCHANNEL_SUPPORT ${OSSEC_LDFLAGS} $^ ${OSSEC_LIBS} -o $@

win32/manage_agents.exe: win32/win_service_rk.o ${addagent_o}
	${OSSEC_CCBIN} -DARGV0=\"manage-agents\" -DMA ${OSSEC_LDFLAGS} $^ ${OSSEC_LIBS} -o $@

win32/setup-windows.exe: win32/win_service_rk.o win32/setup-win.o win32/setup-shared.o
	${OSSEC_CCBIN} -DARGV0=\"setup-windows\" ${OSSEC_LDFLAGS} $^ ${OSSEC_LIBS} -o $@

win32/setup-syscheck.exe: win32/setup-syscheck.o win32/setup-shared.o
	${OSSEC_CCBIN} -DARGV0=\"setup-syscheck\" ${OSSEC_LDFLAGS} $^ ${OSSEC_LIBS} -o $@

win32/setup-iis.exe: win32/setup-iis.o
	${OSSEC_CCBIN} -DARGV0=\"setup-iis\" ${OSSEC_LDFLAGS} $^ ${OSSEC_LIBS} -o $@

win32/ui_resource.o: win32/ui/win32ui.rc
	${OSSEC_WINDRES} -i $< -o $@

win32/auth_resource.o: win32/agent-auth.rc
	${OSSEC_WINDRES} -i $< -o $@

win32/os_win32ui.exe: win32/ui_resource.o win32/win_service_rk.o ${win32_ui_o}
	${OSSEC_CCBIN} -DARGV0=\"wazuh-win32ui\" ${OSSEC_LDFLAGS} $^ ${OSSEC_LIBS} -mwindows -o $@

win32/agent-auth.exe: win32/auth_resource.o win32/win_service_rk.o os_auth/main-client.o os_auth/ssl.o os_auth/main-client.o os_auth/check_cert.o addagent/validate.o
	${OSSEC_CCBIN} -DARGV0=\"agent-auth\" -DOSSECHIDS ${OSSEC_LDFLAGS} $^ ${OSSEC_LIBS} -lshlwapi -lwsock32 -lsecur32 -lws2_32 -flto -o $@

win32/restart-wazuh.exe: win32/win_service_rk.o active-response/restart-wazuh.o active-response/active_responses.o
	${OSSEC_CCBIN} -DARGV0=\"restart-wazuh\" ${AR_LDFLAGS} $^ ${OSSEC_LIBS} -o $@

win32/route-null.exe: win32/win_service_rk.o active-response/route-null.o active-response/active_responses.o
	${OSSEC_CCBIN} -DARGV0=\"route-null\" ${AR_LDFLAGS} $^ ${OSSEC_LIBS} -o $@

win32/netsh.exe: win32/win_service_rk.o active-response/netsh.o active-response/active_responses.o
	${OSSEC_CCBIN} -DARGV0=\"netsh\" ${AR_LDFLAGS} $^ ${OSSEC_LIBS} -o $@

####################
#### Clean #########
####################

clean: clean-test clean-internals clean-external clean-windows clean-framework clean-config

clean-test:
	rm -Rf coverage-report/
	find . -name "*.gcno" -exec rm {} \;
	find . -name "*.gcda" -exec rm {} \;

clean-external: clean-wpython
ifneq ($(wildcard external/*/*),)
	rm -f ${cjson_o} $(EXTERNAL_JSON)libcjson.*
	-cd ${EXTERNAL_ZLIB} && ${MAKE} -f Makefile.in distclean
	-cd ${EXTERNAL_ZLIB} && ${MAKE} -f win32/Makefile.gcc clean
	rm -f ${EXTERNAL_ZLIB}/Makefile ${EXTERNAL_ZLIB}/zconf.h
	-cd ${EXTERNAL_OPENSSL} && ${MAKE} distclean
	-cd ${EXTERNAL_LIBYAML} && ${MAKE} distclean
	-cd ${EXTERNAL_CURL} && ${MAKE} distclean
	rm -f ${procps_o} $(PROCPS_LIB)
	rm -f $(sqlite_o) $(EXTERNAL_SQLITE)/libsqlite3.*
	-cd ${EXTERNAL_AUDIT} && ${MAKE} distclean
	-cd ${EXTERNAL_LIBFFI} && ${MAKE} clean
	rm -f $(msgpack_o) $(EXTERNAL_MSGPACK)libmsgpack.a
	-${MAKE} -C $(EXTERNAL_BZIP2) clean
	rm -rf $(EXTERNAL_GOOGLE_TEST)lib
	rm -rf $(EXTERNAL_GOOGLE_TEST)build
	-cd ${EXTERNAL_LIBPLIST} && ${MAKE} clean && rm -rf bin/*
	-cd ${EXTERNAL_LIBPCRE2} && ${MAKE} distclean && rm include/*

ifneq ($(wildcard external/libdb/build_unix/*),)
	cd ${EXTERNAL_LIBDB} && ${MAKE} realclean
endif
endif

clean-wpython:
ifneq ($(wildcard external/cpython/*),)
	-cd ${EXTERNAL_CPYTHON} && ${MAKE} clean && ${MAKE} distclean
endif

clean-deps:
	rm -rf $(EXTERNAL_DIR) $(EXTERNAL_CPYTHON) external/$(WPYTHON_TAR)

clean-internals: clean-unit-tests
	rm -f $(BUILD_SERVER)
	rm -f $(BUILD_AGENT)
	rm -f $(BUILD_LIBS)
	rm -f ${os_zlib_o}
	rm -f ${os_xml_o}
	rm -f ${os_regex_o}
	rm -f ${os_net_o}
	rm -f ${shared_o}
	rm -f ${config_o}
	rm -f ${os_maild_o}
	rm -f ${crypto_o}
	rm -f ${os_csyslogd_o}
	rm -f ${os_dbd_o}
	rm -f ${os_agentlessd_o}
	rm -f ${execd_o}
	rm -f ${logcollector_o} ${logcollector_eventchannel_o}
	rm -f ${remoted_o}
	rm -f ${report_o}
	rm -f ${client_agent_o}
	rm -f ${addagent_o}
	rm -f ${active_response_o} ${active_response_programs} firewall-drop
	rm -f ${util_o} ${util_programs}
	rm -f ${rootcheck_o} rootcheck.a
	rm -f ${syscheck_o} ${syscheck_eventchannel_o}
	rm -f ${monitor_o}
	rm -f ${os_auth_o}
	rm -f ${all_analysisd_o} ${all_analysisd_libs} analysisd/compiled_rules/compiled_rules.h
	rm -f ${integrator_o}
	rm -f ${wmodulesd_o} ${wmodules_o} $(wildcard wazuh_modules/agent_upgrade/agent/*.o)
	rm -f ${wdb_o}
	rm -f ${SELINUX_MODULE}
	rm -f ${SELINUX_POLICY}
	rm -rf $(DBSYNC)build
	rm -rf $(RSYNC)build
	rm -rf $(SHARED_UTILS_TEST)build
	rm -rf $(SYSCOLLECTOR)build
	rm -rf $(SYSINFO)build

clean-unit-tests:
	rm -f ${wrappers_syscheck_o}
	rm -f ${wrappers_shared_o}
	rm -f ${wrappers_common_o}
	rm -f ${wrappers_externals_o}
	rm -f ${wrappers_externals_audit_o}
	rm -f ${wrappers_externals_bzip2_o}
	rm -f ${wrappers_externals_zlib_o}
	rm -f ${wrappers_externals_cJSON_o}
	rm -f ${wrappers_externals_openssl_o}
	rm -f ${wrappers_externals_procpc_o}
	rm -f ${wrappers_externals_sqlite_o}
	rm -f ${wrappers_externals_pcre2_o}
	rm -f ${wrappers_libc_o}
	rm -f ${wrappers_linux_o}
	rm -f ${wrappers_macos_o}
	rm -f ${wrappers_macos_libc_o}
	rm -f ${wrappers_macos_posix_o}
	rm -f ${wrappers_posix_o}
	rm -f ${wrappers_wazuh_o}
	rm -f ${wrappers_wazuh_os_crypto_o}
	rm -f ${wrappers_wazuh_execd_o}
	rm -f ${wrappers_wazuh_os_net_o}
	rm -f ${wrappers_wazuh_os_regex_o}
	rm -f ${wrappers_wazuh_os_xml_o}
	rm -f ${wrappers_wazuh_shared_o}
	rm -f ${wrappers_wazuh_syscheckd_o}
	rm -f ${wrappers_wazuh_wazuh_db_o}
	rm -f ${wrappers_wazuh_wazuh_modules_o}
	rm -f ${wrappers_wazuh_monitord_o}
	rm -f ${wrappers_wazuh_os_auth_o}
	rm -f ${wrappers_wazuh_addagent_o}
	rm -f ${wrappers_windows_o}
	rm -f ${wrappers_windows_lib_o}
	rm -f ${wrappers_windows_posix_o}
	rm -f ${wrappers_client_agent_o}

clean-framework:
	${MAKE} -C ../framework clean

clean-windows:
	rm -f libwazuh.a
	rm -f libwazuhext.dll
	rm -f wazuh_modules/syscollector/*.o wazuh_modules/syscollector/*.obj
	rm -f win32/LICENSE.txt
	rm -f win32/help_win.txt
	rm -f win32/internal_options.conf
	rm -f win32/default-local_internal_options.conf
	rm -f win32/default-ossec.conf
	rm -f win32/default-ossec-pre6.conf
	rm -f win32/restart-wazuh.exe
	rm -f win32/route-null.exe
	rm -f win32/netsh.exe
	rm -f ${win32_o} ${win32_ui_o} win32/win_service_rk.o
	rm -f win32/icon.o win32/resource.o
	rm -f ${WINDOWS_BINS}
	rm -f win32/wazuh-agent-*.exe
	rm -f win32/libwinpthread-1.dll
	rm -f win32/VERSION
	rm -f win32/REVISION

clean-config:
	rm -f ../etc/ossec.mc
	rm -f Config.OS<|MERGE_RESOLUTION|>--- conflicted
+++ resolved
@@ -1718,8 +1718,6 @@
 parallel-regex: util/parallel-regex.o
 	${OSSEC_CCBIN} ${OSSEC_LDFLAGS} $^ ${OSSEC_LIBS} -o $@
 
-<<<<<<< HEAD
-=======
 #### rootcheck #####
 
 rootcheck_c := $(wildcard rootcheck/*.c)
@@ -1762,7 +1760,6 @@
 wazuh-syscheckd: ${syscheck_o} rootcheck.a
 	${OSSEC_CCBIN} ${OSSEC_LDFLAGS} $^ ${OSSEC_LIBS} -o $@
 
->>>>>>> d44d2c49
 #### Monitor #######
 
 monitor_c := $(wildcard monitord/*.c)
