# Copyright (C) 2015-2020, Wazuh Inc.
# TODO: mysql and postgresql?
#
# Copyright (C) 2015-2020, Wazuh Inc.
#
# This program is free software; you can redistribute it and/or modify
# it under the terms of the GNU General Public License as published by
# the Free Software Foundation; either version 2 of the License, or
# (at your option) any later version.
#

uname_S := $(shell sh -c 'uname -s 2>/dev/null || echo not')
uname_P := $(shell sh -c 'uname -p 2>/dev/null || echo not')
uname_R := $(shell sh -c 'uname -r 2>/dev/null || echo not')
HAS_CHECKMODULE = $(shell command -v checkmodule > /dev/null && echo YES)
HAS_SEMODULE_PACKAGE = $(shell command -v semodule_package > /dev/null && echo YES)
CHECK_ARCHLINUX := $(shell sh -c 'grep "Arch Linux" /etc/os-release > /dev/null && echo YES || echo not')
ARCH_FLAGS =

ROUTE_PATH := $(shell pwd)
EXTERNAL_JSON=external/cJSON/
EXTERNAL_ZLIB=external/zlib/
EXTERNAL_SQLITE=external/sqlite/
EXTERNAL_OPENSSL=external/openssl/
EXTERNAL_LIBYAML=external/libyaml/
EXTERNAL_CURL=external/curl/
EXTERNAL_AUDIT=external/audit-userspace/
EXTERNAL_LIBFFI=external/libffi/
EXTERNAL_LIBPLIST=external/libplist/
EXTERNAL_CPYTHON=external/cpython/
EXTERNAL_MSGPACK=external/msgpack/
EXTERNAL_BZIP2=external/bzip2/
EXTERNAL_LIBPCRE2=external/libpcre2/
ifneq (${TARGET},winagent)
EXTERNAL_PROCPS=external/procps/
EXTERNAL_LIBDB=external/libdb/build_unix/
endif
MAXAGENTS?=100000
# XXX Becareful NO EXTRA Spaces here
PREFIX?=/var/ossec
PG_CONFIG?=pg_config
MY_CONFIG?=mysql_config
PRELUDE_CONFIG?=libprelude-config
OSSEC_GROUP?=ossec
OSSEC_USER?=ossec
OSSEC_USER_MAIL?=ossecm
OSSEC_USER_REM?=ossecr
SHARED=so
SELINUX_MODULE=selinux/wazuh.mod
SELINUX_ENFORCEMENT=selinux/wazuh.te
SELINUX_POLICY=selinux/wazuh.pp

USE_PRELUDE?=no
USE_ZEROMQ?=no
USE_GEOIP?=no
USE_INOTIFY=no
USE_BIG_ENDIAN=no
USE_AUDIT=no
USE_FRAMEWORK_LIB=no
MINGW_HOST=unknown
USE_MSGPACK_OPT=yes

DISABLE_SHARED?=no
DISABLE_SYSC?=no
DISABLE_CISCAT?=no

ifneq ($(HAS_CHECKMODULE),)
ifneq ($(HAS_SEMODULE_PACKAGE),)
USE_SELINUX=yes
else
USE_SELINUX=no
endif
else
USE_SELINUX=no
endif

ONEWAY?=no
CLEANFULL?=no

DEFINES=-DMAX_AGENTS=${MAXAGENTS} -DOSSECHIDS
DEFINES+=-DDEFAULTDIR=\"${PREFIX}\"
DEFINES+=-DUSER=\"${OSSEC_USER}\"
DEFINES+=-DREMUSER=\"${OSSEC_USER_REM}\"
DEFINES+=-DGROUPGLOBAL=\"${OSSEC_GROUP}\"
DEFINES+=-DMAILUSER=\"${OSSEC_USER_MAIL}\"

ifneq (${TARGET},winagent)
		DEFINES+=-D${uname_S}
ifeq (${uname_S},Linux)
		DEFINES+=-DINOTIFY_ENABLED -D_XOPEN_SOURCE=600 -D_GNU_SOURCE
#		DEFINES+=-DUSE_MAGIC
		OSSEC_CFLAGS+=-pthread -I${EXTERNAL_LIBDB}
		OSSEC_LDFLAGS+='-Wl,-rpath,$$ORIGIN/../lib'
		OSSEC_LIBS+=-lrt -ldl -lm
#		OSSEC_LDFLAGS+=-lmagic
		OSSEC_LDFLAGS+=-pthread -lrt -ldl
#		OSSEC_LDFLAGS+=-lmagic
		OSSEC_CFLAGS+=-Wl,--start-group
		USE_AUDIT=yes
ifneq (,$(filter ${USE_AUDIT},YES yes y Y 1))
		OSSEC_CFLAGS+=-I$(EXTERNAL_AUDIT)lib
endif
ifeq (${CHECK_ARCHLINUX},YES)
		ARCH_FLAGS+=-lnghttp2 -lbrotlidec -lpsl
		OSSEC_LDFLAGS+=-lnghttp2 -lbrotlidec -lpsl
endif
else
ifeq (${uname_S},AIX)
		DEFINES+=-DAIX -D__unix
		DEFINES+=-DHIGHFIRST
		OSSEC_CFLAGS+=-pthread
		OSSEC_LDFLAGS+=-pthread
		PATH:=${PATH}:/usr/vac/bin
		CC=gcc
else
ifeq (${uname_S},SunOS)
		DEFINES+=-DSOLARIS
		DEFINES+=-DHIGHFIRST
		DEFINES+=-D_REENTRANT
ifneq (${uname_P},sparc)
ifneq ($(uname_R),5.10)
		OSSEC_LDFLAGS+=-z relax=secadj
else
		OSSEC_CFLAGS+=-DMSGPACK_ZONE_ALIGN=8
endif
endif
		OSSEC_LDFLAGS+='-Wl,-rpath,$$ORIGIN/../lib'
		OSSEC_LIBS+=-lsocket -lnsl -lresolv -lrt -lpthread
		PATH:=${PATH}:/usr/ccs/bin:/usr/xpg4/bin:/opt/csw/gcc3/bin:/opt/csw/bin:/usr/sfw/bin
		CC=gcc
#		This is necessary in order to compile libcurl
		NM=gnm
		uname_M := $(shell sh -c 'uname -m 2>/dev/null || echo not')
else
ifeq (${uname_S},Darwin)
		DEFINES+=-DDarwin
		DEFINES+=-DHIGHFIRST
		OSSEC_CFLAGS+=-pthread
		OSSEC_LDFLAGS+=-pthread
		OSSEC_LDFLAGS+=-Xlinker -rpath -Xlinker "@executable_path/../lib"
		SHARED=dylib
		OSSEC_LIBS+=-framework Security
else
ifeq (${uname_S},FreeBSD)
		DEFINES+=-DFreeBSD
		OSSEC_CFLAGS+=-pthread -I/usr/local/include
		OSSEC_LDFLAGS+=-pthread
		OSSEC_LDFLAGS+=-L/usr/local/lib
		OSSEC_LDFLAGS+='-Wl,-rpath,$$ORIGIN/../lib'
else
ifeq (${uname_S},NetBSD)
		DEFINES+=-DNetBSD
		OSSEC_CFLAGS+=-pthread
		OSSEC_LDFLAGS+=-pthread
		OSSEC_LDFLAGS+='-Wl,-rpath,$$ORIGIN/../lib'
else
ifeq (${uname_S},OpenBSD)
		DEFINES+=-DOpenBSD
		OSSEC_CFLAGS+=-pthread
		OSSEC_LDFLAGS+=-pthread
		OSSEC_LDFLAGS+=-L/usr/local/lib
		OSSEC_LDFLAGS+=-Wl,-zorigin '-Wl,-rpath,$$ORIGIN/../lib'
else
ifeq (${uname_S},HP-UX)
		DEFINES+=-DHPUX
		DEFINES+=-D_XOPEN_SOURCE_EXTENDED
		DEFINES+=-DHIGHFIRST
		DEFINES+=-DOS_BIG_ENDIAN
		OSSEC_CFLAGS+=-pthread
		OSSEC_LDFLAGS+=-lrt
ifeq (,$(filter ${DISABLE_SHARED},YES yes y Y 1))
		OSSEC_LDFLAGS+='-Wl,-rpath,$$ORIGIN/../lib'
endif
		OSSEC_CFLAGS+=-pthread
		OSSEC_LDFLAGS+=-pthread
		PATH:=${PATH}:/usr/local/bin
		CC=gcc
		INSTALL=/usr/local/coreutils/bin/install
else
	    # Unknow platform
endif # HPUX
endif # OpenBSD
endif # NetBSD
endif # FreeBSD
endif # Darwin
endif # SunOS
endif # AIX
endif # Linux
else
		SHARED=dll
		DEFINES_EVENTCHANNEL=-D_WIN32_WINNT=0x600
		OSSEC_CFLAGS+=-pthread
		OSSEC_LDFLAGS+=-pthread
endif # winagent

ifeq (,$(filter ${DISABLE_SYSC},YES yes y Y 1))
	DEFINES+=-DENABLE_SYSC
endif

ifeq (,$(filter ${DISABLE_CISCAT},YES yes y Y 1))
	DEFINES+=-DENABLE_CISCAT
endif

ifeq (,$(filter ${DISABLE_SHARED},YES yes y Y 1))
	DEFINES+=-DENABLE_SHARED
endif

ifneq (,$(filter ${DEBUGAD},YES yes y Y 1))
	DEFINES+=-DDEBUGAD
endif

ifneq (,$(filter ${DEBUG},YES yes y Y 1))
	OSSEC_CFLAGS+=-g
else
	OSSEC_CFLAGS+=-DNDEBUG
	OFLAGS+=-O2
endif #DEBUG

OSSEC_CFLAGS+=${OFLAGS}
OSSEC_LDFLAGS+=${OFLAGS}

ifneq (,$(filter ${CLEANFULL},YES yes y Y 1))
	DEFINES+=-DCLEANFULL
endif

ifneq (,$(filter ${ONEWAY},YES yes y Y 1))
	DEFINES+=-DONEWAY_ENABLED
endif

ifneq (,$(filter ${USE_AUDIT},YES yes y Y 1))
        DEFINES+=-DENABLE_AUDIT
endif

ifeq (${COVERITY}, YES)
	DEFINES+=-D__coverity__
endif

OSSEC_CFLAGS+=${DEFINES}
OSSEC_CFLAGS+=-pipe -Wall -Wextra -std=gnu99
OSSEC_CFLAGS+=-I./ -I./headers/ -I${EXTERNAL_OPENSSL}include -I$(EXTERNAL_JSON) -I${EXTERNAL_LIBYAML}include -I${EXTERNAL_CURL}include -I${EXTERNAL_MSGPACK}include -I${EXTERNAL_BZIP2} -I${EXTERNAL_LIBPCRE2}include

OSSEC_CFLAGS += ${CFLAGS}
OSSEC_LDFLAGS += ${LDFLAGS}
OSSEC_LIBS += $(LIBS)

CCCOLOR="\033[34m"
LINKCOLOR="\033[34;1m"
SRCCOLOR="\033[33m"
BINCOLOR="\033[37;1m"
MAKECOLOR="\033[32;1m"
ENDCOLOR="\033[0m"

ifeq (,$(filter ${V},YES yes y Y 1))
	QUIET_CC      = @printf '    %b %b\n' ${CCCOLOR}CC${ENDCOLOR} ${SRCCOLOR}$@${ENDCOLOR} 1>&2;
	QUIET_LINK    = @printf '    %b %b\n' ${LINKCOLOR}LINK${ENDCOLOR} ${BINCOLOR}$@${ENDCOLOR} 1>&2;
	QUIET_CCBIN   = @printf '    %b %b\n' ${LINKCOLOR}CC${ENDCOLOR} ${BINCOLOR}$@${ENDCOLOR} 1>&2;
	QUIET_INSTALL = @printf '    %b %b\n' ${LINKCOLOR}INSTALL${ENDCOLOR} ${BINCOLOR}$@${ENDCOLOR} 1>&2;
	QUIET_RANLIB  = @printf '    %b %b\n' ${LINKCOLOR}RANLIB${ENDCOLOR} ${BINCOLOR}$@${ENDCOLOR} 1>&2;
	QUIET_NOTICE  = @printf '%b' ${MAKECOLOR} 1>&2;
	QUIET_ENDCOLOR= @printf '%b' ${ENDCOLOR} 1>&2;
endif

MING_BASE:=
ifeq (${TARGET}, winagent)
# Avoid passing environment variables such CFLAGS to external Makefiles
ifeq (${CC}, gcc)
	MAKEOVERRIDES=
endif

CC=gcc
ifneq (,$(shell which amd64-mingw32msvc-gcc))
	ifeq (${CC}, gcc)
		MING_BASE:=amd64-mingw32msvc-
	else
		MING_BASE:=
	endif
	MINGW_HOST="amd64-mingw32msvc"
else
ifneq (,$(shell which i686-pc-mingw32-gcc))
	ifeq (${CC}, gcc)
		MING_BASE:=i686-pc-mingw32-
	else
		MING_BASE:=
	endif
	MINGW_HOST="i686-pc-mingw32"
else
ifneq (,$(shell which i686-w64-mingw32-gcc))
	ifeq (${CC}, gcc)
		MING_BASE:=i686-w64-mingw32-
	else
		MING_BASE:=
	endif
	MINGW_HOST="i686-w64-mingw32"
else
$(error No windows cross-compiler found!) #MING_BASE:=unknown-
endif
endif
endif

ifneq (,$(wildcard /usr/i686-w64-mingw32/lib/libwinpthread-1.dll))
	WIN_PTHREAD_LIB:=/usr/i686-w64-mingw32/lib/libwinpthread-1.dll
else
ifneq (,$(wildcard /usr/i686-w64-mingw32/sys-root/mingw/bin/libwinpthread-1.dll))
	WIN_PTHREAD_LIB:=/usr/i686-w64-mingw32/sys-root/mingw/bin/libwinpthread-1.dll
endif
endif

endif #winagent


OSSEC_CC      =${QUIET_CC}${MING_BASE}${CC}
OSSEC_CCBIN   =${QUIET_CCBIN}${MING_BASE}${CC}
OSSEC_SHARED  =${QUIET_CCBIN}${MING_BASE}${CC} -shared
OSSEC_LINK    =${QUIET_LINK}${MING_BASE}ar -crus
OSSEC_RANLIB  =${QUIET_RANLIB}${MING_BASE}ranlib
OSSEC_WINDRES =${QUIET_CCBIN}${MING_BASE}windres


ifneq (,$(filter ${USE_INOTIFY},YES auto yes y Y 1))
	DEFINES+=-DINOTIFY_ENABLED
	ifeq (${uname_S},FreeBSD)
		OSSEC_LDFLAGS+=-L/usr/local/lib -I/usr/local/include
		OSSEC_LIBS+=-linotify
		OSSEC_CFLAGS+=-I/usr/local/include
	endif
endif

ifneq (,$(filter ${USE_BIG_ENDIAN},YES yes y Y 1))
	DEFINES+=-DOS_BIG_ENDIAN
endif

ifneq (,$(filter ${USE_PRELUDE},YES auto yes y Y 1))
	DEFINES+=-DPRELUDE_OUTPUT_ENABLED
	OSSEC_LIBS+=-lprelude
	OSSEC_LDFLAGS+=$(shell sh -c '${PRELUDE_CONFIG} --pthread-cflags')
	OSSEC_LIBS+=$(shell sh -c '${PRELUDE_CONFIG} --libs')
endif # USE_PRELUDE

ifneq (,$(filter ${USE_ZEROMQ},YES auto yes y Y 1))
	DEFINES+=-DZEROMQ_OUTPUT_ENABLED
	#LDFLAGS+=-L/usr/local/lib -I/usr/local/include -lzmq -lczmq
	OSSEC_LIBS+=-lzmq -lczmq
endif # USE_ZEROMQ

ifneq (,$(filter ${USE_GEOIP},YES auto yes y Y 1))
	DEFINES+=-DLIBGEOIP_ENABLED
	OSSEC_LIBS+=-lGeoIP
endif # USE_GEOIP


MI :=
PI :=
ifdef DATABASE

	ifeq (${DATABASE},mysql)
		DEFINES+=-DMYSQL_DATABASE_ENABLED

		ifdef MYSQL_CFLAGS
			MI = ${MYSQL_CFLAGS}
		else
			MI := $(shell sh -c '${MY_CONFIG} --include 2>/dev/null || echo ')

			ifeq (${MI},) # BEGIN MI manual detection
				ifneq (,$(wildcard /usr/include/mysql/mysql.h))
					MI="-I/usr/include/mysql/"
				else
					ifneq (,$(wildcard /usr/local/include/mysql/mysql.h))
						MI="-I/usr/local/include/mysql/"
					endif  #
				endif  #MI

			endif
		endif # MYSQL_CFLAGS

		ifdef MYSQL_LIBS
			ML = ${MYSQL_LIBS}
		else
			ML := $(shell sh -c '${MY_CONFIG} --libs 2>/dev/null || echo ')

			ifeq (${ML},)
				ifneq (,$(wildcard /usr/lib/mysql/*))
					ML="-L/usr/lib/mysql"
				else
					ifneq (,$(wildcard /usr/lib64/mysql/*))
						ML="-L/usr/lib64/mysql"
					else
						ifneq (,$(wildcard /usr/local/lib/mysql/*))
							ML="-L/usr/local/lib/mysql"
						else
							ifneq (,$(wildcard /usr/local/lib64/mysql/*))
								ML="-L/usr/local/lib64/mysql"
							endif # local/lib64
						endif # local/lib
					endif # lib54
				endif # lib
			endif
		endif # MYSQL_LIBS

		OSSEC_LIBS+=${ML} -lmysqlclient

	else # DATABASE

		ifeq (${DATABASE}, pgsql)
			DEFINES+=-DPGSQL_DATABASE_ENABLED

			ifneq (${PGSQL_LIBS},)
				PL:=${PGSQL_LIBS}
			else
				PL:=$(shell sh -c '(${PG_CONFIG} --libdir --pkglibdir 2>/dev/null | sed "s/^/-L/g" | xargs ) || echo ')
			endif

			ifneq (${PGSQL_CFLAGS},)
				PI:=${PGSQL_CFLAGS}
			else
				PI:=$(shell sh -c '(${PG_CONFIG} --includedir --pkgincludedir 2>/dev/null | sed "s/^/-I/g" | xargs ) || echo ')
			endif

			# XXX need some basic autodetech stuff here.

			OSSEC_LIBS+=${PL} -lpq

		endif # pgsql
	endif # mysql
endif # DATABASE

####################
#### Target ########
####################

ifndef TARGET
	TARGET=failtarget
endif # TARGET

ifeq (${TARGET},agent)
	DEFINES+=-DCLIENT
endif

ifeq (${TARGET},local)
	DEFINES+=-DLOCAL
endif


.PHONY: build
build: ${TARGET}
ifneq (${TARGET},failtarget)
	${MAKE} settings
	@echo
	${QUIET_NOTICE}
	@echo "Done building ${TARGET}"
	${QUIET_ENDCOLOR}
endif
	@echo


.PHONY: failtarget
failtarget:
	@echo "TARGET is required: "
	@echo "   make TARGET=server   to build the server"
	@echo "   make TARGET=local      - local version of server"
	@echo "   make TARGET=hybrid     - hybrid version of server"
	@echo "   make TARGET=agent    to build the unix agent"
	@echo "   make TARGET=winagent to build the windows agent"

.PHONY: help
help: failtarget
	@echo
	@echo "General options: "
	@echo "   make V=yes                   Display full compiler messages. Allowed values are 1, yes, YES, y and Y, otherwise, the flag is ignored"
	@echo "   make DEBUG=yes               Build with symbols and without optimization. Allowed values are 1, yes, YES, y and Y, otherwise, the flag is ignored"
	@echo "   make DEBUGAD=yes             Enables extra debugging logging in ossec-analysisd. Allowed values are 1, yes, YES, y and Y, otherwise, the flag is ignored"
	@echo "   make PREFIX=/path            Install OSSEC to '/path'. Defaults to /var/ossec"
	@echo "   make MAXAGENTS=NUMBER        Set the number of maximum agents to NUMBER. Defaults to 2048"
	@echo "   make ONEWAY=yes              Disables manager's ACK towards agent. It allows connecting agents without backward connection from manager. Allowed values are 1, yes, YES, y and Y, otherwise, the flag is ignored"
	@echo "   make CLEANFULL=yes           Makes the alert mailing subject clear in the format: '<location> - <level> - <description>'. Allowed values are 1, yes, YES, y and Y, otherwise, the flag is ignored"
	@echo "   make RESOURCES_URL           Set the Wazuh resources URL"
	@echo "   make USE_ZEROMQ=yes          Build with zeromq support. Allowed values are auto, 1, yes, YES, y and Y, otherwise, the flag is ignored"
	@echo "   make USE_PRELUDE=yes         Build with prelude support. Allowed values are auto, 1, yes, YES, y and Y, otherwise, the flag is ignored"
	@echo "   make USE_INOTIFY=yes         Build with inotify support. Allowed values are auto, 1, yes, YES, y and Y, otherwise, the flag is ignored"
	@echo "   make BIG_ENDIAN=yes          Build with big endian support. Allowed values are 1, yes, YES, y and Y, otherwise, the flag is ignored"
	@echo "   make USE_SELINUX=yes         Build with SELinux policies. Allowed values are 1, yes, YES, y and Y, otherwise, the flag is ignored"
	@echo "   make USE_AUDIT=yes           Build with audit service support. Allowed values are 1, yes, YES, y and Y, otherwise, the flag is ignored"
	@echo "   make USE_FRAMEWORK_LIB=yes   Use external SQLite library for the framework. Allowed values are 1, yes, YES, y and Y, otherwise, the flag is ignored"
	@echo "   make USE_MSGPACK_OPT=yes     Use default architecture for building msgpack library. Allowed values are 1, yes, YES, y and Y, otherwise, the flag is ignored"
	@echo "   make OFLAGS=-Ox              Overrides optimization level"
	@echo "   make DISABLE_SHARED=yes      Not to build the Wazuh shared library (for unsupported systems). Allowed values are 1, yes, YES, y and Y, otherwise, the flag is ignored"
	@echo "   make DISABLE_SYSC=yes        Not to build the Syscollector module (for unsupported systems). Allowed values are 1, yes, YES, y and Y, otherwise, the flag is ignored"
	@echo "   make DISABLE_CISCAT=yes      Not to build the CIS-CAT module (for unsupported systems). Allowed values are 1, yes, YES, y and Y, otherwise, the flag is ignored"
	@echo "   make OPTIMIZE_CPYTHON=yes    When PREFIX points to other directory than default, the python interpreter is rebuilt, enable this flag to optimize the process. Allowed values are 1, yes, YES, y and Y, otherwise, the flag is ignored"
	@echo
	@echo "Database options: "
	@echo "   make DATABASE=mysql          Build with MYSQL Support"
	@echo "                                Use MYSQL_CFLAGS adn MYSQL_LIBS to override defaults"
	@echo "   make DATABASE=pgsql          Build with PostgreSQL Support "
	@echo "                                Use PGSQL_CFLAGS adn PGSQL_LIBS to override defaults"
	@echo
	@echo "Geoip support: "
	@echo "   make USE_GEOIP=yes           Build with GeoIP support. Allowed values are auto 1, yes, YES, y and Y, otherwise, the flag is ignored"
	@echo
	@echo "User options: "
	@echo "   make OSSEC_GROUP=ossec       Set ossec group"
	@echo "   make OSSEC_USER=ossec        Set ossec user"
	@echo "   make OSSEC_USER_MAIL=ossecm  Set ossec user mail"
	@echo "   make OSSEC_USER_REM=ossecr   Set ossec user rem"
	@echo
	@echo "Examples: Client with debugging enabled"
	@echo "   make TARGET=agent DEBUG=yes"

.PHONY: settings
settings:
	@echo
	@echo "General settings:"
	@echo "    TARGET:             ${TARGET}"
	@echo "    V:                  ${V}"
	@echo "    DEBUG:              ${DEBUG}"
	@echo "    DEBUGAD             ${DEBUGAD}"
	@echo "    PREFIX:             ${PREFIX}"
	@echo "    MAXAGENTS:          ${MAXAGENTS}"
	@echo "    DATABASE:           ${DATABASE}"
	@echo "    ONEWAY:             ${ONEWAY}"
	@echo "    CLEANFULL:          ${CLEANFULL}"
	@echo "    RESOURCES_URL:      ${RESOURCES_URL}"
	@echo "    DISABLE_SHARED:     ${DISABLE_SHARED}"
	@echo "User settings:"
	@echo "    OSSEC_GROUP:        ${OSSEC_GROUP}"
	@echo "    OSSEC_USER:         ${OSSEC_USER}"
	@echo "    OSSEC_USER_MAIL:    ${OSSEC_USER_MAIL}"
	@echo "    OSSEC_USER_REM:     ${OSSEC_USER_REM}"
	@echo "USE settings:"
	@echo "    USE_ZEROMQ:         ${USE_ZEROMQ}"
	@echo "    USE_GEOIP:          ${USE_GEOIP}"
	@echo "    USE_PRELUDE:        ${USE_PRELUDE}"
	@echo "    USE_INOTIFY:        ${USE_INOTIFY}"
	@echo "    USE_BIG_ENDIAN:     ${USE_BIG_ENDIAN}"
	@echo "    USE_SELINUX:        ${USE_SELINUX}"
	@echo "    USE_AUDIT:          ${USE_AUDIT}"
	@echo "    USE_FRAMEWORK_LIB:  ${USE_FRAMEWORK_LIB}"
	@echo "    DISABLE_SHARED:     ${DISABLE_SHARED}"
	@echo "    DISABLE_SYSC:       ${DISABLE_SYSC}"
	@echo "    DISABLE_CISCAT:     ${DISABLE_CISCAT}"
	@echo "Mysql settings:"
	@echo "    includes:           ${MI}"
	@echo "    libs:               ${ML}"
	@echo "Pgsql settings:"
	@echo "    includes:           ${PI}"
	@echo "    libs:               ${PL}"
	@echo "Defines:"
	@echo "    ${DEFINES}"
	@echo "Compiler:"
	@echo "    CFLAGS            ${OSSEC_CFLAGS}"
	@echo "    LDFLAGS           ${OSSEC_LDFLAGS}"
	@echo "    LIBS              ${OSSEC_LIBS}"
	@echo "    CC                ${CC}"
	@echo "    MAKE              ${MAKE}"

BUILD_SERVER+=ossec-maild -
BUILD_SERVER+=ossec-csyslogd -
BUILD_SERVER+=ossec-agentlessd -
BUILD_SERVER+=ossec-execd -
BUILD_SERVER+=ossec-logcollector -
BUILD_SERVER+=ossec-remoted
BUILD_SERVER+=ossec-agentd
BUILD_SERVER+=manage_agents
BUILD_SERVER+=utils
BUILD_SERVER+=ossec-syscheckd
BUILD_SERVER+=ossec-monitord
BUILD_SERVER+=ossec-reportd
BUILD_SERVER+=ossec-authd
BUILD_SERVER+=ossec-analysisd
BUILD_SERVER+=ossec-logtest
BUILD_SERVER+=ossec-makelists
BUILD_SERVER+=ossec-dbd -
BUILD_SERVER+=ossec-integratord
BUILD_SERVER+=wazuh-modulesd
BUILD_SERVER+=wazuh-db
ifneq (,$(filter ${USE_FRAMEWORK_LIB},YES yes y Y 1))
BUILD_SERVER+=wazuh-framework
endif

BUILD_AGENT+=ossec-agentd
BUILD_AGENT+=agent-auth
BUILD_AGENT+=ossec-logcollector
BUILD_AGENT+=ossec-syscheckd
BUILD_AGENT+=ossec-execd
BUILD_AGENT+=manage_agents
BUILD_AGENT+=wazuh-modulesd

.PHONY: server local hybrid agent selinux

ifeq (${MAKECMDGOALS},server)
$(error Do not use 'server' directly, use 'TARGET=server')
endif
server: external
	${MAKE} ${BUILD_SERVER}

ifeq (${MAKECMDGOALS},local)
$(error Do not use 'local' directly, use 'TARGET=local')
endif
local: external
	${MAKE} ${BUILD_SERVER}

ifeq (${MAKECMDGOALS},hybrid)
$(error Do not use 'hybrid' directly, use 'TARGET=hybrid')
endif
hybrid: external
	${MAKE} ${BUILD_SERVER}

ifeq (${MAKECMDGOALS},agent)
$(error Do not use 'agent' directly, use 'TARGET=agent')
endif
agent: external
	${MAKE} ${BUILD_AGENT}

ifneq (,$(filter ${USE_SELINUX},YES yes y Y 1))
server local hybrid agent: selinux
endif

selinux: $(SELINUX_POLICY)

$(SELINUX_POLICY): $(SELINUX_MODULE)
	semodule_package -o $@ -m $?

$(SELINUX_MODULE): $(SELINUX_ENFORCEMENT)
	checkmodule -M -m -o $@ $?

test_programs = tap_wazuhdb_op tap_os_crypto tap_os_net tap_os_regex tap_shared tap_os_zlib tap_os_xml tap_fluentd_forwarder

WINDOWS_BINS:=win32/ossec-agent.exe win32/ossec-agent-eventchannel.exe win32/ossec-rootcheck.exe win32/manage_agents.exe win32/setup-windows.exe win32/setup-syscheck.exe win32/setup-iis.exe win32/add-localfile.exe win32/os_win32ui.exe win32/agent-auth.exe

ifeq (${MAKECMDGOALS},winagent)
$(error Do not use 'winagent' directly, use 'TARGET=winagent')
endif
.PHONY: winagent
winagent: external win32/libwinpthread-1.dll wazuh_modules/syscollector/syscollector_win_ext.dll
	${MAKE} ${WINDOWS_BINS} CFLAGS="-DCLIENT -D_POSIX_C_SOURCE -DWIN32 -DPSAPI_VERSION=1" LIBS="-lwsock32 -lwevtapi -lshlwapi -lcomctl32 -ladvapi32 -lkernel32 -lpsapi -lgdi32 -liphlpapi -lws2_32 -lcrypt32"
	cd win32/ && ./unix2dos.pl ossec.conf > default-ossec.conf
	cd win32/ && ./unix2dos.pl ossec-pre6.conf > default-ossec-pre6.conf
	cd win32/ && ./unix2dos.pl help.txt > help_win.txt
	cd win32/ && ./unix2dos.pl ../../etc/internal_options.conf > internal_options.conf
	cd win32/ && ./unix2dos.pl ../../etc/local_internal_options-win.conf > default-local_internal_options.conf
	cd win32/ && ./unix2dos.pl ../../LICENSE > LICENSE.txt
	cd win32/ && ./unix2dos.pl ../../active-response/win/route-null.cmd > route-null.cmd
	cd win32/ && ./unix2dos.pl ../../active-response/win/route-null-2012.cmd > route-null-2012.cmd
	cd win32/ && ./unix2dos.pl ../../active-response/win/netsh.cmd > netsh.cmd
	cd win32/ && ./unix2dos.pl ../../active-response/win/netsh-win-2016.cmd > netsh-win-2016.cmd
	cd win32/ && ./unix2dos.pl ../../active-response/win/restart-ossec.cmd > restart-ossec.cmd
	cd win32/ && ./unix2dos.pl ../VERSION > VERSION
	cd win32/ && ./unix2dos.pl ../REVISION > REVISION
	cd win32/ && makensis ossec-installer.nsi

win32/libwinpthread-1.dll: ${WIN_PTHREAD_LIB}
	cp $< $@

####################
#### External ######
####################

ZLIB_LIB    = $(EXTERNAL_ZLIB)/libz.a
OPENSSL_LIB = $(EXTERNAL_OPENSSL)libssl.a
CRYPTO_LIB = $(EXTERNAL_OPENSSL)libcrypto.a
LIBPLIST_LIB = $(EXTERNAL_LIBPLIST)/bin/lib/libplist-2.0.a
SQLITE_LIB  = $(EXTERNAL_SQLITE)libsqlite3.a
JSON_LIB    = $(EXTERNAL_JSON)libcjson.a
PROCPS_LIB  = $(EXTERNAL_PROCPS)/libproc.a
DB_LIB      = $(EXTERNAL_LIBDB).libs/libdb-6.2.a
LIBYAML_LIB = $(EXTERNAL_LIBYAML)src/.libs/libyaml.a
LIBCURL_LIB = $(EXTERNAL_CURL)lib/.libs/libcurl.a
AUDIT_LIB = $(EXTERNAL_AUDIT)lib/.libs/libaudit.a
LIBFFI_LIB = $(EXTERNAL_LIBFFI)$(TARGET)/.libs/libffi.a
MSGPACK_LIB = $(EXTERNAL_MSGPACK)libmsgpack.a
BZIP2_LIB   = $(EXTERNAL_BZIP2)libbz2.a
LIBPCRE2_LIB = $(EXTERNAL_LIBPCRE2).libs/libpcre2-8.a

EXTERNAL_LIBS := $(JSON_LIB) $(ZLIB_LIB) $(OPENSSL_LIB) $(CRYPTO_LIB) $(SQLITE_LIB) $(LIBYAML_LIB) $(LIBPCRE2_LIB)

ifneq (${TARGET},winagent)
EXTERNAL_LIBS += $(MSGPACK_LIB)
ifneq (${TARGET},agent)
EXTERNAL_LIBS += $(LIBCURL_LIB) $(LIBFFI_LIB) $(BZIP2_LIB)
endif
ifeq (${uname_S},Linux)
ifneq (,$(filter ${USE_AUDIT},YES yes y Y 1))
EXTERNAL_LIBS += ${AUDIT_LIB}
endif

EXTERNAL_LIBS += $(PROCPS_LIB) $(DB_LIB)
endif
endif
ifeq (${uname_S},Darwin)
EXTERNAL_LIBS += ${LIBPLIST_LIB}
endif

.PHONY: external test_external
external: test_external $(EXTERNAL_LIBS)

ifneq (${TARGET},winagent)
ifneq (${TARGET},agent)
external: build_python
endif
endif

test_external:
ifeq ($(wildcard external/*/*),)
	$(error No external directory found. Run "${MAKE} deps" before compiling external libraries)
endif

#### OpenSSL ##########

OPENSSL_FLAGS = enable-weak-ssl-ciphers no-shared

${CRYPTO_LIB}: ${OPENSSL_LIB}

${OPENSSL_LIB}:
ifeq (${TARGET},winagent)
	cd ${EXTERNAL_OPENSSL} && CC=${MING_BASE}${CC} RC=${MING_BASE}windres ./Configure $(OPENSSL_FLAGS) mingw && ${MAKE} build_libs
else
ifeq (${uname_S},Darwin)
	cd ${EXTERNAL_OPENSSL} && ./Configure $(OPENSSL_FLAGS) darwin64-x86_64-cc && ${MAKE} build_libs
else
ifeq (${uname_S},HP-UX)
	cd ${EXTERNAL_OPENSSL} && MAKE=gmake ./Configure $(OPENSSL_FLAGS) hpux-ia64-gcc && ${MAKE} build_libs
else
ifeq (${uname_S},SunOS)
ifeq ($(uname_M),i86pc)
	cd ${EXTERNAL_OPENSSL} && ./Configure $(OPENSSL_FLAGS) solaris-x86-gcc && ${MAKE} build_libs
else
	cd ${EXTERNAL_OPENSSL} && ./Configure $(OPENSSL_FLAGS) solaris-sparcv9-gcc && ${MAKE} build_libs
endif
else
	cd ${EXTERNAL_OPENSSL} && ./config $(OPENSSL_FLAGS) && ${MAKE} build_libs
endif
endif
endif
endif

#### libplist ##########

${LIBPLIST_LIB}:
	cd ${EXTERNAL_LIBPLIST} && ./autogen.sh --prefix=${ROUTE_PATH}/${EXTERNAL_LIBPLIST}bin && ${MAKE} && ${MAKE} install

#### libffi ##########

LIBFFI_FLAGS = "CFLAGS=-fPIC"

${LIBFFI_LIB}:
	cd ${EXTERNAL_LIBFFI} && ./configure $(LIBFFI_FLAGS) && ${MAKE}

#### zlib ##########

$(ZLIB_LIB):
ifeq (${TARGET},winagent)
	cd ${EXTERNAL_ZLIB} && cp zconf.h.in zconf.h && ${MAKE} -f win32/Makefile.gcc PREFIX=${MING_BASE} libz.a
else
	cd ${EXTERNAL_ZLIB} && CFLAGS=-fPIC ./configure && ${MAKE} libz.a
endif

ZLIB_INCLUDE=-I./${EXTERNAL_ZLIB}

os_zlib_c := os_zlib/os_zlib.c
os_zlib_o := $(os_zlib_c:.c=.o)

os_zlib/%.o: os_zlib/%.c
	${OSSEC_CC} ${OSSEC_CFLAGS} -c $< -o $@

#### bzip2 ##########

$(BZIP2_LIB):
	cd ${EXTERNAL_BZIP2} && ${MAKE} CFLAGS="-fpic -Wall -O2 -D_FILE_OFFSET_BITS=64" libbz2.a

#### SQLite #########

sqlite_c = ${EXTERNAL_SQLITE}sqlite3.c
sqlite_o = ${EXTERNAL_SQLITE}sqlite3.o

$(SQLITE_LIB): $(sqlite_o)
	${OSSEC_LINK} $@ $^
	${OSSEC_RANLIB} $@

$(sqlite_o): $(sqlite_c)
	${OSSEC_CC} ${OSSEC_CFLAGS} -w -fPIC -c $^ -o $@ -fPIC

#### cJSON #########

ifeq (${uname_S},Darwin)
JSON_SHFLAGS=-install_name @rpath/libcjson.$(SHARED)
endif

cjson_c := ${EXTERNAL_JSON}cJSON.c
cjson_o := $(cjson_c:.c=.o)

$(JSON_LIB): ${cjson_o}
	${OSSEC_LINK} $@ $^
	${OSSEC_RANLIB} $@

${EXTERNAL_JSON}%.o: ${EXTERNAL_JSON}%.c
	${OSSEC_CC} ${OSSEC_CFLAGS} -fPIC -c $^ -o $@

#### libyaml ##########

${LIBYAML_LIB}: $(EXTERNAL_LIBYAML)Makefile
	$(MAKE) -C $(EXTERNAL_LIBYAML)

$(EXTERNAL_LIBYAML)Makefile:
ifeq (${TARGET},winagent)
	cd $(EXTERNAL_LIBYAML) && CC=${MING_BASE}${CC} && CFLAGS=-fPIC ./configure --host=${MINGW_HOST} --enable-static=yes
else
	cd $(EXTERNAL_LIBYAML) && CFLAGS=-fPIC ./configure --enable-static=yes --enable-shared=no
endif

#### curl ##########

${LIBCURL_LIB}: $(EXTERNAL_CURL)Makefile
	${MAKE} -C $(EXTERNAL_CURL)lib

ifeq (${uname_S},Darwin)
$(EXTERNAL_CURL)Makefile:
	cd $(EXTERNAL_CURL) && ./configure --with-darwinssl --disable-ldap --without-libidn2
else
$(EXTERNAL_CURL)Makefile: $(OPENSSL_LIB)
ifeq (${uname_S},Linux)
	cd $(EXTERNAL_CURL) && CPPFLAGS="-fPIC -I${ROUTE_PATH}/${EXTERNAL_OPENSSL}include" LDFLAGS="-L${ROUTE_PATH}/${EXTERNAL_OPENSSL}" LIBS="-ldl -lpthread" ./configure --disable-ldap --without-libidn2 --without-libpsl --without-brotli
else
	cd $(EXTERNAL_CURL) && CPPFLAGS="-fPIC -I${ROUTE_PATH}/${EXTERNAL_OPENSSL}include" LDFLAGS="-L${ROUTE_PATH}/${EXTERNAL_OPENSSL}" LIBS="-lpthread" ./configure --disable-ldap --without-libidn2
endif
endif


#### procps #########

PROCPS_INCLUDE=-I./${EXTERNAL_PROCPS}

procps_c := $(wildcard ${EXTERNAL_PROCPS}*.c)
procps_o := $(procps_c:.c=.o)

${EXTERNAL_PROCPS}%.o: ${EXTERNAL_PROCPS}%.c
	${OSSEC_CC} ${OSSEC_CFLAGS} -fPIC -c $^ -o $@

$(PROCPS_LIB): ${procps_o}
	${OSSEC_LINK} $@ $^
	${OSSEC_RANLIB} $@

#### Berkeley DB ######

ifeq (${uname_S},Linux)
${DB_LIB}: $(EXTERNAL_LIBDB)Makefile
	 ${MAKE} -C $(EXTERNAL_LIBDB) libdb.a

$(EXTERNAL_LIBDB)Makefile:
	cd ${EXTERNAL_LIBDB} && CPPFLAGS=-fPIC ../dist/configure --with-cryptography=no --disable-queue --disable-heap --disable-partition --disable-mutexsupport --disable-replication --disable-verify --disable-statistics
endif

#### Audit lib ####

${AUDIT_LIB}: $(EXTERNAL_AUDIT)Makefile
	${MAKE} -C $(EXTERNAL_AUDIT)lib CC=$(CC)

$(EXTERNAL_AUDIT)Makefile:
	cd $(EXTERNAL_AUDIT) && ./autogen.sh && ./configure CFLAGS=-fPIC --with-libcap-ng=no

#### msgpack #########

ifeq (,$(filter ${USE_MSGPACK_OPT},YES yes y Y 1))
        MSGPACK_ARCH=-march=i486
endif

ifneq (${TARGET},winagent)
msgpack_c := $(wildcard ${EXTERNAL_MSGPACK}src/*.c)
msgpack_o := $(msgpack_c:.c=.o)

${EXTERNAL_MSGPACK}src/%.o: ${EXTERNAL_MSGPACK}src/%.c
	${OSSEC_CC} ${OSSEC_CFLAGS} ${MSGPACK_ARCH} -fPIC -c $^ -o $@

$(MSGPACK_LIB): ${msgpack_o}
	${OSSEC_LINK} $@ $^
	${OSSEC_RANLIB} $@
endif

#### PCRE2 lib #########



$(LIBPCRE2_LIB):
ifeq (${TARGET},winagent)
	cd $(EXTERNAL_LIBPCRE2) && CFLAGS=-fPIC CC=${MING_BASE}${CC} ./configure --enable-jit=auto --host=${MINGW_HOST} --disable-shared && cp src/pcre2.h include/pcre2.h && ${MAKE}
else
	cd $(EXTERNAL_LIBPCRE2) && CFLAGS=-fPIC ./configure --enable-jit=auto --disable-shared && cp src/pcre2.h include/pcre2.h && ${MAKE}
endif

################################
#### External dependencies  ####
################################

TAR := tar -xf
GUNZIP := gunzip
CURL := curl -so
VERSION = $(subst $() $(),.,$(wordlist 1,2,$(subst ., ,$(patsubst v%,%,$(shell cat VERSION)))))
RESOURCES_URL := https://packages.wazuh.com/deps/$(VERSION)
CPYTHON := cpython
ifeq (${PREFIX},/var/ossec)
	# Download the Python sources if we are building for any other OS.
ifeq (${uname_S},Linux)
cpu_arch := ${uname_P}
ifneq (,$(filter ${cpu_arch},unknown Unknown))
	cpu_arch := $(shell sh -c 'arch 2>/dev/null || echo not')
endif
ifneq (,$(filter ${cpu_arch},x86_64 amd64))
PRECOMPILED_RES := linux/amd64
else
ifneq (,$(filter ${cpu_arch},i386 i686))
PRECOMPILED_RES := linux/i386
else
ifneq (,$(filter ${cpu_arch},aarch64 arm64))
PRECOMPILED_RES := linux/aarch64
else
ifneq (,$(filter ${cpu_arch},armv8l armv7l arm32 armhf))
PRECOMPILED_RES := linux/arm32
endif
endif
endif
endif
endif
endif


<<<<<<< HEAD
EXTERNAL_RES := cJSON $(CPYTHON) curl libdb libffi libyaml openssl procps sqlite zlib audit-userspace msgpack bzip2 libplist
=======
EXTERNAL_RES := cJSON $(CPYTHON) curl libdb libffi libyaml openssl procps sqlite zlib audit-userspace msgpack bzip2 libpcre2
>>>>>>> 6446f950
EXTERNAL_DIR :=  $(EXTERNAL_RES:%=external/%)
EXTERNAL_TAR := $(EXTERNAL_RES:%=external/%.tar.gz)

VULN_DETECTOR_DIR := wazuh_modules/vulnerability_detector

.PHONY: deps
deps: $(EXTERNAL_TAR)

external/$(CPYTHON).tar.gz:
ifneq (,$(PRECOMPILED_RES))
	$(CURL) $@ $(RESOURCES_URL)/libraries/$(PRECOMPILED_RES)/$(patsubst external/%,%,$@)
else
	$(CURL) $@ $(RESOURCES_URL)/libraries/sources/$(patsubst external/%,%,$@)
endif
	cd external && $(GUNZIP) $(patsubst external/%,%,$@)
	cd external && $(TAR) $(patsubst external/%.gz,%,$@)
	rm $(patsubst %.gz,%,$@)

external/%.tar.gz:
	$(CURL) $@ $(RESOURCES_URL)/libraries/sources/$(patsubst external/%,%,$@)
	cd external && $(GUNZIP) $(patsubst external/%,%,$@)
	cd external && $(TAR) $(patsubst external/%.gz,%,$@)
	rm $(patsubst %.gz,%,$@)



####################
#### OSSEC Libs ####
####################
ifneq (,$(filter ${DISABLE_SHARED},YES yes y Y 1))
BUILD_LIBS = libwazuh.a $(EXTERNAL_LIBS)
else
WAZUHEXT_LIB = libwazuhext.$(SHARED)
BUILD_LIBS = libwazuh.a $(WAZUHEXT_LIB)
endif

$(BUILD_SERVER) $(BUILD_AGENT) $(WINDOWS_BINS) $(test_programs): $(BUILD_LIBS)

#### os_xml ########

os_xml_c := $(wildcard os_xml/*.c)
os_xml_o := $(os_xml_c:.c=.o)

os_xml/%.o: os_xml/%.c
	${OSSEC_CC} ${OSSEC_CFLAGS} -c $^ -o $@

#### os_regex ######

os_regex_c := $(wildcard os_regex/*.c)
os_regex_o := $(os_regex_c:.c=.o)

os_regex/%.o: os_regex/%.c
	${OSSEC_CC} ${OSSEC_CFLAGS} -c $^ -o $@

#### os_net ##########

os_net_c := $(wildcard os_net/*.c)
os_net_o := $(os_net_c:.c=.o)

os_net/%.o: os_net/%.c
	${OSSEC_CC} ${OSSEC_CFLAGS} -c $^ -o $@

#### Shared ##########
# Unit tests wrappers

wrappers_client_agent_c := $(wildcard unit_tests/wrappers/client-agent/*.c)
wrappers_client_agent_o := $(wrappers_client_agent_c:.c=.o)

wrappers_common_c := $(wildcard unit_tests/wrappers/*.c)
wrappers_common_o := $(wrappers_common_c:.c=.o)

wrappers_externals_c := $(wildcard unit_tests/wrappers/externals/*.c)
wrappers_externals_o := $(wrappers_externals_c:.c=.o)

wrappers_externals_audit_c := $(wildcard unit_tests/wrappers/externals/audit/*.c)
wrappers_externals_audit_o := $(wrappers_externals_audit_c:.c=.o)

wrappers_externals_bzip2_c := $(wildcard unit_tests/wrappers/externals/bzip2/*.c)
wrappers_externals_bzip2_o := $(wrappers_externals_bzip2_c:.c=.o)

wrappers_externals_zlib_c := $(wildcard unit_tests/wrappers/externals/zlib/*.c)
wrappers_externals_zlib_o := $(wrappers_externals_zlib_c:.c=.o)

wrappers_externals_cJSON_c := $(wildcard unit_tests/wrappers/externals/cJSON/*.c)
wrappers_externals_cJSON_o := $(wrappers_externals_cJSON_c:.c=.o)

wrappers_externals_openssl_c := $(wildcard unit_tests/wrappers/externals/openssl/*.c)
wrappers_externals_openssl_o := $(wrappers_externals_openssl_c:.c=.o)

wrappers_externals_procpc_c := $(wildcard unit_tests/wrappers/externals/procpc/*.c)
wrappers_externals_procpc_o := $(wrappers_externals_procpc_c:.c=.o)

wrappers_externals_sqlite_c := $(wildcard unit_tests/wrappers/externals/sqlite/*.c)
wrappers_externals_sqlite_o := $(wrappers_externals_sqlite_c:.c=.o)

wrappers_externals_pcre2_c := $(wildcard unit_tests/wrappers/externals/pcre2/*.c)
wrappers_externals_pcre2_o := $(wrappers_externals_pcre2_c:.c=.o)

wrappers_libc_c := $(wildcard unit_tests/wrappers/libc/*.c)
wrappers_libc_o := $(wrappers_libc_c:.c=.o)

wrappers_linux_c := $(wildcard unit_tests/wrappers/linux/*.c)
wrappers_linux_o := $(wrappers_linux_c:.c=.o)

wrappers_macos_c := $(wildcard unit_tests/wrappers/macos/*.c)
wrappers_macos_o := $(wrappers_macos_c:.c=.o)

wrappers_macos_libc_c := $(wildcard unit_tests/wrappers/macos/libc/*.c)
wrappers_macos_libc_o := $(wrappers_macos_libc_c:.c=.o)

wrappers_macos_posix_c := $(wildcard unit_tests/wrappers/macos/posix/*.c)
wrappers_macos_posix_o := $(wrappers_macos_posix_c:.c=.o)

wrappers_posix_c := $(wildcard unit_tests/wrappers/posix/*.c)
wrappers_posix_o := $(wrappers_posix_c:.c=.o)

wrappers_wazuh_c := $(wildcard unit_tests/wrappers/wazuh/*.c)
wrappers_wazuh_o := $(wrappers_wazuh_c:.c=.o)

wrappers_wazuh_os_crypto_c := $(wildcard unit_tests/wrappers/wazuh/os_crypto/*.c)
wrappers_wazuh_os_crypto_o := $(wrappers_wazuh_os_crypto_c:.c=.o)

wrappers_wazuh_os_net_c := $(wildcard unit_tests/wrappers/wazuh/os_net/*.c)
wrappers_wazuh_os_net_o := $(wrappers_wazuh_os_net_c:.c=.o)

wrappers_wazuh_os_regex_c := $(wildcard unit_tests/wrappers/wazuh/os_regex/*.c)
wrappers_wazuh_os_regex_o := $(wrappers_wazuh_os_regex_c:.c=.o)

wrappers_wazuh_shared_c := $(wildcard unit_tests/wrappers/wazuh/shared/*.c)
wrappers_wazuh_shared_o := $(wrappers_wazuh_shared_c:.c=.o)

wrappers_wazuh_syscheckd_c := $(wildcard unit_tests/wrappers/wazuh/syscheckd/*.c)
wrappers_wazuh_syscheckd_o := $(wrappers_wazuh_syscheckd_c:.c=.o)

wrappers_wazuh_wazuh_db_c := $(wildcard unit_tests/wrappers/wazuh/wazuh_db/*.c)
wrappers_wazuh_wazuh_db_o := $(wrappers_wazuh_wazuh_db_c:.c=.o)

wrappers_wazuh_wazuh_modules_c := $(wildcard unit_tests/wrappers/wazuh/wazuh_modules/*.c)
wrappers_wazuh_wazuh_modules_o := $(wrappers_wazuh_wazuh_modules_c:.c=.o)

wrappers_wazuh_monitord_c := $(wildcard unit_tests/wrappers/wazuh/monitord/*.c)
wrappers_wazuh_monitord_o := $(wrappers_wazuh_monitord_c:.c=.o)

wrappers_wazuh_os_auth_c := $(wildcard unit_tests/wrappers/wazuh/os_auth/*.c)
wrappers_wazuh_os_auth_o := $(wrappers_wazuh_os_auth_c:.c=.o)

wrappers_wazuh_addagent_c := $(wildcard unit_tests/wrappers/wazuh/addagent/*.c)
wrappers_wazuh_addagent_o := $(wrappers_wazuh_addagent_c:.c=.o)

wrappers_windows_c := $(wildcard unit_tests/wrappers/windows/*.c)
wrappers_windows_o := $(wrappers_windows_c:.c=.o)

wrappers_windows_lib_c := $(wildcard unit_tests/wrappers/windows/libc/*.c)
wrappers_windows_lib_o := $(wrappers_windows_lib_c:.c=.o)

wrappers_windows_posix_c := $(wildcard unit_tests/wrappers/windows/posix/*.c)
wrappers_windows_posix_o := $(wrappers_windows_posix_c:.c=.o)

ifneq (,$(filter ${TEST},YES yes y Y 1))
	OSSEC_CFLAGS+=${CFLAGS_TEST}
	# OSSEC_CFLAGS+=${CFLAGS_TEST} -Itests
	OSSEC_LDFLAGS+=${CFLAGS_TEST}
	OSSEC_LIBS+=${LIBS_TEST}

	UNIT_TEST_WRAPPERS:=${wrappers_common_o}
	UNIT_TEST_WRAPPERS+=${wrappers_externals_o}
	UNIT_TEST_WRAPPERS+=${wrappers_externals_bzip2_o}
	UNIT_TEST_WRAPPERS+=${wrappers_externals_zlib_o}
	UNIT_TEST_WRAPPERS+=${wrappers_externals_cJSON_o}
	UNIT_TEST_WRAPPERS+=${wrappers_externals_openssl_o}
	UNIT_TEST_WRAPPERS+=${wrappers_externals_sqlite_o}
	UNIT_TEST_WRAPPERS+=${wrappers_externals_pcre2_o}
	UNIT_TEST_WRAPPERS+=${wrappers_libc_o}
	UNIT_TEST_WRAPPERS+=${wrappers_posix_o}
	UNIT_TEST_WRAPPERS+=${wrappers_wazuh_o}
	UNIT_TEST_WRAPPERS+=${wrappers_wazuh_os_crypto_o}
	UNIT_TEST_WRAPPERS+=${wrappers_wazuh_os_net_o}
	UNIT_TEST_WRAPPERS+=${wrappers_wazuh_os_regex_o}
	UNIT_TEST_WRAPPERS+=${wrappers_wazuh_shared_o}
	UNIT_TEST_WRAPPERS+=${wrappers_wazuh_syscheckd_o}
	UNIT_TEST_WRAPPERS+=${wrappers_wazuh_wazuh_db_o}
	UNIT_TEST_WRAPPERS+=${wrappers_wazuh_wazuh_modules_o}
	UNIT_TEST_WRAPPERS+=${wrappers_wazuh_monitord_o}
	UNIT_TEST_WRAPPERS+=${wrappers_wazuh_os_auth_o}
	UNIT_TEST_WRAPPERS+=${wrappers_wazuh_addagent_o}

	ifeq (${TARGET},winagent)
		UNIT_TEST_WRAPPERS+=${wrappers_client_agent_o}
		UNIT_TEST_WRAPPERS+=${wrappers_windows_o}
		UNIT_TEST_WRAPPERS+=${wrappers_windows_lib_o}
		UNIT_TEST_WRAPPERS+=${wrappers_windows_posix_o}
	else ifeq (${uname_S},Darwin)
	    UNIT_TEST_WRAPPERS+=${wrappers_macos_o}
		UNIT_TEST_WRAPPERS+=${wrappers_macos_libc_o}
		UNIT_TEST_WRAPPERS+=${wrappers_macos_posix_o}
	else
		UNIT_TEST_WRAPPERS+=${wrappers_externals_audit_o}
		UNIT_TEST_WRAPPERS+=${wrappers_externals_procpc_o}
		UNIT_TEST_WRAPPERS+=${wrappers_linux_o}
	endif
endif #TEST

shared_c := $(wildcard shared/*.c)
shared_o := $(shared_c:.c=.o)

shared/%.o: shared/%.c
	${OSSEC_CC} ${OSSEC_CFLAGS} -DARGV0=\"ossec-remoted\" -c $^ -o $@

#### Wazuh DB ####

wdb_sql := $(wildcard wazuh_db/*.sql)
wdblib_c := $(wildcard wazuh_db/wdb*.c)
wdblib_o := $(wdblib_c:.c=.o) $(wdb_sql:.sql=.o)
wdb_o := wazuh_db/main.o $(wdblib_o:.c=.o) $(wdb_c:.c=.o) $(wdb_sql:.sql=.o)

wazuh_db/schema_%.o: wazuh_db/schema_%.sql
	${QUIET_CC}echo 'const char *'$(word 2, $(subst /, ,$(subst .,_,$<))) '= "'"`cat $< | tr -d \"\n\"`"'";' | ${MING_BASE}${CC} ${OSSEC_CFLAGS} -xc -c -o $@ -

wazuh_db/%.o: wazuh_db/%.c
	${OSSEC_CC} ${OSSEC_CFLAGS} -DARGV0=\"wazuh-db\" -c $^ -o $@

wazuh-db: ${wdb_o}
	${OSSEC_CCBIN} ${OSSEC_LDFLAGS} $^ ${OSSEC_LIBS} -o $@

#### Config ##########

config_c := $(wildcard config/*.c)
config_o := $(config_c:.c=.o)

config/%.o: config/%.c
	${OSSEC_CC} ${OSSEC_CFLAGS} -c $^ -o $@

#### Wazuh modules ##

wmodules_c := $(wildcard wazuh_modules/wm*.c) $(wildcard wazuh_modules/agent_upgrade/*.c)

ifeq (${TARGET},agent)
	wmodules_c := ${wmodules_c} $(wildcard wazuh_modules/agent_upgrade/agent/*.c)
else ifeq (${TARGET},winagent)
	wmodules_c := ${wmodules_c} $(wildcard wazuh_modules/agent_upgrade/agent/*.c)
else
	wmodules_c := ${wmodules_c} $(wildcard wazuh_modules/vulnerability_detector/*.c)
	wmodules_c := ${wmodules_c} $(wildcard wazuh_modules/task_manager/*.c)
	wmodules_c := ${wmodules_c} $(wildcard wazuh_modules/agent_upgrade/manager/*.c)
endif

ifeq (,$(filter ${DISABLE_SYSC},YES yes y Y 1))
	wmodules_c := ${wmodules_c} $(wildcard wazuh_modules/syscollector/*.c)
endif

wmodules_o := $(wmodules_c:.c=.o)

wazuh_modules/%.o: wazuh_modules/%.c
	${OSSEC_CC} ${OSSEC_CFLAGS} -c $^ -o $@

ifeq (${TARGET},winagent)
wazuh_modules/syscollector/syscollector_win_ext.dll: wazuh_modules/syscollector/syscollector_win_ext.o
	${OSSEC_SHARED} ${OSSEC_LDFLAGS} $^ -o $@ $(OSSEC_LIBS) $(JSON_LIB) -liphlpapi -lws2_32
endif # DLL for Windows

ifeq (,$(filter ${DISABLE_SYSC},YES yes y Y 1))
wazuh_modules/syscollector/%.o: wazuh_modules/syscollector/%.c
	${OSSEC_CC} ${OSSEC_CFLAGS} -c $^ -o $@
endif

wmodules_dep := ${wmodules_o} ${wdblib_o}

ifeq (${uname_S},HP-UX)
	wmodules_dep := ${wmodules_dep} ${config_o}
endif

#### crypto ##########

crypto_blowfish_c := os_crypto/blowfish/bf_op.c
crypto_blowfish_o := $(crypto_blowfish_c:.c=.o)

os_crypto/blowfish/%.o: os_crypto/blowfish/%.c
	${OSSEC_CC} ${OSSEC_CFLAGS} -c $^ -o $@

crypto_md5_c := os_crypto/md5/md5_op.c
crypto_md5_o := $(crypto_md5_c:.c=.o)

os_crypto/md5/%.o: os_crypto/md5/%.c
	${OSSEC_CC} ${OSSEC_CFLAGS} -c $^ -o $@

crypto_sha1_c := os_crypto/sha1/sha1_op.c
crypto_sha1_o := $(crypto_sha1_c:.c=.o)

os_crypto/sha1/%.o: os_crypto/sha1/%.c
	${OSSEC_CC} ${OSSEC_CFLAGS} -c $^ -o $@

crypto_sha256_c := os_crypto/sha256/sha256_op.c
crypto_sha256_o := $(crypto_sha256_c:.c=.o)

os_crypto/sha256/%.o: os_crypto/sha256/%.c
	${OSSEC_CC} ${OSSEC_CFLAGS} -c $^ -o $@

crypto_sha512_c := os_crypto/sha512/sha512_op.c
crypto_sha512_o := $(crypto_sha512_c:.c=.o)

os_crypto/sha512/%.o: os_crypto/sha512/%.c
	${OSSEC_CC} ${OSSEC_CFLAGS} -c $^ -o $@

crypto_aes_c := os_crypto/aes/aes_op.c
crypto_aes_o := $(crypto_aes_c:.c=.o)

os_crypto/aes/%.o: os_crypto/aes/%.c
	${OSSEC_CC} ${OSSEC_CFLAGS} -c $^ -o $@

crypto_md5_sha1_c := os_crypto/md5_sha1/md5_sha1_op.c
crypto_md5_sha1_o := $(crypto_md5_sha1_c:.c=.o)

os_crypto/md5_sha1/%.o: os_crypto/md5_sha1/%.c
	${OSSEC_CC} ${OSSEC_CFLAGS} -c $^ -o $@

crypto_md5_sha1_sha256_c := os_crypto/md5_sha1_sha256/md5_sha1_sha256_op.c
crypto_md5_sha1_sha256_o := $(crypto_md5_sha1_sha256_c:.c=.o)

os_crypto/md5_sha1_sha256/%.o: os_crypto/md5_sha1_sha256/%.c
	${OSSEC_CC} ${OSSEC_CFLAGS} -c $^ -o $@

crypto_hmac_c := os_crypto/hmac/hmac.c
crypto_hmac_o := $(crypto_hmac_c:.c=.o)

os_crypto/hmac/%.o: os_crypto/hmac/%.c
	${OSSEC_CC} ${OSSEC_CFLAGS} -c $^ -o $@

crypto_shared_c := $(wildcard os_crypto/shared/*.c)
crypto_shared_o := $(crypto_shared_c:.c=.o)

os_crypto/shared/%.o: os_crypto/shared/%.c
	${OSSEC_CC} ${OSSEC_CFLAGS} -c $< -o $@

crypto_signature_c := $(wildcard os_crypto/signature/*.c)
crypto_signature_o := $(crypto_signature_c:.c=.o)

os_crypto/signature/%.o: os_crypto/signature/%.c
	${OSSEC_CC} ${OSSEC_CFLAGS} -c $< -o $@


crypto_o := ${crypto_blowfish_o} \
					 ${crypto_md5_o} \
					 ${crypto_sha1_o} \
					 ${crypto_shared_o} \
					 ${crypto_md5_sha1_o} \
					 ${crypto_md5_sha1_sha256_o} \
					 ${crypto_sha256_o} \
					 ${crypto_sha512_o} \
					 ${crypto_aes_o} \
					 ${crypto_hmac_o} \
					 ${crypto_signature_o}

#### libwazuh #########

libwazuh.a: ${config_o} ${wmodules_dep} ${crypto_o} ${shared_o} ${os_net_o} ${os_regex_o} ${os_xml_o} ${os_zlib_o} ${UNIT_TEST_WRAPPERS} os_auth/ssl.o os_auth/check_cert.o addagent/validate.o ${manage_agents}
	${OSSEC_LINK} $@ $^
	${OSSEC_RANLIB} $@

### libwazuhext #########

ifeq (,$(filter ${DISABLE_SHARED},YES yes y Y 1))
ifeq (${uname_S},Darwin)
WAZUH_SHFLAGS=-install_name @rpath/libwazuhext.$(SHARED)

$(WAZUHEXT_LIB): $(EXTERNAL_LIBS)
	$(OSSEC_SHARED) $(OSSEC_CFLAGS) $(WAZUH_SHFLAGS) -o $@ -Wl,-all_load $^ -Wl,-noall_load $(OSSEC_LIBS)
else
ifeq (${TARGET}, winagent)
$(WAZUHEXT_LIB): $(EXTERNAL_LIBS)
	$(OSSEC_SHARED) $(OSSEC_CFLAGS) -o $@ -static-libgcc -Wl,--export-all-symbols -Wl,--whole-archive $^ -Wl,--no-whole-archive ${OSSEC_LIBS}
else
ifeq (${uname_P},sparc)
$(WAZUHEXT_LIB): $(EXTERNAL_LIBS)
	$(OSSEC_SHARED) $(OSSEC_CFLAGS) -mimpure-text -o $@ -Wl,--whole-archive $^ -Wl,--no-whole-archive ${OSSEC_LIBS}
else
$(WAZUHEXT_LIB): $(EXTERNAL_LIBS)
	$(OSSEC_SHARED) $(OSSEC_CFLAGS) -o $@ -Wl,--whole-archive $^ -Wl,--no-whole-archive ${OSSEC_LIBS}
endif
endif
endif
endif

#### os_mail #########

os_maild_c := $(wildcard os_maild/*.c)
os_maild_o := $(os_maild_c:.c=.o)

os_maild/%.o: os_maild/%.c
	${OSSEC_CC} ${OSSEC_CFLAGS} -DARGV0=\"ossec-maild\" -c $^ -o $@

ossec-maild: ${os_maild_o}
	${OSSEC_CCBIN} ${OSSEC_LDFLAGS} $^ ${OSSEC_LIBS} -o $@

#### os_dbd ##########

os_dbd_c := $(wildcard os_dbd/*.c)
os_dbd_o := $(os_dbd_c:.c=.o)

os_dbd/%.o: os_dbd/%.c
	${OSSEC_CC} ${OSSEC_CFLAGS} ${MI} ${PI} -DARGV0=\"ossec-dbd\" -c $^ -o $@

ossec-dbd: ${os_dbd_o}
	${OSSEC_CCBIN} ${OSSEC_LDFLAGS} ${MI} ${PI} $^  ${OSSEC_LIBS} -o $@


#### os_csyslogd #####

os_csyslogd_c := $(wildcard os_csyslogd/*.c)
os_csyslogd_o := $(os_csyslogd_c:.c=.o)

os_csyslogd/%.o: os_csyslogd/%.c
	${OSSEC_CC} ${OSSEC_CFLAGS} -DARGV0=\"ossec-csyslogd\" -c $^ -o $@

ossec-csyslogd: ${os_csyslogd_o}
	${OSSEC_CCBIN} ${OSSEC_LDFLAGS} $^ ${OSSEC_LIBS} -o $@


#### agentlessd ####

os_agentlessd_c := $(wildcard agentlessd/*.c)
os_agentlessd_o := $(os_agentlessd_c:.c=.o)

agentlessd/%.o: agentlessd/%.c
	${OSSEC_CC} ${OSSEC_CFLAGS} -DARGV0=\"ossec-agentlessd\" -c $^ -o $@

ossec-agentlessd: ${os_agentlessd_o}
	${OSSEC_CCBIN} ${OSSEC_LDFLAGS} $^ ${OSSEC_LIBS} -o $@

#### os_execd #####

os_execd_c := $(wildcard os_execd/*.c)
os_execd_o := $(os_execd_c:.c=.o)

os_execd/%.o: os_execd/%.c
	${OSSEC_CC} ${OSSEC_CFLAGS} -DARGV0=\"ossec-execd\" -c $^ -o $@

ossec-execd: ${os_execd_o}
	${OSSEC_CCBIN} ${OSSEC_LDFLAGS} $^ ${OSSEC_LIBS} -o $@


#### logcollectord ####

os_logcollector_c := $(wildcard logcollector/*.c)
os_logcollector_o := $(os_logcollector_c:.c=.o)
os_logcollector_eventchannel_o := $(os_logcollector_c:.c=-event.o)

logcollector/%.o: logcollector/%.c
	${OSSEC_CC} ${OSSEC_CFLAGS} -DARGV0=\"ossec-logcollector\" -c $^ -o $@

logcollector/%-event.o: logcollector/%.c
	${OSSEC_CC} ${OSSEC_CFLAGS} -DEVENTCHANNEL_SUPPORT -DARGV0=\"ossec-logcollector\" -c $^ -o $@

ossec-logcollector: ${os_logcollector_o}
	${OSSEC_CCBIN} ${OSSEC_LDFLAGS} $^ ${OSSEC_LIBS} -o $@

#### remoted #########

remoted_c := $(wildcard remoted/*.c)
remoted_o := $(remoted_c:.c=.o)

remoted/%.o: remoted/%.c
	${OSSEC_CC} ${OSSEC_CFLAGS} -I./remoted -DARGV0=\"ossec-remoted\" -c $^ -o $@

ossec-remoted: ${remoted_o}
	${OSSEC_CCBIN} ${OSSEC_LDFLAGS} $^ ${OSSEC_LIBS} -o $@

#### ossec-agentd ####

client_agent_c := $(wildcard client-agent/*.c)
client_agent_o := $(client_agent_c:.c=.o)

client-agent/%.o: client-agent/%.c
	${OSSEC_CC} ${OSSEC_CFLAGS} -I./client-agent -DARGV0=\"ossec-agentd\" -c $^ -o $@

ossec-agentd: ${client_agent_o} monitord/rotate_log.o monitord/compress_log.o
	${OSSEC_CCBIN} ${OSSEC_LDFLAGS} $^ ${OSSEC_LIBS} -o $@

#### addagent ######

addagent_c := $(wildcard addagent/*.c)
addagent_o := $(addagent_c:.c=.o)

addagent/%.o: addagent/%.c
	${OSSEC_CC} ${OSSEC_CFLAGS} -I./addagent -DARGV0=\"manage_agents\" -c $^ -o $@


manage_agents: ${addagent_o}
	${OSSEC_CCBIN} ${OSSEC_LDFLAGS} $^ ${OSSEC_LIBS} -o $@

#### Util ##########

util_programs = syscheck_update clear_stats agent_control syscheck_control rootcheck_control verify-agent-conf ossec-regex parallel-regex

$(util_programs): $(BUILD_LIBS)

.PHONY: utils
utils: ${util_programs}

util_c := $(wildcard util/*.c)
util_o := $(util_c:.c=.o)

util/%.o: util/%.c
	${OSSEC_CC} ${OSSEC_CFLAGS} -I./util -DARGV0=\"utils\" -c $^ -o $@

syscheck_update: util/syscheck_update.o addagent/validate.o
	${OSSEC_CCBIN} ${OSSEC_LDFLAGS} $^ ${OSSEC_LIBS} -o $@

clear_stats: util/clear_stats.o
	${OSSEC_CCBIN} ${OSSEC_LDFLAGS} $^ ${OSSEC_LIBS} -o $@

verify-agent-conf: util/verify-agent-conf.o
	${OSSEC_CCBIN} ${OSSEC_LDFLAGS} $^ ${OSSEC_LIBS} -o $@

agent_control: util/agent_control.o addagent/validate.o
	${OSSEC_CCBIN} ${OSSEC_LDFLAGS} $^ ${OSSEC_LIBS} -o $@

syscheck_control: util/syscheck_control.o addagent/validate.o
	${OSSEC_CCBIN} ${OSSEC_LDFLAGS} $^ ${OSSEC_LIBS} -o $@

rootcheck_control: util/rootcheck_control.o addagent/validate.o
	${OSSEC_CCBIN} ${OSSEC_LDFLAGS} $^ ${OSSEC_LIBS} -o $@

ossec-regex: util/ossec-regex.o
	${OSSEC_CCBIN} ${OSSEC_LDFLAGS} $^ ${OSSEC_LIBS} -o $@

parallel-regex: util/parallel-regex.o
	${OSSEC_CCBIN} ${OSSEC_LDFLAGS} $^ ${OSSEC_LIBS} -o $@

#### rootcheck #####

rootcheck_c := $(wildcard rootcheck/*.c)
rootcheck_o := $(rootcheck_c:.c=.o)
rootcheck_rk_o := $(rootcheck_c:.c=_rk.o)
rootcheck_o_lib := $(filter-out rootcheck/rootcheck-config.o, ${rootcheck_o})
rootcheck_o_cmd := $(filter-out rootcheck/config.o, ${rootcheck_o})


rootcheck/%.o: rootcheck/%.c
	${OSSEC_CC} ${OSSEC_CFLAGS} -DARGV0=\"rootcheck\" -c $^ -o $@

rootcheck/%_rk.o: rootcheck/%.c
	${OSSEC_CC} ${OSSEC_CFLAGS} -DARGV0=\"rootcheck\" -UOSSECHIDS -c $^ -o $@


rootcheck.a: ${rootcheck_o_lib}
	${OSSEC_LINK} $@ $^
	${OSSEC_RANLIB} $@

#ossec-rootcheck: rootcheck/rootcheck-config.o rootcheck.a
#	@echo ${rootcheck_o_cmd}
#	@echo ${rootcheck_o_lib}
#	@echo ${rootcheck_o}
#	${OSSEC_CC} ${OSSEC_CFLAGS} rootcheck/rootcheck-config.o rootcheck.a rootcheck/rootcheck.c  -o $@

#### syscheck ######


syscheck_sql := syscheckd/schema_fim_db.sql
syscheck_c := $(wildcard syscheckd/*.c)
syschecklib_o := $(syschecklib_c:.c=.o) $(syscheck_sql:.sql=.o)
syscheck_o := $(syschecklib_o:.c=.o) $(syscheck_c:.c=.o) $(syscheck_sql:.sql=.o)
syscheck_eventchannel_o := $(syscheck_c:.c=-event.o) $(syscheck_sql:.sql=.o)

syscheckd/schema_fim_db.o: syscheckd/schema_fim_db.sql
	${QUIET_CC}echo 'const char *schema_fim_sql = "'"`cat $< | tr -d \"\n\"`"'";' | ${MING_BASE}${CC} ${OSSEC_CFLAGS} -xc -c -o $@ -

syscheckd/%.o: syscheckd/%.c
	${OSSEC_CC} ${OSSEC_CFLAGS} -DARGV0=\"ossec-syscheckd\" -c $^ -o $@

syscheckd/%-event.o: syscheckd/%.c
	${OSSEC_CC} ${OSSEC_CFLAGS} ${DEFINES_EVENTCHANNEL} -DEVENTCHANNEL_SUPPORT -DARGV0=\"ossec-syscheckd\" -c $^ -o $@

ossec-syscheckd: ${syscheck_o} rootcheck.a
	${OSSEC_CCBIN} ${OSSEC_LDFLAGS} $^ ${OSSEC_LIBS} -o $@

#### Monitor #######

monitor_c := $(wildcard monitord/*.c)
monitor_o := $(monitor_c:.c=.o)

monitord/%.o: monitord/%.c
	${OSSEC_CC} ${OSSEC_CFLAGS} -DARGV0=\"ossec-monitord\" -c $< -o $@

ossec-monitord: ${monitor_o} os_maild/sendcustomemail.o
	${OSSEC_CCBIN} ${OSSEC_LDFLAGS} $^ ${OSSEC_LIBS} -o $@


#### reportd #######

report_c := reportd/report.c
report_o := $(report_c:.c=.o)

reportd/%.o: reportd/%.c
	${OSSEC_CC} ${OSSEC_CFLAGS} -DARGV0=\"ossec-reportd\" -c $^ -o $@

ossec-reportd: ${report_o}
	${OSSEC_CCBIN} ${OSSEC_LDFLAGS} $^ ${OSSEC_LIBS} -o $@


#### os_auth #######

os_auth_c := ${wildcard os_auth/*.c}
os_auth_o := $(os_auth_c:.c=.o)

os_auth/%.o: os_auth/%.c
	${OSSEC_CC} ${OSSEC_CFLAGS} -I./os_auth -DARGV0=\"ossec-authd\" -c $^ -o $@

agent-auth: addagent/validate.o os_auth/main-client.o os_auth/ssl.o os_auth/check_cert.o
	${OSSEC_CCBIN} ${OSSEC_LDFLAGS} $^ ${OSSEC_LIBS} -o $@

ossec-authd: addagent/validate.o os_auth/main-server.o os_auth/local-server.o os_auth/ssl.o os_auth/check_cert.o os_auth/config.o os_auth/authcom.o os_auth/auth.o
	${OSSEC_CCBIN} ${OSSEC_LDFLAGS} $^ ${OSSEC_LIBS} -o $@

#### integratord #####

integrator_c := ${wildcard os_integrator/*.c}
integrator_o := $(integrator_c:.c=.o)

os_integrator/%.o: os_integrator/%.c
	${OSSEC_CC} ${OSSEC_CFLAGS}  -I./os_integrator -DARGV0=\"ossec-integratord\" -c $^ -o $@

ossec-integratord: ${integrator_o}
	${OSSEC_CCBIN} ${OSSEC_LDFLAGS} $^ ${OSSEC_LIBS} -o $@

#### analysisd #####

cdb_c := ${wildcard analysisd/cdb/*.c}
cdb_o := $(cdb_c:.c=.o)
all_analysisd_o += ${cdb_o}
all_analysisd_libs += cdb.a

analysisd/cdb/%.o: analysisd/cdb/%.c
	${OSSEC_CC} ${OSSEC_CFLAGS} -DARGV0=\"ossec-analysisd\" -I./analysisd -I./analysisd/cdb -c $^ -o $@

cdb.a: ${cdb_o}
	${OSSEC_LINK} $@ $^
	${OSSEC_RANLIB} $@


alerts_c := ${wildcard analysisd/alerts/*.c}
alerts_o := $(alerts_c:.c=.o)
all_analysisd_o += ${alerts_o}
all_analysisd_libs += alerts.a

analysisd/alerts/%.o: analysisd/alerts/%.c
	${OSSEC_CC} ${OSSEC_CFLAGS} -DARGV0=\"ossec-analysisd\" -I./analysisd -I./analysisd/alerts -c $^ -o $@

alerts.a: ${alerts_o}
	${OSSEC_LINK} $@ $^

decoders_c := ${wildcard analysisd/decoders/*.c} ${wildcard analysisd/decoders/plugins/*.c} ${wildcard analysisd/compiled_rules/*.c}
decoders_o := $(decoders_c:.c=.o)
## XXX Nasty hack
decoders_test_o := $(decoders_c:.c=-test.o)
decoders_live_o := $(decoders_c:.c=-live.o)

all_analysisd_o += ${decoders_o} ${decoders_test_o} ${decoders_live_o}
all_analysisd_libs += decoders.a decoders-test.a decoders-live.a


analysisd/decoders/%-test.o: analysisd/decoders/%.c
	${OSSEC_CC} ${OSSEC_CFLAGS} -DTESTRULE -DARGV0=\"ossec-analysisd\" -I./analysisd -I./analysisd/decoders -c $^ -o $@


analysisd/decoders/%-live.o: analysisd/decoders/%.c
	${OSSEC_CC} ${OSSEC_CFLAGS} -DARGV0=\"ossec-analysisd\" -I./analysisd -I./analysisd/decoders -c $^ -o $@

analysisd/decoders/plugins/%-test.o: analysisd/decoders/plugins/%.c
	${OSSEC_CC} ${OSSEC_CFLAGS} -DTESTRULE -DARGV0=\"ossec-analysisd\" -I./analysisd -I./analysisd/decoders -c $^ -o $@


analysisd/decoders/plugins/%-live.o: analysisd/decoders/plugins/%.c
	${OSSEC_CC} ${OSSEC_CFLAGS} -DARGV0=\"ossec-analysisd\" -I./analysisd -I./analysisd/decoders -c $^ -o $@

analysisd/compiled_rules/compiled_rules.h: analysisd/compiled_rules/.function_list analysisd/compiled_rules/register_rule.sh
	./analysisd/compiled_rules/register_rule.sh build

analysisd/compiled_rules/%-test.o: analysisd/compiled_rules/%.c
	${OSSEC_CC} ${OSSEC_CFLAGS} -DTESTRULE -DARGV0=\"ossec-analysisd\" -I./analysisd -I./analysisd/decoders -c $^ -o $@

analysisd/compiled_rules/%-live.o: analysisd/compiled_rules/%.c
	${OSSEC_CC} ${OSSEC_CFLAGS} -DARGV0=\"ossec-analysisd\" -I./analysisd -I./analysisd/decoders -c $^ -o $@

decoders-live.a: ${decoders_live_o}
	${OSSEC_LINK} $@ $^

decoders-test.a: ${decoders_test_o}
	${OSSEC_LINK} $@ $^

format_c := ${wildcard analysisd/format/*.c}
format_o := ${format_c:.c=.o}
all_analysisd_o += ${format_o}

analysisd/format/%.o: analysisd/format/%.c
	${OSSEC_CC} ${OSSEC_CFLAGS} -DARGV0=\"ossec-analysisd\" -I./analysisd -I./analysisd/decoders -c $^ -o $@

output_c := ${wildcard analysisd/output/*c}
output_o := ${output_c:.c=.o}
all_analysisd_o += ${output_o}

analysisd/output/%.o: analysisd/output/%.c
	${OSSEC_CC} ${OSSEC_CFLAGS} -DARGV0=\"ossec-analysisd\" -I./analysisd -I./analysisd/decoders -c $^ -o $@



analysisd_c := ${filter-out analysisd/analysisd.c, ${filter-out analysisd/testrule.c, ${filter-out analysisd/makelists.c, ${wildcard analysisd/*.c}}}}
analysisd_o := ${analysisd_c:.c=.o}
all_analysisd_o += ${analysisd_o}

analysisd_test_o := $(analysisd_o:.o=-test.o)
analysisd_live_o := $(analysisd_o:.o=-live.o)
all_analysisd_o += ${analysisd_test_o} ${analysisd_live_o} analysisd/testrule-test.o analysisd/analysisd-live.o analysisd/analysisd-test.o analysisd/makelists-live.o

analysisd/%-live.o: analysisd/%.c analysisd/compiled_rules/compiled_rules.h
	${OSSEC_CC} ${OSSEC_CFLAGS} -DARGV0=\"ossec-analysisd\" -I./analysisd -c $< -o $@

analysisd/%-test.o: analysisd/%.c analysisd/compiled_rules/compiled_rules.h
	${OSSEC_CC} ${OSSEC_CFLAGS} -DTESTRULE -DARGV0=\"ossec-analysisd\" -I./analysisd -c $< -o $@


ossec-logtest: ${analysisd_test_o} ${output_o} ${format_o} analysisd/testrule-test.o analysisd/analysisd-test.o alerts.a cdb.a decoders-test.a
	${OSSEC_CCBIN} ${OSSEC_LDFLAGS} $^ ${OSSEC_LIBS} -o $@

ossec-analysisd: ${analysisd_live_o} analysisd/analysisd-live.o ${output_o} ${format_o} alerts.a cdb.a decoders-live.a
	${OSSEC_CCBIN} ${OSSEC_LDFLAGS} $^ ${OSSEC_LIBS} -o $@

ossec-makelists: analysisd/makelists-live.o ${filter-out analysisd/state-live.o, ${analysisd_live_o}} ${format_o} alerts.a cdb.a decoders-live.a
	${OSSEC_CCBIN} ${OSSEC_LDFLAGS} $^ ${OSSEC_LIBS} -o $@

### wazuh-modulesd ##

wmodulesd_c := wazuh_modules/main.c
wmodulesd_o := $(wmodulesd_c:.c=.o)

wazuh-modulesd: ${wmodulesd_o}
	${OSSEC_CCBIN} ${OSSEC_LDFLAGS} $^ ${OSSEC_LIBS} -o $@

### wazuh-framework ##
ifneq (,$(filter ${USE_FRAMEWORK_LIB},YES yes y Y 1))
wazuh-framework: ${shared_o} ${wdblib_o}
	${MAKE} -C ../framework build PREFIX=${PREFIX} USE_FRAMEWORK_LIB=${USE_FRAMEWORK_LIB}
endif

### wazuh-python ###

WPYTHON_DIR := ${PREFIX}/framework/python
OPTIMIZE_CPYTHON?=no

ifneq (,$(filter ${OPTIMIZE_CPYTHON},YES yes y Y 1))
CPYTHON_FLAGS=--enable-optimizations
endif

wpython: install_dependencies install_framework install_api install_mitre

ifeq (${uname_S},Darwin)
WLIBPYTHON=libpython3.8.dylib
else
WLIBPYTHON=libpython3.8.so.1.0
endif

build_python:
ifeq (${uname_S},Darwin)
ifeq (,$(wildcard ${EXTERNAL_CPYTHON}/python.exe))
	export WPATH_LIB="@executable_path/../../../lib"
	export SOURCE_PATH=${ROUTE_PATH}
	export WAZUH_FFI_PATH=${EXTERNAL_LIBFFI}
	export INSTALL_NAME_DIR=${ROUTE_PATH}
	export DYLD_LIBRARY_PATH=${ROUTE_PATH}
	mkdir -p ${ROUTE_PATH}/../lib && cp ${WAZUHEXT_LIB} ${ROUTE_PATH}/../lib
	cd ${EXTERNAL_CPYTHON} && ./configure --prefix="${WPYTHON_DIR}" --enable-shared --with-openssl="${ROUTE_PATH}/${EXTERNAL_OPENSSL}" LDFLAGS="-L${ROUTE_PATH} -lwazuhext -Xlinker -rpath -Xlinker @executable_path/../../../lib" CPPFLAGS="-I${ROUTE_PATH}/${EXTERNAL_OPENSSL}" $(CPYTHON_FLAGS) && ${MAKE}
	install_name_tool -change ${WLIBPYTHON} @rpath/../lib/${WLIBPYTHON} external/cpython/${WLIBPYTHON}
	install_name_tool -change ${WPYTHON_DIR}/lib/${WLIBPYTHON} @rpath/../lib/${WLIBPYTHON} -id @rpath/../lib/${WLIBPYTHON} external/cpython/${WLIBPYTHON}
	rm -rf ${ROUTE_PATH}/../lib
endif
else
ifeq (,$(wildcard ${EXTERNAL_CPYTHON}/python))
	export WPATH_LIB="'\$$\$$ORIGIN/../../../lib'" && export SOURCE_PATH=${ROUTE_PATH} && export WAZUH_FFI_PATH=${EXTERNAL_LIBFFI} && export LD_LIBRARY_PATH=${ROUTE_PATH} && cd ${EXTERNAL_CPYTHON} && ./configure --prefix="${WPYTHON_DIR}" --libdir="${WPYTHON_DIR}/lib" --enable-shared --with-openssl="${ROUTE_PATH}/${EXTERNAL_OPENSSL}" LDFLAGS="${ARCH_FLAGS} -L${ROUTE_PATH} -lwazuhext -Wl,-rpath,'\$$\$$ORIGIN/../../../lib',--disable-new-dtags" CPPFLAGS="-I${ROUTE_PATH}/${EXTERNAL_OPENSSL}" $(CPYTHON_FLAGS) && ${MAKE}
endif
endif

ifeq (,$(filter ${DISABLE_SHARED},YES yes y Y 1))
build_python: $(WAZUHEXT_LIB)
endif

install_python:
	cd ${EXTERNAL_CPYTHON} && export WPATH_LIB=${PREFIX}/lib && export SOURCE_PATH=${ROUTE_PATH} && export WAZUH_FFI_PATH=${EXTERNAL_LIBFFI} && ${MAKE} install
	find ${WPYTHON_DIR} -name "*${WLIBPYTHON}" -exec ln -f {} ${PREFIX}/lib/${WLIBPYTHON} \;

python_dependencies := requirements.txt

install_dependencies: install_python
	${WPYTHON_DIR}/bin/pip3 install --upgrade pip --index-url=file://${ROUTE_PATH}/${EXTERNAL_CPYTHON}/Dependencies/simple
	LD_LIBRARY_PATH="${PREFIX}/lib" LDFLAGS="-L${PREFIX}/lib" ${WPYTHON_DIR}/bin/pip3 install -r ../framework/${python_dependencies}  --index-url=file://${ROUTE_PATH}/${EXTERNAL_CPYTHON}/Dependencies/simple

install_framework: install_python
	cd ../framework && ${WPYTHON_DIR}/bin/python3 setup.py clean --all install --prefix=${WPYTHON_DIR} --wazuh-version=$(shell cat VERSION) --install-type=${TARGET}
	chown -R root:${OSSEC_GROUP} ${WPYTHON_DIR}
	chmod -R o=- ${WPYTHON_DIR}

install_api: install_python
	cd ../api && ${WPYTHON_DIR}/bin/python3 setup.py clean --all install --prefix=${WPYTHON_DIR}

install_mitre: install_python
	cd ../tools/mitre && ${WPYTHON_DIR}/bin/python3 mitredb.py -d ${PREFIX}/var/db/mitre.db


####################
#### test ##########
####################

CFLAGS_TEST=-g -O0 --coverage -DWAZUH_UNIT_TESTING
LIBS_TEST=-lcmocka

# LIBS_TEST = -lcheck -lm -lrt -lsubunit

unit_tests/wrappers/%.o: unit_tests/wrappers/%.c
	${OSSEC_CC} ${OSSEC_CFLAGS} ${DEFINES_EVENTCHANNEL} -c $^ -o $@

unit_tests/wrappers/externals/%.o: unit_tests/wrappers/externals/%.c
	${OSSEC_CC} ${OSSEC_CFLAGS} ${DEFINES_EVENTCHANNEL} -c $^ -o $@

unit_tests/wrappers/externals/audit/%.o: unit_tests/wrappers/externals/audit/%.c
	${OSSEC_CC} ${OSSEC_CFLAGS} ${DEFINES_EVENTCHANNEL} -c $^ -o $@

unit_tests/wrappers/externals/bzip2/%.o: unit_tests/wrappers/externals/bzip2/%.c
	${OSSEC_CC} ${OSSEC_CFLAGS} ${DEFINES_EVENTCHANNEL} -c $^ -o $@

unit_tests/wrappers/externals/cJSON/%.o: unit_tests/wrappers/externals/cJSON/%.c
	${OSSEC_CC} ${OSSEC_CFLAGS} ${DEFINES_EVENTCHANNEL} -c $^ -o $@

unit_tests/wrappers/externals/openssl/%.o: unit_tests/wrappers/externals/openssl/%.c
	${OSSEC_CC} ${OSSEC_CFLAGS} ${DEFINES_EVENTCHANNEL} -c $^ -o $@

unit_tests/wrappers/externals/procpc/%.o: unit_tests/wrappers/externals/procpc/%.c
	${OSSEC_CC} ${OSSEC_CFLAGS} ${DEFINES_EVENTCHANNEL} -c $^ -o $@

unit_tests/wrappers/externals/sqlite/%.o: unit_tests/wrappers/externals/sqlite/%.c
	${OSSEC_CC} ${OSSEC_CFLAGS} ${DEFINES_EVENTCHANNEL} -c $^ -o $@

unit_tests/wrappers/libc/%.o: unit_tests/wrappers/libc/%.c
	${OSSEC_CC} ${OSSEC_CFLAGS} ${DEFINES_EVENTCHANNEL} -c $^ -o $@

unit_tests/wrappers/linux/%.o: unit_tests/wrappers/linux/%.c
	${OSSEC_CC} ${OSSEC_CFLAGS} ${DEFINES_EVENTCHANNEL} -c $^ -o $@

unit_tests/wrappers/macos/%.o: unit_tests/wrappers/macos/%.c
	${OSSEC_CC} ${OSSEC_CFLAGS} ${DEFINES_EVENTCHANNEL} -c $^ -o $@

unit_tests/wrappers/macos/libc/%.o: unit_tests/wrappers/macos/libc/%.c
	${OSSEC_CC} ${OSSEC_CFLAGS} ${DEFINES_EVENTCHANNEL} -c $^ -o $@

unit_tests/wrappers/posix/%.o: unit_tests/wrappers/posix/%.c
	${OSSEC_CC} ${OSSEC_CFLAGS} ${DEFINES_EVENTCHANNEL} -c $^ -o $@

unit_tests/wrappers/wazuh/%.o: unit_tests/wrappers/wazuh/%.c
	${OSSEC_CC} ${OSSEC_CFLAGS} ${DEFINES_EVENTCHANNEL} -c $^ -o $@

unit_tests/wrappers/wazuh/os_crypto/%.o: unit_tests/wrappers/wazuh/os_crypto/%.c
	${OSSEC_CC} ${OSSEC_CFLAGS} ${DEFINES_EVENTCHANNEL} -c $^ -o $@

unit_tests/wrappers/wazuh/os_net/%.o: unit_tests/wrappers/wazuh/os_net/%.c
	${OSSEC_CC} ${OSSEC_CFLAGS} ${DEFINES_EVENTCHANNEL} -c $^ -o $@

unit_tests/wrappers/wazuh/os_regex/%.o: unit_tests/wrappers/wazuh/os_regex/%.c
	${OSSEC_CC} ${OSSEC_CFLAGS} ${DEFINES_EVENTCHANNEL} -c $^ -o $@

unit_tests/wrappers/wazuh/shared/%.o: unit_tests/wrappers/wazuh/shared/%.c
	${OSSEC_CC} ${OSSEC_CFLAGS} ${DEFINES_EVENTCHANNEL} -c $^ -o $@

unit_tests/wrappers/wazuh/syscheckd/%.o: unit_tests/wrappers/wazuh/syscheckd/%.c
	${OSSEC_CC} ${OSSEC_CFLAGS} ${DEFINES_EVENTCHANNEL} -c $^ -o $@

unit_tests/wrappers/wazuh/wazuh_db/%.o: unit_tests/wrappers/wazuh/wazuh_db/%.c
	${OSSEC_CC} ${OSSEC_CFLAGS} ${DEFINES_EVENTCHANNEL} -c $^ -o $@

unit_tests/wrappers/wazuh/wazuh_modules/%.o: unit_tests/wrappers/wazuh/wazuh_modules/%.c
	${OSSEC_CC} ${OSSEC_CFLAGS} ${DEFINES_EVENTCHANNEL} -c $^ -o $@

unit_tests/wrappers/wazuh/monitord/%.o: unit_tests/wrappers/wazuh/monitord/%.c
	${OSSEC_CC} ${OSSEC_CFLAGS} ${DEFINES_EVENTCHANNEL} -c $^ -o $@

unit_tests/wrappers/wazuh/os_auth/%.o: unit_tests/wrappers/wazuh/os_auth/%.c
	${OSSEC_CC} ${OSSEC_CFLAGS} ${DEFINES_EVENTCHANNEL} -c $^ -o $@

unit_tests/wrappers/wazuh/addagent/%.o: unit_tests/wrappers/wazuh/addagent/%.c
	${OSSEC_CC} ${OSSEC_CFLAGS} ${DEFINES_EVENTCHANNEL} -c $^ -o $@

unit_tests/wrappers/windows/%.o: unit_tests/wrappers/windows/%.c
	${OSSEC_CC} ${OSSEC_CFLAGS} ${DEFINES_EVENTCHANNEL} -c $^ -o $@

unit_tests/wrappers/windows/libc/%.o: unit_tests/wrappers/windows/libc/%.c
	${OSSEC_CC} ${OSSEC_CFLAGS} ${DEFINES_EVENTCHANNEL} -c $^ -o $@

.PHONY: test run_valgrind_tests run_tests build_tests test_valgrind test_coverage

test: build_tests
	${MAKE} run_tests

run_valgrind_tests:
	@$(foreach bin,${test_programs},valgrind --leak-check=full --track-origins=yes --trace-children=no --vgdb=no --gen-suppressions=all --suppressions=tests/valgrind.supp ./${bin} || exit 1;)

run_tests:
	@$(foreach bin,${test_programs},./${bin} || exit 1;)

build_tests: external
	${MAKE} DEBUG=yes TEST=yes ${test_programs}

test_c := $(wildcard tests/*.c)
test_o := $(test_c:.c=.o)

tests/%.o: tests/%.c
	${OSSEC_CC} ${OSSEC_CFLAGS} -c $^ -o $@

tap_os_crypto: tests/tap_os_crypto.c ${crypto_o} ${shared_o} ${os_xml_o} ${os_net_o} ${os_regex_o}
	${OSSEC_CCBIN} ${OSSEC_CFLAGS} ${OSSEC_LDFLAGS} $^ ${OSSEC_LIBS} -o $@

tap_os_net: tests/tap_os_net.c ${os_net_o} ${shared_o} ${os_regex_o} ${os_xml_o}
	${OSSEC_CCBIN} ${OSSEC_CFLAGS} ${OSSEC_LDFLAGS} $^ ${OSSEC_LIBS} -o $@

tap_os_regex: tests/tap_os_regex.c ${os_regex_o}
	${OSSEC_CCBIN} ${OSSEC_LDFLAGS} $^ ${OSSEC_LIBS} -o $@

tap_shared: tests/tap_shared.c ${shared_o} ${os_xml_o} ${os_net_o} ${os_regex_o}
	${OSSEC_CCBIN} $(OSSEC_CFLAGS) ${OSSEC_LDFLAGS} $^ ${OSSEC_LIBS} -o $@

tap_os_zlib: tests/tap_os_zlib.o
	${OSSEC_CCBIN} ${OSSEC_LDFLAGS} $^ ${OSSEC_LIBS} -o $@

tap_os_xml: tests/tap_os_xml.o ${os_xml_o}
	${OSSEC_CCBIN} ${OSSEC_LDFLAGS} $^ ${OSSEC_LIBS} -o $@

tap_fluentd_forwarder: tests/tap_fluentd_forwarder.o
	${OSSEC_CCBIN} ${OSSEC_LDFLAGS} $^ ${OSSEC_LIBS} -o $@

tap_wazuhdb_op: tests/tap_wazuhdb_op.o
	${OSSEC_CCBIN} ${OSSEC_LDFLAGS} $^ ${OSSEC_LIBS} -o $@

test_valgrind: build_tests
	${MAKE} run_valgrind_tests


test_coverage: build_tests
	lcov --base-directory . --directory . --zerocounters --rc lcov_branch_coverage=1 --quiet
	@echo "Running tests\n"

	${MAKE} run_valgrind_tests

	@echo "\nTests finished."

	lcov --base-directory . --directory . --capture --quiet --rc lcov_branch_coverage=1 --output-file ossec.test

	rm -rf coverage-report/
	genhtml --branch-coverage --output-directory coverage-report/ --title "ossec test coverage" --show-details --legend --num-spaces 4 --quiet ossec.test

###################
#### Rule Tests ###
###################

test-rules:
	( cd ../contrib/ossec-testing && sudo python runtests.py)


####################
#### windows #######
####################

win32/icon.o: win32/icofile.rc
	${OSSEC_WINDRES} -i $< -o $@

win32_c := $(wildcard win32/*.c)
win32_o := $(win32_c:.c=.o)

win32/%.o: win32/%.c
	${OSSEC_CC} ${OSSEC_CFLAGS} -DARGV0=\"ossec-agent\" -c $^ -o $@

win32/%_rk.o: win32/%.c
	${OSSEC_CC} ${OSSEC_CFLAGS} -UOSSECHIDS -DARGV0=\"ossec-agent\" -c $^ -o $@

win32_ui_c := $(wildcard win32/ui/*.c)
win32_ui_o := $(win32_ui_c:.c=.o)

win32/ui/%.o: win32/ui/%.c
	${OSSEC_CC} ${OSSEC_CFLAGS} -UOSSECHIDS -DARGV0=\"ossec-win32ui\" -c $^ -o $@

win32/ossec-agent.exe: win32/icon.o win32/win_agent.o win32/win_service.o win32/win_utils.o ${syscheck_o} ${rootcheck_o} $(filter-out wazuh_modules/main.o, ${wmodulesd_o}) $(filter-out client-agent/main.o, $(filter-out client-agent/agentd.o, $(filter-out client-agent/event-forward.o, ${client_agent_o}))) $(filter-out logcollector/main.o, ${os_logcollector_o}) ${os_execd_o} monitord/rotate_log.o monitord/compress_log.o wazuh_modules/syscollector/syscollector_win_ext.dll
	${OSSEC_CCBIN} -DARGV0=\"ossec-agent\" -DOSSECHIDS ${OSSEC_LDFLAGS} $^ ${OSSEC_LIBS} -o $@

win32/ossec-agent-eventchannel.exe: win32/icon.o win32/win_agent.o win32/win_service.o win32/win_utils.o $(filter-out syscheckd/main-event.o, ${syscheck_eventchannel_o}) ${rootcheck_o} $(filter-out wazuh_modules/main.o, ${wmodulesd_o}) $(filter-out client-agent/main.o, $(filter-out client-agent/agentd.o, $(filter-out client-agent/event-forward.o, ${client_agent_o}))) $(filter-out logcollector/main-event.o, ${os_logcollector_eventchannel_o}) ${os_execd_o} monitord/rotate_log.o monitord/compress_log.o wazuh_modules/syscollector/syscollector_win_ext.dll
	${OSSEC_CCBIN} -DARGV0=\"ossec-agent\" -DOSSECHIDS -DEVENTCHANNEL_SUPPORT ${OSSEC_LDFLAGS} $^ ${OSSEC_LIBS} -o $@

win32/ossec-rootcheck.exe: win32/icon.o win32/win_service_rk.o ${rootcheck_rk_o}
	${OSSEC_CCBIN} -DARGV0=\"ossec-rootcheck\" ${OSSEC_LDFLAGS} $^ ${OSSEC_LIBS} -o $@

win32/manage_agents.exe: win32/win_service_rk.o ${addagent_o}
	${OSSEC_CCBIN} -DARGV0=\"manage-agents\" -DMA ${OSSEC_LDFLAGS} $^ ${OSSEC_LIBS} -o $@

win32/setup-windows.exe: win32/win_service_rk.o win32/setup-win.o win32/setup-shared.o
	${OSSEC_CCBIN} -DARGV0=\"setup-windows\" ${OSSEC_LDFLAGS} $^ ${OSSEC_LIBS} -o $@

win32/setup-syscheck.exe: win32/setup-syscheck.o win32/setup-shared.o
	${OSSEC_CCBIN} -DARGV0=\"setup-syscheck\" ${OSSEC_LDFLAGS} $^ ${OSSEC_LIBS} -o $@

win32/setup-iis.exe: win32/setup-iis.o
	${OSSEC_CCBIN} -DARGV0=\"setup-iis\" ${OSSEC_LDFLAGS} $^ ${OSSEC_LIBS} -o $@

win32/add-localfile.exe: win32/add-localfile.o
	${OSSEC_CCBIN} -DARGV0=\"add-localfile\" ${OSSEC_LDFLAGS} $^ ${OSSEC_LIBS} -o $@

win32/ui_resource.o: win32/ui/win32ui.rc
	${OSSEC_WINDRES} -i $< -o $@

win32/auth_resource.o: win32/agent-auth.rc
	${OSSEC_WINDRES} -i $< -o $@

win32/os_win32ui.exe: win32/ui_resource.o win32/win_service_rk.o ${win32_ui_o}
	${OSSEC_CCBIN} -DARGV0=\"ossec-win32ui\" ${OSSEC_LDFLAGS} $^ ${OSSEC_LIBS} -mwindows -o $@

win32/agent-auth.exe: win32/auth_resource.o win32/win_service_rk.o os_auth/main-client.o os_auth/ssl.o os_auth/main-client.o os_auth/check_cert.o addagent/validate.o
	${OSSEC_CCBIN} -DARGV0=\"agent-auth\" -DOSSECHIDS ${OSSEC_LDFLAGS} $^ ${OSSEC_LIBS} -lshlwapi -lwsock32 -lsecur32 -lws2_32 -flto -o $@

####################
#### Clean #########
####################

clean: clean-test clean-internals clean-external clean-windows clean-framework clean-config

clean-test:
	rm -f ${test_o} ${test_programs} ossec.test
	rm -Rf coverage-report/
	find . -name "*.gcno" -exec rm {} \;
	find . -name "*.gcda" -exec rm {} \;

clean-external: clean-wpython
ifneq ($(wildcard external/*/*),)
	rm -f ${cjson_o} $(EXTERNAL_JSON)libcjson.*
	-cd ${EXTERNAL_ZLIB} && ${MAKE} -f Makefile.in distclean
	-cd ${EXTERNAL_ZLIB} && ${MAKE} -f win32/Makefile.gcc clean
	rm -f ${EXTERNAL_ZLIB}/Makefile ${EXTERNAL_ZLIB}/zconf.h
	-cd ${EXTERNAL_OPENSSL} && ${MAKE} distclean
	-cd ${EXTERNAL_LIBYAML} && ${MAKE} distclean
	-cd ${EXTERNAL_CURL} && ${MAKE} distclean
	rm -f ${procps_o} $(PROCPS_LIB)
	rm -f $(sqlite_o) $(EXTERNAL_SQLITE)/libsqlite3.*
	-cd ${EXTERNAL_AUDIT} && ${MAKE} distclean
	-cd ${EXTERNAL_LIBFFI} && ${MAKE} clean
	rm -f $(msgpack_o) $(EXTERNAL_MSGPACK)libmsgpack.a
	-${MAKE} -C $(EXTERNAL_BZIP2) clean
	-cd ${EXTERNAL_LIBPLIST} && ${MAKE} clean && rm -rf bin/*

ifneq ($(wildcard external/libdb/build_unix/*),)
	cd ${EXTERNAL_LIBDB} && ${MAKE} realclean
endif
endif

clean-wpython:
ifneq ($(wildcard external/cpython/*),)
	-cd ${EXTERNAL_CPYTHON} && ${MAKE} clean && ${MAKE} distclean
endif

clean-deps:
	rm -rf $(EXTERNAL_DIR) $(EXTERNAL_CPYTHON)

clean-internals: clean-unit-tests
	rm -f $(BUILD_SERVER)
	rm -f $(BUILD_AGENT)
	rm -f $(BUILD_LIBS)
	rm -f ${os_zlib_o}
	rm -f ${os_xml_o}
	rm -f ${os_regex_o}
	rm -f ${os_net_o}
	rm -f ${shared_o}
	rm -f ${config_o}
	rm -f ${os_maild_o}
	rm -f ${crypto_o}
	rm -f ${os_csyslogd_o}
	rm -f ${os_dbd_o}
	rm -f ${os_agentlessd_o}
	rm -f ${os_execd_o}
	rm -f ${os_logcollector_o} ${os_logcollector_eventchannel_o}
	rm -f ${remoted_o}
	rm -f ${report_o}
	rm -f ${client_agent_o}
	rm -f ${addagent_o}
	rm -f ${util_o} ${util_programs}
	rm -f ${rootcheck_o} ${rootcheck_rk_o} rootcheck.a
	rm -f ${syscheck_o} ${syscheck_eventchannel_o}
	rm -f ${monitor_o}
	rm -f ${os_auth_o}
	rm -f ${all_analysisd_o} ${all_analysisd_libs} analysisd/compiled_rules/compiled_rules.h
	rm -f ${integrator_o}
	rm -f ${wmodulesd_o} ${wmodules_o} $(wildcard wazuh_modules/agent_upgrade/agent/*.o)
	rm -f ${wdb_o}
	rm -f ${SELINUX_MODULE}
	rm -f ${SELINUX_POLICY}

clean-unit-tests:
	rm -f ${wrappers_common_o}
	rm -f ${wrappers_externals_o}
	rm -f ${wrappers_externals_audit_o}
	rm -f ${wrappers_externals_bzip2_o}
	rm -f ${wrappers_externals_zlib_o}
	rm -f ${wrappers_externals_cJSON_o}
	rm -f ${wrappers_externals_openssl_o}
	rm -f ${wrappers_externals_procpc_o}
	rm -f ${wrappers_externals_sqlite_o}
	rm -f ${wrappers_externals_pcre2_o}
	rm -f ${wrappers_libc_o}
	rm -f ${wrappers_linux_o}
	rm -f ${wrappers_macos_o}
	rm -f ${wrappers_macos_libc_o}
	rm -f ${wrappers_macos_posix_o}
	rm -f ${wrappers_posix_o}
	rm -f ${wrappers_wazuh_o}
	rm -f ${wrappers_wazuh_os_crypto_o}
	rm -f ${wrappers_wazuh_os_net_o}
	rm -f ${wrappers_wazuh_os_regex_o}
	rm -f ${wrappers_wazuh_shared_o}
	rm -f ${wrappers_wazuh_syscheckd_o}
	rm -f ${wrappers_wazuh_wazuh_db_o}
	rm -f ${wrappers_wazuh_wazuh_modules_o}
	rm -f ${wrappers_wazuh_monitord_o}
	rm -f ${wrappers_wazuh_os_auth_o}
	rm -f ${wrappers_wazuh_addagent_o}
	rm -f ${wrappers_windows_o}
	rm -f ${wrappers_windows_lib_o}
	rm -f ${wrappers_windows_posix_o}
	rm -f ${wrappers_client_agent_o}

clean-framework:
	${MAKE} -C ../framework clean

clean-windows:
	rm -f libwazuh.a
	rm -f libwazuhext.dll
	rm -f wazuh_modules/syscollector/*.o
	rm -f wazuh_modules/syscollector/syscollector_win_ext.dll
	rm -f win32/LICENSE.txt
	rm -f win32/help_win.txt
	rm -f win32/internal_options.conf
	rm -f win32/default-local_internal_options.conf
	rm -f win32/default-ossec.conf
	rm -f win32/default-ossec-pre6.conf
	rm -f win32/restart-ossec.cmd
	rm -f win32/route-null.cmd
	rm -f win32/route-null-2012.cmd
	rm -f win32/netsh.cmd
	rm -f win32/netsh-win-2016.cmd
	rm -f ${win32_o} ${win32_ui_o} win32/win_service_rk.o
	rm -f win32/icon.o win32/resource.o
	rm -f ${WINDOWS_BINS}
	rm -f win32/wazuh-agent-*.exe
	rm -f win32/libwinpthread-1.dll
	rm -f win32/VERSION
	rm -f win32/REVISION

clean-config:
	rm -f ../etc/ossec.mc
	rm -f Config.OS<|MERGE_RESOLUTION|>--- conflicted
+++ resolved
@@ -921,11 +921,7 @@
 endif
 
 
-<<<<<<< HEAD
-EXTERNAL_RES := cJSON $(CPYTHON) curl libdb libffi libyaml openssl procps sqlite zlib audit-userspace msgpack bzip2 libplist
-=======
-EXTERNAL_RES := cJSON $(CPYTHON) curl libdb libffi libyaml openssl procps sqlite zlib audit-userspace msgpack bzip2 libpcre2
->>>>>>> 6446f950
+EXTERNAL_RES := cJSON $(CPYTHON) curl libdb libffi libyaml openssl procps sqlite zlib audit-userspace msgpack bzip2 libpcre2 libplist
 EXTERNAL_DIR :=  $(EXTERNAL_RES:%=external/%)
 EXTERNAL_TAR := $(EXTERNAL_RES:%=external/%.tar.gz)
 
