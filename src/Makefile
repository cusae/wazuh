--- conflicted
+++ resolved
@@ -2014,10 +2014,8 @@
 	rm -f ${SELINUX_POLICY}
 
 clean-unit-tests:
+	rm -rf $(DBSYNC)build
 	rm -f ${wrappers_common_o}
-<<<<<<< HEAD
-	rm -rf $(DBSYNC)build
-=======
 	rm -f ${wrappers_externals_o}
 	rm -f ${wrappers_externals_audit_o}
 	rm -f ${wrappers_externals_bzip2_o}
@@ -2043,7 +2041,6 @@
 	rm -f ${wrappers_windows_lib_o}
 	rm -f ${wrappers_windows_posix_o}
 	rm -f ${wrappers_client_agent_o}
->>>>>>> 94f0497b
 
 clean-framework:
 	${MAKE} -C ../framework clean
