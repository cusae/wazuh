--- conflicted
+++ resolved
@@ -270,127 +270,6 @@
     fclose(fp);
     return (1);
 }
-
-#ifndef CLIENT
-<<<<<<< HEAD
-int set_agent_multigroup(char * group) {
-    int oldmask;
-    char *multigroup = strchr(group,MULTIGROUP_SEPARATOR);
-
-    if (!multigroup) {
-        return 0;
-    }
-
-    char *endl = strchr(group, '\n');
-
-    if (endl) {
-        *endl = '\0';
-    }
-
-    /* Check if the multigroup dir is created */
-    os_sha256 multi_group_hash;
-    char multigroup_path[PATH_MAX + 1] = {0};
-    OS_SHA256_String(group,multi_group_hash);
-    char _hash[9] = {0};
-
-    strncpy(_hash,multi_group_hash,8);
-    snprintf(multigroup_path, PATH_MAX, "%s/%s" , MULTIGROUPS_DIR, _hash);
-    DIR *dp;
-    dp = opendir(multigroup_path);
-
-    if (!dp) {
-        if (errno == ENOENT) {
-            oldmask = umask(0002);
-            int retval = mkdir(multigroup_path, 0770);
-            umask(oldmask);
-
-            if (retval == -1) {
-                mdebug1("At read_controlmsg(): couldn't create directory '%s'", multigroup_path);
-                return -1;
-            }
-        } else {
-            mwarn("Could not create directory '%s': %s (%d)", multigroup_path, strerror(errno), errno);
-        }
-    } else {
-        closedir(dp);
-    }
-
-    return 0;
-=======
-/* Read group. Returns 0 on success or -1 on failure. */
-int get_agent_group(const char *id, char *group, size_t size) {
-    char path[PATH_MAX];
-    int result = 0;
-    FILE *fp;
-
-    if (snprintf(path, PATH_MAX, GROUPS_DIR "/%s", id) >= PATH_MAX) {
-        merror("At get_agent_group(): file path too large for agent '%s'.", id);
-        return -1;
-    }
-
-    if (!(fp = fopen(path, "r"))) {
-        mdebug2("At get_agent_group(): file '%s' not found.", path);
-        return -1;
-    }
-
-    if (fgets(group, size, fp)) {
-        char *endl = strchr(group, '\n');
-
-        if (endl) {
-            *endl = '\0';
-        }
-    } else {
-        mwarn("Empty group for agent ID '%s'.", id);
-        result = -1;
-    }
-
-    fclose(fp);
-    return result;
-}
-
-/* Set agent group. Returns 0 on success or -1 on failure. */
-int set_agent_group(const char * id, const char * group) {
-    char path[PATH_MAX];
-    FILE *fp;
-    mode_t oldmask;
-    int r = 0;
-
-    if (snprintf(path, PATH_MAX, GROUPS_DIR "/%s", id) >= PATH_MAX) {
-        merror("At set_agent_group(): file path too large for agent '%s'.", id);
-        return -1;
-    }
-
-    oldmask = umask(0006);
-    fp = fopen(path, "w");
-    umask(oldmask);
-
-    if (!fp) {
-        merror("At set_agent_group(): open(%s): %s", path, strerror(errno));
-        return -1;
-    }
-
-    if (fchmod(fileno(fp), 0660) < 0) {
-        merror(CHMOD_ERROR, path, errno, strerror(errno));
-    }
-
-    if (fprintf(fp, "%s\n", group) < 0) {
-        merror(FWRITE_ERROR, path, errno, strerror(errno));
-        r = -1;
-    }
-
-    if (fclose(fp) != 0) {
-        merror(FCLOSE_ERROR, path, errno, strerror(errno));
-        r = -1;
-    }
-
-    if (r == -1) {
-        unlink(path);
-    }
-
-    return r;
->>>>>>> ed299a32
-}
-#endif
 
 int w_validate_group_name(const char *group, char *response) {
 
