--- conflicted
+++ resolved
@@ -59,13 +59,8 @@
 {
     pthread_t lthread;
 
-<<<<<<< HEAD
     if (CreateThreadJoinable(&lthread, function_pointer, data, thread_stack_size) < 0) {
-        return -1;
-=======
-    if (CreateThreadJoinable(&lthread, function_pointer, data) < 0) {
         return 0;
->>>>>>> 3080af72
     }
 
     if (pthread_detach(lthread) != 0) {
