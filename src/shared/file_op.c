--- conflicted
+++ resolved
@@ -2329,68 +2329,7 @@
     return 0;
 }
 
-<<<<<<< HEAD
-=======
-
-cJSON* getunameJSON()
-{
-    os_info *read_info;
-    cJSON* root = cJSON_CreateObject();
-
-#ifndef WIN32
-    if (read_info = get_unix_version(), read_info) {
-#else
-    if (read_info = get_win_version(), read_info) {
-#endif
-        if (read_info->os_name && (strcmp(read_info->os_name, "unknown") != 0)){
-            cJSON_AddStringToObject(root, "os_name", read_info->os_name);
-        }
-        if (read_info->os_major){
-            cJSON_AddStringToObject(root, "os_major", read_info->os_major);
-        }
-        if (read_info->os_minor){
-            cJSON_AddStringToObject(root, "os_minor", read_info->os_minor);
-        }
-        if (read_info->os_build){
-            cJSON_AddStringToObject(root, "os_build", read_info->os_build);
-        }
-        if (read_info->os_version && (strcmp(read_info->os_version, "unknown") != 0)){
-            cJSON_AddStringToObject(root, "os_version", read_info->os_version);
-        }
-        if (read_info->os_codename){
-            cJSON_AddStringToObject(root, "os_codename", read_info->os_codename);
-        }
-        if (read_info->os_platform){
-            cJSON_AddStringToObject(root, "os_platform", read_info->os_platform);
-        }
-        if (read_info->sysname){
-            cJSON_AddStringToObject(root, "sysname", read_info->sysname);
-        }
-        if (read_info->nodename && (strcmp(read_info->nodename, "unknown") != 0)){
-            cJSON_AddStringToObject(root, "hostname", read_info->nodename);
-        }
-        if (read_info->release){
-            cJSON_AddStringToObject(root, "release", read_info->release);
-        }
-        if (read_info->version){
-            cJSON_AddStringToObject(root, "version", read_info->version);
-        }
-        if (read_info->machine && (strcmp(read_info->machine, "unknown") != 0)){
-            cJSON_AddStringToObject(root, "architecture", read_info->machine);
-        }
-        if (read_info->os_release){
-            cJSON_AddStringToObject(root, "os_release", read_info->os_release);
-        }
-
-        free_osinfo(read_info);
-        return root;
-    }
-    else
-        return NULL;
-}
-
-
->>>>>>> e7694d8d
+
 wino_t get_fp_inode(FILE * fp) {
 #ifdef WIN32
     int fd;
