--- conflicted
+++ resolved
@@ -41,207 +41,25 @@
   message(FATAL_ERROR "Invalid TARGET '${TARGET}'. Aborting...")
 endif()
 
-<<<<<<< HEAD
 if(NOT WAZUHEXT)
   message(FATAL_ERROR "libwazuhext not found! Aborting...")
 endif()
-=======
-# Tests list and flags
-list(APPEND tests_names "test_file_op")
-list(APPEND tests_flags "-Wl,--wrap,isChroot -Wl,--wrap,mferror -Wl,--wrap,stat -Wl,--wrap,chmod -Wl,--wrap,File_DateofChange -Wl,--wrap,getpid -Wl,--wrap,unlink -Wl,--wrap,_merror -Wl,--wrap,_minfo -Wl,--wrap,_mwarn -Wl,--wrap,fopen")
-
-list(APPEND tests_names "test_integrity_op")
-list(APPEND tests_flags " ")
-
-list(APPEND tests_names "test_rbtree_op")
-list(APPEND tests_flags " ")
-
-list(APPEND tests_names "test_version_op")
-list(APPEND tests_flags "-Wl,--wrap,fopen -Wl,--wrap,fgets -Wl,--wrap,fclose")
-
-list(APPEND tests_names "test_create_db")
-list(APPEND tests_flags "-Wl,--wrap,_minfo -Wl,--wrap,_merror -Wl,--wrap,_mwarn -Wl,--wrap,_mdebug1 -Wl,--wrap,_mdebug2 -Wl,--wrap,lstat \
-                         -Wl,--wrap,fim_send_scan_info -Wl,--wrap,send_syscheck_msg -Wl,--wrap,readdir \
-                         -Wl,--wrap,opendir -Wl,--wrap,closedir -Wl,--wrap,realtime_adddir -Wl,--wrap,HasFilesystem \
-                         -Wl,--wrap,fim_db_get_path -Wl,--wrap,fim_db_get_paths_from_inode -Wl,--wrap,delete_target_file \
-                         -Wl,--wrap,fim_db_insert -Wl,--wrap,OS_MD5_SHA1_SHA256_File -Wl,--wrap,seechanges_addfile\
-                         -Wl,--wrap,fim_db_delete_not_scanned -Wl,--wrap,fim_db_set_all_unscanned \
-                         -Wl,--wrap,fim_db_set_scanned -Wl,--wrap,get_user -Wl,--wrap,get_group \
-                         -Wl,--wrap,fim_db_remove_path")
-
-list(APPEND tests_names "test_syscheck_audit")
-list(APPEND tests_flags "-Wl,--wrap,OS_ConnectUnixDomain -Wl,--wrap,IsSocket -Wl,--wrap,IsFile -Wl,--wrap,IsDir -Wl,--wrap,IsLink -Wl,--wrap,IsFile -Wl,--wrap,audit_restart \
-                         -Wl,--wrap,_minfo -Wl,--wrap,_merror -Wl,--wrap,fopen -Wl,--wrap,fwrite -Wl,--wrap,fprintf -Wl,--wrap,fclose -Wl,--wrap,symlink -Wl,--wrap,unlink \
-                         -Wl,--wrap,audit_open -Wl,--wrap,audit_get_rule_list -Wl,--wrap,audit_close -Wl,--wrap,_mdebug1 -Wl,--wrap,_mwarn -Wl,--wrap,W_Vector_length -Wl,--wrap,search_audit_rule \
-                         -Wl,--wrap,audit_add_rule -Wl,--wrap,W_Vector_insert_unique -Wl,--wrap,SendMSG -Wl,--wrap,fim_whodata_event \
-                         -Wl,--wrap,openproc -Wl,--wrap,readproc -Wl,--wrap,freeproc -Wl,--wrap,closeproc -Wl,--wrap,_mdebug2 -Wl,--wrap,get_user -Wl,--wrap,get_group -Wl,--wrap,realpath")
-
-list(APPEND tests_names "test_seechanges")
-list(APPEND tests_flags " ")
-
-list(APPEND tests_names "test_syscom")
-list(APPEND tests_flags "-Wl,--wrap,getSyscheckConfig -Wl,--wrap,getRootcheckConfig -Wl,--wrap,getSyscheckInternalOptions -Wl,--wrap,fim_sync_push_msg \
-                         -Wl,--wrap,_mdebug1")
-
-list(APPEND tests_names "test_run_realtime")
-list(APPEND tests_flags "-Wl,--wrap,inotify_init -Wl,--wrap,inotify_add_watch -Wl,--wrap,OSHash_Get_ex -Wl,--wrap,OSHash_Add_ex -Wl,--wrap,OSHash_Update_ex -Wl,--wrap,OSHash_Delete_ex \
-                        -Wl,--wrap,read -Wl,--wrap,OSHash_Create -Wl,--wrap,OSHash_Get -Wl,--wrap,rbtree_insert -Wl,--wrap,_merror -Wl,--wrap,W_Vector_insert_unique \
-                        -Wl,--wrap,_mwarn -Wl,--wrap,_mdebug1 -Wl,--wrap,_mdebug2 -Wl,--wrap,_merror_exit -Wl,--wrap,send_log_msg -Wl,--wrap,rbtree_keys -Wl,--wrap,fim_realtime_event")
-
-list(APPEND tests_names "test_syscheck_config")
-list(APPEND tests_flags "-Wl,--wrap,_merror -Wl,--wrap,_mdebug1")
-
-list(APPEND tests_names "test_syscheck")
-list(APPEND tests_flags "-Wl,--wrap,_mwarn -Wl,--wrap,fim_db_init")
-
-list(APPEND tests_names "test_fim_sync")
-list(APPEND tests_flags "-Wl,--wrap,fim_send_sync_msg -Wl,--wrap,time -Wl,--wrap,_mwarn -Wl,--wrap,_mdebug1 \
-                         -Wl,--wrap,_merror -Wl,--wrap,_mdebug2 -Wl,--wrap,queue_push_ex -Wl,--wrap,fim_db_get_row_path \
-                         -Wl,--wrap,fim_db_get_data_checksum -Wl,--wrap,dbsync_check_msg -Wl,--wrap,fim_send_sync_msg \
-                         -Wl,--wrap,fim_db_get_count_range -Wl,--wrap,fim_db_get_path -Wl,--wrap,fim_entry_json \
-                         -Wl,--wrap,fim_db_data_checksum_range -Wl,--wrap,dbsync_state_msg \
-                         -Wl,--wrap,fim_db_sync_path_range")
-
-list(APPEND tests_names "test_run_check")
-list(APPEND tests_flags "-Wl,--wrap,_minfo")
-
-list(APPEND tests_names "test_syscheck_op")
-list(APPEND tests_flags "-Wl,--wrap,rmdir_ex -Wl,--wrap,wreaddir -Wl,--wrap,_mdebug1 -Wl,--wrap,_mdebug2 \
-                         -Wl,--wrap,_mwarn -Wl,--wrap,_merror -Wl,--wrap,getpwuid_r -Wl,--wrap,getgrgid \
-                         -Wl,--wrap,cJSON_CreateArray -Wl,--wrap,cJSON_CreateObject -Wl,--wrap,wstr_split \
-                         -Wl,--wrap,OS_ConnectUnixDomain -Wl,--wrap,OS_SendSecureTCP")
-
-list(APPEND tests_names "test_fim_db")
-list(APPEND tests_flags "-Wl,--wrap=w_is_file,--wrap=remove,--wrap=sqlite3_open_v2,--wrap=sqlite3_exec,--wrap=_minfo,--wrap=_merror,--wrap=_mdebug1,--wrap=_mdebug2 \
-                         -Wl,--wrap=sqlite3_prepare_v2,--wrap=sqlite3_step,--wrap=sqlite3_finalize,--wrap=sqlite3_close_v2 \
-                         -Wl,--wrap=chmod,--wrap=sqlite3_free,--wrap=sqlite3_reset,--wrap=sqlite3_clear_bindings \
-                         -Wl,--wrap=sqlite3_errmsg,--wrap=sqlite3_bind_int,--wrap=sqlite3_bind_text,--wrap=sqlite3_column_int \
-                         -Wl,--wrap=sqlite3_column_text,--wrap=printf,--wrap=fim_send_sync_msg,--wrap=dbsync_state_msg \
-                         -Wl,--wrap=fim_entry_json,--wrap=sqlite3_last_insert_rowid,--wrap=EVP_DigestUpdate \
-                         -Wl,--wrap=fim_configuration_directory,--wrap=fim_json_event,--wrap=send_syscheck_msg,--wrap=delete_target_file")
-
-list(APPEND tests_names "test_wdb_fim")
-list(APPEND tests_flags "-Wl,--wrap,_merror -Wl,--wrap,_mdebug1 -Wl,--wrap,cJSON_Parse -Wl,--wrap,wdb_begin2 \
-                         -Wl,--wrap,cJSON_Delete -Wl,--wrap,cJSON_GetStringValue -Wl,--wrap,cJSON_IsNumber \
-                         -Wl,--wrap,cJSON_IsObject -Wl,--wrap,wdb_stmt_cache -Wl,--wrap,sqlite3_bind_text \
-                         -Wl,--wrap,sqlite3_bind_int64 -Wl,--wrap,sqlite3_step")
-
-list(APPEND tests_names "test_wdb_parser")
-list(APPEND tests_flags "-Wl,--wrap,_mdebug2 -Wl,--wrap,_mdebug1 -Wl,--wrap,_merror -Wl,--wrap,_mwarn \
-                         -Wl,--wrap,wdb_scan_info_get -Wl,--wrap,wdb_fim_update_date_entry -Wl,--wrap,wdb_fim_clean_old_entries \
-                         -Wl,--wrap,wdb_scan_info_update -Wl,--wrap,wdb_scan_info_fim_checks_control -Wl,--wrap,wdb_syscheck_load \
-                         -Wl,--wrap,wdb_fim_delete -Wl,--wrap,wdb_syscheck_save -Wl,--wrap,wdb_syscheck_save2 \
-                         -Wl,--wrap,wdbi_query_checksum -Wl,--wrap,wdbi_query_clear")
-
-list(APPEND tests_names "test_analysisd_syscheck")
-list(APPEND tests_flags "-Wl,--wrap,wdbc_query_ex -Wl,--wrap,wdbc_parse_result -Wl,--wrap,_merror -Wl,--wrap,_mdebug1")
-
-list(APPEND tests_names "test_wdb_integrity")
-list(APPEND tests_flags "-Wl,--wrap,_mdebug1 -Wl,--wrap,wdb_stmt_cache -Wl,--wrap,sqlite3_step -Wl,--wrap,sqlite3_errmsg \
-                         -Wl,--wrap,EVP_DigestInit_ex -Wl,--wrap,EVP_DigestUpdate -Wl,--wrap,_DigestFinal_ex \
-                         -Wl,--wrap,sqlite3_column_text -Wl,--wrap,_mdebug2")
->>>>>>> 42ffd561
 
 add_subdirectory(syscheckd)
 add_subdirectory(wazuh_db)
 add_subdirectory(shared)
 
 # Config files
-<<<<<<< HEAD
 if(${TARGET} STREQUAL "winagent")
   configure_file("test_syscheck_win.conf" "syscheckd/test_syscheck.conf" NEWLINE_STYLE WIN32)
   configure_file("test_syscheck_win.conf" "syscheckd/ossec.conf" NEWLINE_STYLE WIN32)
   configure_file("test_internal_options.conf" "syscheckd/internal_options.conf" NEWLINE_STYLE WIN32)
 else()
   configure_file("test_syscheck.conf" "syscheckd/test_syscheck.conf" COPYONLY)
+  configure_file("test_syscheck2.conf" "test_syscheck2.conf" COPYONLY)
+  configure_file("test_empty_config.conf" "test_empty_config.conf" COPYONLY)
   configure_file("test_internal_options.conf" "syscheckd/internal_options.conf" COPYONLY)
 endif()
-=======
-configure_file("test_syscheck.conf" "test_syscheck.conf" COPYONLY)
-configure_file("test_syscheck2.conf" "test_syscheck2.conf" COPYONLY)
-configure_file("test_empty_config.conf" "test_empty_config.conf" COPYONLY)
-
-
-# Generate syscheck library
-file(GLOB sysfiles ../syscheckd/*.o)
-list(REMOVE_ITEM sysfiles ../syscheckd/main.o)
-file(GLOB rootfiles ../rootcheck/*.o)
-
-add_library(SYSCHECK_O STATIC ${sysfiles})
-add_library(ROOTCHECK_O STATIC ${rootfiles})
-
-set_source_files_properties(
-  ${sysfiles}
-  ${rootfiles}
-  PROPERTIES
-  EXTERNAL_OBJECT true
-  GENERATED true
-  )
-
-set_target_properties(
-  SYSCHECK_O
-  ROOTCHECK_O
-  PROPERTIES
-  LINKER_LANGUAGE C
-  )
-
-target_link_libraries(SYSCHECK_O ROOTCHECK_O ${WAZUHLIB} ${WAZUHEXT} -lpthread)
-
-
-# Generate analysisd library
-file(GLOB analysisd_files
-  ../analysisd/*.o
-  ../analysisd/cdb/*.o
-  ../analysisd/decoders/*.o
-  ../analysisd/decoders/plugins/*.o)
-
-add_library(ANALYSISD_O STATIC ${analysisd_files})
-
-set_source_files_properties(
-  ${analysisd_files}
-  PROPERTIES
-  EXTERNAL_OBJECT true
-  GENERATED true
-  )
-
-set_target_properties(
-  ANALYSISD_O
-  PROPERTIES
-  LINKER_LANGUAGE C
-  )
-
-target_link_libraries(ANALYSISD_O ${WAZUHLIB} ${WAZUHEXT} -lpthread)
-
-
-# Compiling tests
-list(LENGTH tests_names count)
-math(EXPR count "${count} - 1")
-foreach(counter RANGE ${count})
-    list(GET tests_names ${counter} test_name)
-    list(GET tests_flags ${counter} test_flags)
-
-    add_executable(${test_name} ${test_name}.c)
-
-    target_link_libraries(
-        ${test_name}
-        ${WAZUHLIB}
-        ${WAZUHEXT}
-        SYSCHECK_O
-        ANALYSISD_O
-        -lcmocka
-        -fprofile-arcs
-        -ftest-coverage
-    )
-    if(NOT test_flags STREQUAL " ")
-        target_link_libraries(
-            ${test_name}
-            ${test_flags}
-        )
-    endif()
-    add_test(${test_name} ${test_name})
-endforeach()
-
->>>>>>> 42ffd561
 
 # Coverage
 find_program(LCOV_PATH lcov)
