/*
 * Copyright (C) 2015-2020, Wazuh Inc.
 *
 * This program is free software; you can redistribute it
 * and/or modify it under the terms of the GNU General Public
 * License (version 2) as published by the FSF - Free Software
 * Foundation.
 */

#include <stdarg.h>
#include <stddef.h>
#include <setjmp.h>
#include <cmocka.h>
#include <stdio.h>
#include <stdlib.h>

#include "../wrappers/common.h"
#include "../wrappers/externals/openssl/digest_wrappers.h"
#include "../wrappers/externals/sqlite/sqlite3_wrappers.h"
#include "../wrappers/libc/stdio_wrappers.h"
#include "../wrappers/posix/stat_wrappers.h"
#include "../wrappers/posix/unistd_wrappers.h"
#include "../wrappers/wazuh/shared/debug_op_wrappers.h"
#include "../wrappers/wazuh/shared/os_utils_wrappers.h"
#include "../wrappers/wazuh/shared/string_op_wrappers.h"
#include "../wrappers/wazuh/shared/syscheck_op_wrappers.h"
#include "../wrappers/wazuh/shared/integrity_op_wrappers.h"
#include "../wrappers/wazuh/syscheckd/create_db_wrappers.h"
#include "../wrappers/wazuh/syscheckd/run_check_wrappers.h"

#include "../syscheckd/fim_db.h"
#include "../config/syscheck-config.h"

#ifdef TEST_WINAGENT
#define __mode_t int
#endif

extern const char *SQL_STMT[];

int fim_db_process_get_query(fdb_t *fim_sql, int index,
                                    void (*callback)(fdb_t *, fim_entry *, void *),
                                    void * arg);
int fim_db_exec_simple_wquery(fdb_t *fim_sql, const char *query);
fim_entry *fim_db_decode_full_row(sqlite3_stmt *stmt);
fim_tmp_file *fim_db_create_temp_file(int storage);
void fim_db_clean_file(fim_tmp_file **file, int storage);


/*--------------WRAPS-----------------------*/

#ifndef TEST_WINAGENT
extern unsigned long __real_time();
unsigned long __wrap_time() {
    if (test_mode) {
        return 192837465;
    }
    return __real_time();
}
#endif

<<<<<<< HEAD
=======
extern int __real_getpid();
int __wrap_getpid() {
    if (test_mode) {
        return 2345;
    }
    return __real_getpid();
}

char *__wrap_wstr_escape_json() {
    char *ret = mock_type(char *);
    if (ret) {
        return strdup(ret);
    }
    return NULL;
}

#ifndef TEST_WINAGENT
extern int __real_fprintf(FILE *fp, const char *fmt, ...);
int __wrap_fprintf(FILE *fp, const char *fmt, ...)
{
    int ret;

    char formatted_msg[OS_MAXSTR];
    va_list args;

    va_start(args, fmt);
    if (test_mode) {
        vsnprintf(formatted_msg, OS_MAXSTR, fmt, args);
        check_expected(formatted_msg);
    } else {
        ret = __real_fprintf(fp, fmt, args);
    }

    va_end(args);
    if(test_mode) {
        return mock();
    }
    return ret;
}

int __wrap_usleep(useconds_t usec) {
    function_called();

    return 0;
}

#endif

int __wrap_sqlite3_open_v2(
  const char *filename,   /* Database filename (UTF-8) */
  sqlite3 **ppDb,         /* OUT: SQLite db handle */
  int flags,              /* Flags */
  const char *zVfs        /* Name of VFS module to use */
) {
    check_expected(filename);
    check_expected(flags);
    *ppDb = mock_type(sqlite3 *);
    return mock();
}

int __wrap_sqlite3_exec(
  sqlite3* db,                                  /* An open database */
  const char *sql,                           /* SQL to be evaluated */
  int (*callback)(void*,int,char**,char**),  /* Callback function */
  void *arg,                                    /* 1st argument to callback */
  char **errmsg                              /* Error msg written here */
) {
    check_expected(sql);
    *errmsg = mock_ptr_type(char *);
    return mock();
}

int __wrap_sqlite3_prepare_v2(
  sqlite3 *db,            /* Database handle */
  const char *zSql,       /* SQL statement, UTF-8 encoded */
  int nByte,              /* Maximum length of zSql in bytes. */
  sqlite3_stmt **ppStmt,  /* OUT: Statement handle */
  const char **pzTail     /* OUT: Pointer to unused portion of zSql */
){
    if(pzTail){
        *pzTail = 0;
    }
    return mock();
}

int __wrap_sqlite3_step(sqlite3_stmt* ptr) {
    return mock();
}

int __wrap_sqlite3_finalize(sqlite3_stmt *pStmt) {
    return mock();
}

int __wrap_sqlite3_close_v2(sqlite3* ptr){
    return mock();
}

void __wrap_sqlite3_free(void* ptr) {
   return;
}

int __wrap_sqlite3_reset(sqlite3_stmt *pStmt) {
    return mock();
}

int __wrap_sqlite3_clear_bindings(sqlite3_stmt* pStmt) {
    return mock();
}

const char *__wrap_sqlite3_errmsg(sqlite3* db){
    return mock_ptr_type(const char *);
}

int __wrap_sqlite3_bind_int(sqlite3_stmt* pStmt, int a, int b) {
    return mock();
}

int __wrap_sqlite3_bind_text(sqlite3_stmt* pStmt,int a,const char* b,int c,void *d ) {
    return mock();
}

int __wrap_sqlite3_column_int(sqlite3_stmt* pStmt, int iCol) {
    check_expected(iCol);
    return mock();
}

const char *__wrap_sqlite3_column_text(sqlite3_stmt* pStmt, int iCol) {
    check_expected(iCol);
    return mock_ptr_type(const char *);
}

int __wrap_sqlite3_last_insert_rowid(sqlite3* db){
    return mock();
}

void __wrap__minfo(const char * file, int line, const char * func, const char *msg, ...)
{
    char formatted_msg[OS_MAXSTR];
    va_list args;

    va_start(args, msg);
    vsnprintf(formatted_msg, OS_MAXSTR, msg, args);
    va_end(args);

    check_expected(formatted_msg);
}

void __wrap__merror(const char * file, int line, const char * func, const char *msg, ...)
{
    char formatted_msg[OS_MAXSTR];
    va_list args;

    va_start(args, msg);
    vsnprintf(formatted_msg, OS_MAXSTR, msg, args);
    va_end(args);

    check_expected(formatted_msg);
}

void __wrap__mdebug1(const char * file, int line, const char * func, const char *msg, ...) {
    char formatted_msg[OS_MAXSTR];
    va_list args;

    va_start(args, msg);
    vsnprintf(formatted_msg, OS_MAXSTR, msg, args);
    va_end(args);

    check_expected(formatted_msg);
}

int __wrap__mdebug2() {
    function_called();
    return 1;
}

int __wrap_chmod(const char *__file, __mode_t __mode) {
    return mock();
}

int __wrap_fim_send_sync_msg(char * msg) {
    return 1;
}

cJSON *__wrap_fim_entry_json(const char * path, fim_entry_data * data) {
    return mock_type(cJSON*);
}

char *__wrap_dbsync_state_msg(const char * component, cJSON * data) {
    check_expected(component);
    check_expected_ptr(data);

    return mock_type(char*);
}

int __wrap_EVP_DigestUpdate(EVP_MD_CTX *ctx, const void *d, size_t cnt) {
    check_expected(d);
    check_expected(cnt);
    return mock();
}

int __wrap_fim_configuration_directory() {
    return mock();
}

cJSON *__wrap_fim_json_event() {
    return mock_type(cJSON *);
}

int __wrap_send_syscheck_msg() {
    return 1;
}

int __wrap_delete_target_file() {
    return 1;
}

int __wrap_sqlite3_bind_int64(sqlite3_stmt *stmt, int index, sqlite3_int64 value) {
    return mock();
}

int __wrap_os_random(void) {
    return 123456;
}

sqlite3_int64 __wrap_sqlite3_column_int64(sqlite3_stmt* stmt, int iCol) {
    check_expected(iCol);
    return mock();
}

int __wrap_IsDir(const char *file) {
    check_expected(file);
    return mock();
}

float __wrap_DirSize(const char *path) {
    check_expected(path);

    return mock();
}

char *__wrap_seechanges_get_diff_path(char *path) {
    check_expected(path);

    return mock_type(char*);
}

#ifdef TEST_AGENT
char *_read_file(const char *high_name, const char *low_name, const char *defines_file) __attribute__((nonnull(3)));

int __wrap_getDefine_Int(const char *high_name, const char *low_name, int min, int max) {
    int ret;
    char *value;
    char *pt;

    /* Try to read from the local define file */
    value = _read_file(high_name, low_name, "./internal_options.conf");
    if (!value) {
        merror_exit(DEF_NOT_FOUND, high_name, low_name);
    }

    pt = value;
    while (*pt != '\0') {
        if (!isdigit((int)*pt)) {
            merror_exit(INV_DEF, high_name, low_name, value);
        }
        pt++;
    }

    ret = atoi(value);
    if ((ret < min) || (ret > max)) {
        merror_exit(INV_DEF, high_name, low_name, value);
    }

    /* Clear memory */
    free(value);

    return (ret);
}

int __wrap_isChroot() {
    return 1;
}
#endif

/*-----------------------------------------*/

>>>>>>> d07006d0
/*---------------AUXILIAR------------------*/

/**
 * Successfully wrappes a fim_db_clean() call
 * */
static void wraps_fim_db_clean() {
    expect_string(__wrap_w_is_file, file, FIM_DB_DISK_PATH);
    will_return(__wrap_w_is_file, 1);
    expect_string(__wrap_remove, filename, FIM_DB_DISK_PATH);
    will_return(__wrap_remove, 0);
}

/**
 * Successfully wrappes a fim_db_create_file() call
 * */
static void wraps_fim_db_create_file() {
#ifndef TEST_WINAGENT
    expect_string(__wrap_sqlite3_open_v2, filename, "/var/ossec/queue/fim/db/fim.db");
#else
    expect_string(__wrap_sqlite3_open_v2, filename, "queue/fim/db/fim.db");
#endif
    expect_value(__wrap_sqlite3_open_v2, flags, SQLITE_OPEN_READWRITE | SQLITE_OPEN_CREATE);
    will_return(__wrap_sqlite3_open_v2, 1);
    will_return(__wrap_sqlite3_open_v2, SQLITE_OK);
    will_return(__wrap_sqlite3_prepare_v2, SQLITE_OK);
    will_return(__wrap_sqlite3_step, SQLITE_DONE);
    will_return(__wrap_sqlite3_finalize, 0);
    will_return(__wrap_sqlite3_close_v2,0);
#ifndef TEST_WINAGENT
    expect_string(__wrap_chmod, path, "/var/ossec/queue/fim/db/fim.db");
#else
    expect_string(__wrap_chmod, path, "queue/fim/db/fim.db");
#endif
    will_return(__wrap_chmod, 0);
}

/**
 * Successfully wrappes a fim_db_cache() call
 * */
static void wraps_fim_db_cache() {
    will_return_count(__wrap_sqlite3_prepare_v2, SQLITE_OK, FIMDB_STMT_SIZE);
}

/**
 * Successfully wrappes a fim_db_exec_simple_wquery() call
 * */
static void wraps_fim_db_exec_simple_wquery(const char *query) {
    expect_string(__wrap_sqlite3_exec, sql, query);
    will_return(__wrap_sqlite3_exec, NULL);
    will_return(__wrap_sqlite3_exec, SQLITE_OK);
}

/**
 * Successfully wrappes a fim_db_check_transaction() call
 * */
static void wraps_fim_db_check_transaction() {
    wraps_fim_db_exec_simple_wquery("END;");
    expect_string(__wrap__mdebug1, formatted_msg, "Database transaction completed.");
    wraps_fim_db_exec_simple_wquery("BEGIN;");
}

/**
 * Successfully wrappes a fim_db_decode_full_row() call
 * */
static void wraps_fim_db_decode_full_row() {
    expect_value(__wrap_sqlite3_column_text, iCol, 0);
    will_return(__wrap_sqlite3_column_text, "/some/random/path"); // path
    expect_value(__wrap_sqlite3_column_int, iCol, 2);
    will_return(__wrap_sqlite3_column_int, 1); // mode
    expect_value(__wrap_sqlite3_column_int, iCol, 3);
    will_return(__wrap_sqlite3_column_int, 1000000); // last_event
    expect_value(__wrap_sqlite3_column_int, iCol, 4);
    will_return(__wrap_sqlite3_column_int, 2); // entry_type
    expect_value(__wrap_sqlite3_column_int, iCol, 5);
    will_return(__wrap_sqlite3_column_int, 1000001); // scanned
    expect_value(__wrap_sqlite3_column_int, iCol, 6);
    will_return(__wrap_sqlite3_column_int, 1000002); // options
    expect_value(__wrap_sqlite3_column_text, iCol, 7);
    will_return(__wrap_sqlite3_column_text, "checksum"); // checksum
    expect_value(__wrap_sqlite3_column_int, iCol, 8);
    will_return(__wrap_sqlite3_column_int, 111); // dev
    expect_value(__wrap_sqlite3_column_int64, iCol, 9);
    will_return(__wrap_sqlite3_column_int64, 1024); // inode
    expect_value(__wrap_sqlite3_column_int, iCol, 10);
    will_return(__wrap_sqlite3_column_int, 4096); // size
    expect_value_count(__wrap_sqlite3_column_text, iCol, 11, 2);
    will_return_count(__wrap_sqlite3_column_text, "perm",2); // perm
    expect_value_count(__wrap_sqlite3_column_text, iCol, 12, 2);
    will_return_count(__wrap_sqlite3_column_text, "attributes", 2); // attributes
    expect_value_count(__wrap_sqlite3_column_text, iCol, 13, 2);
    will_return_count(__wrap_sqlite3_column_text, "uid", 2); // uid
    expect_value_count(__wrap_sqlite3_column_text, iCol, 14, 2);
    will_return_count(__wrap_sqlite3_column_text, "gid", 2); // gid
    expect_value_count(__wrap_sqlite3_column_text, iCol, 15, 2);
    will_return_count(__wrap_sqlite3_column_text, "user_name", 2); // user_name
    expect_value_count(__wrap_sqlite3_column_text, iCol, 16, 2);
    will_return_count(__wrap_sqlite3_column_text, "group_name", 2); // group_name
    expect_value(__wrap_sqlite3_column_text, iCol, 17);
    will_return(__wrap_sqlite3_column_text, "hash_md5"); // hash_md5
    expect_value(__wrap_sqlite3_column_text, iCol, 18);
    will_return(__wrap_sqlite3_column_text, "hash_sha1"); // hash_sha1
    expect_value(__wrap_sqlite3_column_text, iCol, 19);
    will_return(__wrap_sqlite3_column_text, "hash_sha256"); // hash_sha256
    expect_value(__wrap_sqlite3_column_int, iCol, 20);
    will_return(__wrap_sqlite3_column_int, 12345678); // mtime
}

#ifndef TEST_WINAGENT
/**
 * Successfully wrappes a wraps_fim_db_insert_data() call
 * */
static void wraps_fim_db_insert_data_success(int row_id) {
    if (row_id == 0) {
        expect_any(__wrap_sqlite3_bind_int64, index);
        expect_any(__wrap_sqlite3_bind_int64, value);
        will_return(__wrap_sqlite3_bind_int64, 0);
    }

    will_return(__wrap_sqlite3_reset, SQLITE_OK);
    will_return(__wrap_sqlite3_clear_bindings, SQLITE_OK);
    will_return_count(__wrap_sqlite3_bind_int, 0, 3);
    will_return_count(__wrap_sqlite3_bind_text, 0, 9);
    will_return(__wrap_sqlite3_step, SQLITE_DONE);

    if (row_id == 0) {
        will_return(__wrap_sqlite3_last_insert_rowid, 1);
    }
}

/**
 * Successfully wrappes a wraps_fim_db_insert_data() call
 * */
static void wraps_fim_db_insert_path_success() {
    will_return(__wrap_sqlite3_reset, SQLITE_OK);
    will_return(__wrap_sqlite3_clear_bindings, SQLITE_OK);
    will_return_count(__wrap_sqlite3_bind_int, 0, 6);
    will_return_count(__wrap_sqlite3_bind_text, 0, 2);
    will_return(__wrap_sqlite3_step, SQLITE_DONE);
}
#endif
/*---------------SETUP/TEARDOWN------------------*/
static int setup_group(void **state) {
    (void) state;
<<<<<<< HEAD

    expect_any_always(__wrap__mdebug1, formatted_msg);

#ifdef TEST_AGENT
    will_return_always(__wrap_isChroot, 1);
=======
    expect_string(__wrap__mdebug1, formatted_msg, "(6287): Reading configuration file: 'test_syscheck2.conf'");

#if defined(TEST_AGENT) || defined(TEST_WINAGENT)
    expect_string(__wrap__mdebug1, formatted_msg, "(6208): Reading Client Configuration [test_syscheck2.conf]");
>>>>>>> d07006d0
#endif

    Read_Syscheck_Config("test_syscheck2.conf");

    syscheck.database_store = 0;    // disk
    w_mutex_init(&syscheck.fim_entry_mutex, NULL);
    test_mode = 1;

#ifdef TEST_WINAGENT
    time_mock_value = 192837465;
#endif
    return 0;
}

static int teardown_group(void **state) {
    (void) state;
    Free_Syscheck(&syscheck);
    w_mutex_destroy(&syscheck.fim_entry_mutex);
    test_mode = 0;
    return 0;
}

typedef struct _test_fim_db_insert_data {
    fdb_t *fim_sql;
    fim_entry *entry;
    fim_tmp_file *tmp_file;
    fim_entry_data *saved;
} test_fim_db_insert_data;

typedef struct __test_fim_db_ctx_s {
    test_fim_db_insert_data *test_data;
    EVP_MD_CTX *ctx;
} test_fim_db_ctx_t;

static int test_fim_db_setup(void **state) {
    test_fim_db_insert_data *test_data;
    test_data = calloc(1, sizeof(test_fim_db_insert_data));
    test_data->fim_sql = calloc(1, sizeof(fdb_t));
    test_data->entry = calloc(1, sizeof(fim_entry));
    test_data->entry->data = calloc(1, sizeof(fim_entry_data));
    test_data->entry->data->inode = 200;
    test_data->entry->data->dev = 100;
    test_data->entry->path =  strdup("/test/path");
    test_data->fim_sql->transaction.last_commit = 1; //Set a time diferent than 0
    test_data->saved = calloc(1, sizeof(fim_entry_data));
    test_data->saved->inode = 100;
    test_data->saved->dev = 100;
    *state = test_data;
    return 0;
}

static int test_fim_db_teardown(void **state) {
    test_fim_db_insert_data *test_data = *state;
    free(test_data->entry->path);
    free(test_data->entry->data->perm);
    free(test_data->entry->data->attributes);
    free(test_data->entry->data->uid);
    free(test_data->entry->data->gid);
    free(test_data->entry->data->user_name);
    free(test_data->entry->data->group_name);
    free(test_data->entry->data);
    free(test_data->entry);
    free(test_data->fim_sql);
    free(test_data->saved);
    free(test_data);
    return 0;
}

static int test_fim_tmp_file_setup_disk(void **state) {
    test_fim_db_insert_data *test_data;
    if (test_fim_db_setup((void**)&test_data) != 0) {
        return -1;
    }
    test_data->tmp_file = calloc(1, sizeof(fim_tmp_file));
    test_data->tmp_file->path = strdup("/tmp/file");
    *state = test_data;
    return 0;
}

static int test_fim_tmp_file_teardown_disk(void **state) {
    test_fim_db_insert_data *test_data = *state;
    free(test_data->tmp_file->path);
    free(test_data->tmp_file);
    return test_fim_db_teardown((void**)&test_data);
}

static int test_fim_tmp_file_setup_memory(void **state) {
    test_fim_db_insert_data *test_data;
    if (test_fim_db_setup((void**)&test_data) != 0) {
        return -1;
    }
    test_data->tmp_file = calloc(1, sizeof(fim_tmp_file));
    test_data->tmp_file->list = W_Vector_init(1);
    W_Vector_insert(test_data->tmp_file->list, "/tmp/file");

    *state = test_data;
    return 0;
}

static int test_fim_tmp_file_teardown_memory(void **state) {
    test_fim_db_insert_data *test_data = *state;
    W_Vector_free(test_data->tmp_file->list);
    free(test_data->tmp_file);
    return test_fim_db_teardown((void**)&test_data);
}

static int test_fim_db_paths_teardown(void **state) {
    test_fim_db_teardown(state);
    char **paths = state[1];
    if (paths) {
        int i;
        for(i = 0; paths[i]; i++) {
            free(paths[i]);
        }
        free(paths);
    }
    return 0;
}

static int test_fim_db_json_teardown(void **state) {
    test_fim_db_teardown(state);
    cJSON *json = state[1];
    if (json) {
        cJSON_Delete(json);
    }
    return 0;
}

static int test_fim_db_entry_teardown(void **state) {
    test_fim_db_teardown(state);
    fim_entry *entry = state[1];
    if (entry) {
        free_entry(entry);
    }
    return 0;
}

static int teardown_fim_tmp_file_disk(void **state) {
    fim_tmp_file *file = state[1];

    expect_value(__wrap_fclose, _File, file->fd);
    will_return(__wrap_fclose, 1);

    expect_string(__wrap_remove, filename, file->path);
    will_return(__wrap_remove, 1);
    fim_db_clean_file(&file, FIM_DB_DISK);
    return 0;
}

static int teardown_fim_tmp_file_memory(void **state) {
    fim_tmp_file *file = state[1];
    fim_db_clean_file(&file, FIM_DB_MEMORY);
    return 0;
}

static int setup_fim_db_with_ctx(void **state) {
    test_fim_db_ctx_t *data = calloc(1, sizeof(test_fim_db_ctx_t));

    if(data == NULL)
        return -1;

    if(test_fim_db_setup((void**)&data->test_data) != 0)
        return -1;

    data->ctx = EVP_MD_CTX_create();
    EVP_DigestInit(data->ctx, EVP_sha1());

    *state = data;

    return 0;
}

static int teardown_fim_db_with_ctx(void **state) {
    test_fim_db_ctx_t *data = *state;

    test_fim_db_teardown((void**)&data->test_data);

    EVP_MD_CTX_destroy(data->ctx);

    free(data);

    return 0;
}

/*-----------------------------------------*/
/*----------fim_db_exec_simple_wquery()----------*/
void test_fim_db_exec_simple_wquery_error(void **state) {
    test_fim_db_insert_data *test_data = *state;
    expect_string(__wrap_sqlite3_exec, sql, "BEGIN;");
    will_return(__wrap_sqlite3_exec, "ERROR_MESSAGE");
    will_return(__wrap_sqlite3_exec, SQLITE_ERROR);
    expect_string(__wrap__merror, formatted_msg, "Error executing simple query 'BEGIN;': ERROR_MESSAGE");

    int ret = fim_db_exec_simple_wquery(test_data->fim_sql, "BEGIN;");
    assert_int_equal(ret, FIMDB_ERR);
}

void test_fim_db_exec_simple_wquery_success(void **state) {
    test_fim_db_insert_data *test_data = *state;
    expect_string(__wrap_sqlite3_exec, sql, "PRAGMA synchronous = OFF");
    will_return(__wrap_sqlite3_exec, NULL);
    will_return(__wrap_sqlite3_exec, SQLITE_OK);

    int ret = fim_db_exec_simple_wquery(test_data->fim_sql, "PRAGMA synchronous = OFF");
    assert_int_equal(ret, FIMDB_OK);
}

/*-----------------------------------------*/
/*---------------fim_db_init()---------------*/
static int test_teardown_fim_db_init(void **state) {
    fdb_t *fim_db = (fdb_t *) *state;
    free(fim_db);
    return 0;
}

void test_fim_db_init_failed_file_creation(void **state) {
    wraps_fim_db_clean();
    expect_string(__wrap_sqlite3_open_v2, filename, FIM_DB_DISK_PATH);
    expect_value(__wrap_sqlite3_open_v2, flags, SQLITE_OPEN_READWRITE | SQLITE_OPEN_CREATE);
    will_return(__wrap_sqlite3_open_v2, NULL);
    will_return(__wrap_sqlite3_open_v2, SQLITE_ERROR);
    will_return(__wrap_sqlite3_errmsg, "ERROR MESSAGE");
#ifdef TEST_WINAGENT
    expect_string(__wrap__merror, formatted_msg, "Couldn't create SQLite database 'queue/fim/db/fim.db': ERROR MESSAGE");
#else
    expect_string(__wrap__merror, formatted_msg, "Couldn't create SQLite database '/var/ossec/queue/fim/db/fim.db': ERROR MESSAGE");
#endif
    will_return(__wrap_sqlite3_close_v2, 0);
    fdb_t* fim_db;
    fim_db = fim_db_init(syscheck.database_store);
    assert_null(fim_db);
}

void test_fim_db_init_failed_file_creation_prepare(void **state) {
    wraps_fim_db_clean();
    expect_string(__wrap_sqlite3_open_v2, filename, FIM_DB_DISK_PATH);
    expect_value(__wrap_sqlite3_open_v2, flags, SQLITE_OPEN_READWRITE | SQLITE_OPEN_CREATE);
    will_return(__wrap_sqlite3_open_v2, NULL);
    will_return(__wrap_sqlite3_open_v2, SQLITE_OK);
    will_return(__wrap_sqlite3_prepare_v2, SQLITE_ERROR);
    will_return(__wrap_sqlite3_errmsg, "ERROR MESSAGE");
    expect_string(__wrap__merror, formatted_msg, "Error preparing statement '/* * SQL Schema for FIM database * Copyright (C) 2015-2020, Wazuh Inc. * * This program is a free software, you can redistribute it * and/or modify it under the terms of GPLv2. */CREATE TABLE IF NOT EXISTS entry_path (    path TEXT NOT NULL,    inode_id INTEGER,    mode INTEGER,    last_event INTEGER,    entry_type INTEGER,    scanned INTEGER,    options INTEGER,    checksum TEXT NOT NULL,    PRIMARY KEY(path));CREATE INDEX IF NOT EXISTS path_index ON entry_path (path);CREATE INDEX IF NOT EXISTS inode_index ON entry_path (inode_id);CREATE TABLE IF NOT EXISTS entry_data (    dev INTEGER,    inode INTEGER,    size INTEGER,    perm TEXT,    attributes TEXT,    uid INTEGER,    gid INTEGER,    user_name TEXT,    group_name TEXT,    hash_md5 TEXT,    hash_sha1 TEXT,    hash_sha256 TEXT,    mtime INTEGER,    PRIMARY KEY(dev, inode));CREATE INDEX IF NOT EXISTS dev_inode_index ON entry_data (dev, inode);': ERROR MESSAGE");
    will_return(__wrap_sqlite3_close_v2, 0);
    fdb_t* fim_db;
    fim_db = fim_db_init(syscheck.database_store);
    assert_null(fim_db);
}

void test_fim_db_init_failed_file_creation_step(void **state) {
    wraps_fim_db_clean();
    expect_string(__wrap_sqlite3_open_v2, filename, FIM_DB_DISK_PATH);
    expect_value(__wrap_sqlite3_open_v2, flags, SQLITE_OPEN_READWRITE | SQLITE_OPEN_CREATE);
    will_return(__wrap_sqlite3_open_v2, NULL);
    will_return(__wrap_sqlite3_open_v2, SQLITE_OK);
    will_return(__wrap_sqlite3_prepare_v2, SQLITE_OK);
    will_return(__wrap_sqlite3_step, SQLITE_ERROR);
    will_return(__wrap_sqlite3_errmsg, "ERROR MESSAGE");
    expect_string(__wrap__merror, formatted_msg, "Error stepping statement '/* * SQL Schema for FIM database * Copyright (C) 2015-2020, Wazuh Inc. * * This program is a free software, you can redistribute it * and/or modify it under the terms of GPLv2. */CREATE TABLE IF NOT EXISTS entry_path (    path TEXT NOT NULL,    inode_id INTEGER,    mode INTEGER,    last_event INTEGER,    entry_type INTEGER,    scanned INTEGER,    options INTEGER,    checksum TEXT NOT NULL,    PRIMARY KEY(path));CREATE INDEX IF NOT EXISTS path_index ON entry_path (path);CREATE INDEX IF NOT EXISTS inode_index ON entry_path (inode_id);CREATE TABLE IF NOT EXISTS entry_data (    dev INTEGER,    inode INTEGER,    size INTEGER,    perm TEXT,    attributes TEXT,    uid INTEGER,    gid INTEGER,    user_name TEXT,    group_name TEXT,    hash_md5 TEXT,    hash_sha1 TEXT,    hash_sha256 TEXT,    mtime INTEGER,    PRIMARY KEY(dev, inode));CREATE INDEX IF NOT EXISTS dev_inode_index ON entry_data (dev, inode);': ERROR MESSAGE");
    will_return(__wrap_sqlite3_finalize, 0);
    will_return(__wrap_sqlite3_close_v2, 0);
    fdb_t* fim_db;
    fim_db = fim_db_init(syscheck.database_store);
    assert_null(fim_db);
}

void test_fim_db_init_failed_file_creation_chmod(void **state) {
    errno = 0;

    wraps_fim_db_clean();
    expect_string(__wrap_sqlite3_open_v2, filename, FIM_DB_DISK_PATH);
    expect_value(__wrap_sqlite3_open_v2, flags, SQLITE_OPEN_READWRITE | SQLITE_OPEN_CREATE);
    will_return(__wrap_sqlite3_open_v2, NULL);
    will_return(__wrap_sqlite3_open_v2, SQLITE_OK);
    will_return(__wrap_sqlite3_prepare_v2, SQLITE_OK);
    will_return(__wrap_sqlite3_step, SQLITE_DONE);
    will_return(__wrap_sqlite3_finalize, 0);
    will_return(__wrap_sqlite3_close_v2, 0);
#ifndef TEST_WINAGENT
    expect_string(__wrap_chmod, path, "/var/ossec/queue/fim/db/fim.db");
#else
    expect_string(__wrap_chmod, path, "queue/fim/db/fim.db");
#endif
    will_return(__wrap_chmod, -1);
#ifndef TEST_WINAGENT
    expect_string(__wrap__merror, formatted_msg, "(1127): Could not chmod object '/var/ossec/queue/fim/db/fim.db' due to [(0)-(Success)].");
#else
    expect_string(__wrap__merror, formatted_msg, "(1127): Could not chmod object 'queue/fim/db/fim.db' due to [(0)-(Success)].");
#endif
    fdb_t* fim_db;
    fim_db = fim_db_init(syscheck.database_store);
    assert_null(fim_db);
}

void test_fim_db_init_failed_open_db(void **state) {
    wraps_fim_db_clean();
    wraps_fim_db_create_file();
#ifndef TEST_WINAGENT
    expect_string(__wrap_sqlite3_open_v2, filename, "/var/ossec/queue/fim/db/fim.db");
#else
    expect_string(__wrap_sqlite3_open_v2, filename, "queue/fim/db/fim.db");
#endif
    expect_value(__wrap_sqlite3_open_v2, flags, SQLITE_OPEN_READWRITE);
    will_return(__wrap_sqlite3_open_v2, NULL);
    will_return(__wrap_sqlite3_open_v2, SQLITE_ERROR);
    fdb_t* fim_db;
    fim_db = fim_db_init(syscheck.database_store);
    assert_null(fim_db);
}

void test_fim_db_init_failed_cache(void **state) {
    wraps_fim_db_clean();
    wraps_fim_db_create_file();
    expect_string(__wrap_sqlite3_open_v2, filename, FIM_DB_DISK_PATH);
    expect_value(__wrap_sqlite3_open_v2, flags, SQLITE_OPEN_READWRITE);
    will_return(__wrap_sqlite3_open_v2, NULL);
    will_return(__wrap_sqlite3_open_v2, SQLITE_OK);
    will_return(__wrap_sqlite3_prepare_v2, SQLITE_ERROR);
    will_return(__wrap_sqlite3_errmsg, "REASON GOES HERE");
#ifndef TEST_WINAGENT
    expect_string(__wrap__merror, formatted_msg, "Error preparing statement 'INSERT INTO entry_data (dev, inode, size, perm, attributes, uid, gid, user_name, group_name, hash_md5, hash_sha1, hash_sha256, mtime) VALUES (?, ?, ?, ?, ?, ?, ?, ?, ?, ?, ?, ?, ?);': REASON GOES HERE");
#else
    expect_string(__wrap__merror, formatted_msg, "Error preparing statement 'INSERT INTO entry_data (dev, inode, size, perm, attributes, uid, gid, user_name, group_name, hash_md5, hash_sha1, hash_sha256, mtime) VALUES (NULL, NULL, ?, ?, ?, ?, ?, ?, ?, ?, ?, ?, ?);': REASON GOES HERE");
#endif
    fdb_t* fim_db;
    fim_db = fim_db_init(syscheck.database_store);
    assert_null(fim_db);
}

void test_fim_db_init_failed_cache_memory(void **state) {
    expect_string(__wrap_sqlite3_open_v2, filename, FIM_DB_MEMORY_PATH);
    expect_value(__wrap_sqlite3_open_v2, flags, SQLITE_OPEN_READWRITE | SQLITE_OPEN_CREATE);
    will_return(__wrap_sqlite3_open_v2, 1);
    will_return(__wrap_sqlite3_open_v2, SQLITE_OK);
    will_return(__wrap_sqlite3_prepare_v2, SQLITE_OK);
    will_return(__wrap_sqlite3_step, SQLITE_DONE);
    will_return(__wrap_sqlite3_finalize, 0);
    will_return(__wrap_sqlite3_prepare_v2, SQLITE_ERROR);
    will_return(__wrap_sqlite3_errmsg, "REASON GOES HERE");
#ifndef TEST_WINAGENT
    expect_string(__wrap__merror, formatted_msg, "Error preparing statement 'INSERT INTO entry_data (dev, inode, size, perm, attributes, uid, gid, user_name, group_name, hash_md5, hash_sha1, hash_sha256, mtime) VALUES (?, ?, ?, ?, ?, ?, ?, ?, ?, ?, ?, ?, ?);': REASON GOES HERE");
#else
    expect_string(__wrap__merror, formatted_msg, "Error preparing statement 'INSERT INTO entry_data (dev, inode, size, perm, attributes, uid, gid, user_name, group_name, hash_md5, hash_sha1, hash_sha256, mtime) VALUES (NULL, NULL, ?, ?, ?, ?, ?, ?, ?, ?, ?, ?, ?);': REASON GOES HERE");
#endif
    will_return(__wrap_sqlite3_close_v2, 0);
    fdb_t* fim_db;
    syscheck.database_store = 1;
    fim_db = fim_db_init(syscheck.database_store);
    syscheck.database_store = 0;
    assert_null(fim_db);
}

void test_fim_db_init_failed_execution(void **state) {
    wraps_fim_db_clean();
    wraps_fim_db_create_file();
    expect_string(__wrap_sqlite3_open_v2, filename, FIM_DB_DISK_PATH);
    expect_value(__wrap_sqlite3_open_v2, flags, SQLITE_OPEN_READWRITE);
    will_return(__wrap_sqlite3_open_v2, NULL);
    will_return(__wrap_sqlite3_open_v2, SQLITE_OK);
    wraps_fim_db_cache();
    expect_string(__wrap_sqlite3_exec, sql, "PRAGMA synchronous = OFF");
    will_return(__wrap_sqlite3_exec, "ERROR_MESSAGE");
    will_return(__wrap_sqlite3_exec, SQLITE_ERROR);
    expect_string(__wrap__merror, formatted_msg, "SQL error turning off synchronous mode: ERROR_MESSAGE");
    // fim_db_finalize_stmt()
    will_return_always(__wrap_sqlite3_reset, SQLITE_OK);
    will_return_always(__wrap_sqlite3_clear_bindings, SQLITE_OK);
    will_return_always(__wrap_sqlite3_finalize, SQLITE_OK);
    fdb_t* fim_db;
    fim_db = fim_db_init(syscheck.database_store);
    assert_null(fim_db);
}

void test_fim_db_init_failed_simple_query(void **state) {
    wraps_fim_db_clean();
    wraps_fim_db_create_file();
    expect_string(__wrap_sqlite3_open_v2, filename, FIM_DB_DISK_PATH);
    expect_value(__wrap_sqlite3_open_v2, flags, SQLITE_OPEN_READWRITE);
    will_return(__wrap_sqlite3_open_v2, NULL);
    will_return(__wrap_sqlite3_open_v2, SQLITE_OK);
    wraps_fim_db_cache();
    expect_string(__wrap_sqlite3_exec, sql, "PRAGMA synchronous = OFF");
    will_return(__wrap_sqlite3_exec, NULL);
    will_return(__wrap_sqlite3_exec, SQLITE_OK);
    // Simple query fails
    expect_string(__wrap_sqlite3_exec, sql, "BEGIN;");
    will_return(__wrap_sqlite3_exec, "ERROR_MESSAGE");
    will_return(__wrap_sqlite3_exec, SQLITE_ERROR);
    expect_string(__wrap__merror, formatted_msg, "Error executing simple query 'BEGIN;': ERROR_MESSAGE");
    // fim_db_finalize_stmt()
    will_return_always(__wrap_sqlite3_reset, SQLITE_OK);
    will_return_always(__wrap_sqlite3_clear_bindings, SQLITE_OK);
    will_return_always(__wrap_sqlite3_finalize, SQLITE_OK);
    fdb_t* fim_db;
    fim_db = fim_db_init(syscheck.database_store);
    assert_null(fim_db);
}

void test_fim_db_init_success(void **state) {
    wraps_fim_db_clean();
    wraps_fim_db_create_file();
    expect_string(__wrap_sqlite3_open_v2, filename, FIM_DB_DISK_PATH);
    expect_value(__wrap_sqlite3_open_v2, flags, SQLITE_OPEN_READWRITE);
    will_return(__wrap_sqlite3_open_v2, NULL);
    will_return(__wrap_sqlite3_open_v2, SQLITE_OK);
    wraps_fim_db_cache();
    expect_string(__wrap_sqlite3_exec, sql, "PRAGMA synchronous = OFF");
    will_return(__wrap_sqlite3_exec, NULL);
    will_return(__wrap_sqlite3_exec, SQLITE_OK);
    wraps_fim_db_exec_simple_wquery("BEGIN;");
    fdb_t* fim_db;
    fim_db = fim_db_init(syscheck.database_store);
    assert_non_null(fim_db);
    *state = fim_db;
}
/*-----------------------------------------*/
/*---------------fim_db_clean()----------------*/
void test_fim_db_clean_no_db_file(void **state) {
    expect_string(__wrap_w_is_file, file, FIM_DB_DISK_PATH);
    will_return(__wrap_w_is_file, 0);
    fim_db_clean();
}

void test_fim_db_clean_file_not_removed(void **state) {
    int i;
    expect_string(__wrap_w_is_file, file, FIM_DB_DISK_PATH);
    will_return(__wrap_w_is_file, 1);

#ifndef TEST_WINAGENT
    for(i = 1; i <= FIMDB_RM_MAX_LOOP; i++) {
        expect_any(__wrap__mdebug2, formatted_msg);
        expect_function_call(__wrap_usleep);
    }
#else
    for(i = 1; i <= FIMDB_RM_MAX_LOOP; i++) {
        expect_any(__wrap__mdebug2, formatted_msg);
        expect_value(wrap_Sleep, dwMilliseconds, FIMDB_RM_DEFAULT_TIME * i);
    }
#endif

    expect_string_count(__wrap_remove, filename, FIM_DB_DISK_PATH, FIMDB_RM_MAX_LOOP);
    will_return_count(__wrap_remove, -1, FIMDB_RM_MAX_LOOP);

    // Inside while loop
    expect_string(__wrap_remove, filename, FIM_DB_DISK_PATH);
    will_return(__wrap_remove, 0);

    fim_db_clean();
}

void test_fim_db_clean_success(void **state) {
    wraps_fim_db_clean();
    fim_db_clean();
}
/*-----------------------------------------*/
/*----------fim_db_insert_data()---------------*/
void test_fim_db_insert_data_no_rowid_error(void **state) {
    test_fim_db_insert_data *test_data = *state;

    // Inside fim_db_clean_stmt
    {
        will_return(__wrap_sqlite3_reset, SQLITE_OK);
        will_return(__wrap_sqlite3_clear_bindings, SQLITE_OK);
    }

    //Inside fim_db_bind_insert_data
    {
        expect_any_always(__wrap_sqlite3_bind_int, index);
        expect_any_always(__wrap_sqlite3_bind_int, value);
        will_return_always(__wrap_sqlite3_bind_int, 0);
#ifndef TEST_WINAGENT
        expect_any_always(__wrap_sqlite3_bind_int64, index);
        expect_any_always(__wrap_sqlite3_bind_int64, value);
        will_return_always(__wrap_sqlite3_bind_int64, 0);
#endif
        expect_any_always(__wrap_sqlite3_bind_text, pos);
        expect_any_always(__wrap_sqlite3_bind_text, buffer);
        will_return_always(__wrap_sqlite3_bind_text, 0);
    }

    will_return(__wrap_sqlite3_step, SQLITE_ERROR);
    will_return(__wrap_sqlite3_errmsg, "ERROR MESSAGE");
    expect_string(__wrap__merror, formatted_msg, "Step error inserting data row_id '0': ERROR MESSAGE");

    int row_id = 0;
    int ret = fim_db_insert_data(test_data->fim_sql, test_data->entry->data, &row_id);

    assert_int_equal(row_id, 0);
    assert_int_equal(ret, FIMDB_ERR);
}

void test_fim_db_insert_data_no_rowid_success(void **state) {
    test_fim_db_insert_data *test_data = *state;

    // Inside fim_db_clean_stmt
    {
        will_return(__wrap_sqlite3_reset, SQLITE_OK);
        will_return(__wrap_sqlite3_clear_bindings, SQLITE_OK);
    }

    //Inside fim_db_bind_insert_data
    {
        expect_any_always(__wrap_sqlite3_bind_int, index);
        expect_any_always(__wrap_sqlite3_bind_int, value);
        will_return_always(__wrap_sqlite3_bind_int, 0);
#ifndef TEST_WINAGENT
        expect_any_always(__wrap_sqlite3_bind_int64, index);
        expect_any_always(__wrap_sqlite3_bind_int64, value);
        will_return_always(__wrap_sqlite3_bind_int64, 0);
#endif
        expect_any_always(__wrap_sqlite3_bind_text, pos);
        expect_any_always(__wrap_sqlite3_bind_text, buffer);
        will_return_always(__wrap_sqlite3_bind_text, 0);
    }

    will_return(__wrap_sqlite3_step, SQLITE_DONE);
    will_return(__wrap_sqlite3_last_insert_rowid, 1);

    int row_id = 0;
    int ret = fim_db_insert_data(test_data->fim_sql, test_data->entry->data, &row_id);

    assert_int_equal(row_id, 1);
    assert_int_equal(ret, FIMDB_OK);
}

void test_fim_db_insert_data_rowid_error(void **state) {
    test_fim_db_insert_data *test_data = *state;
    will_return(__wrap_sqlite3_reset, SQLITE_OK);
    will_return(__wrap_sqlite3_clear_bindings, SQLITE_OK);
    expect_any_always(__wrap_sqlite3_bind_int, index);
    expect_any_always(__wrap_sqlite3_bind_int, value);
    will_return_always(__wrap_sqlite3_bind_int, 0);
    expect_any_always(__wrap_sqlite3_bind_text, pos);
    expect_any_always(__wrap_sqlite3_bind_text, buffer);
    will_return_always(__wrap_sqlite3_bind_text, 0);
    will_return(__wrap_sqlite3_step, SQLITE_ERROR);
    will_return(__wrap_sqlite3_errmsg, "ERROR MESSAGE");
    expect_string(__wrap__merror, formatted_msg, "Step error updating data row_id '1': ERROR MESSAGE");
    int ret;
    int row_id = 1;
    ret = fim_db_insert_data(test_data->fim_sql, test_data->entry->data, &row_id);
    assert_int_equal(row_id, 1);
    assert_int_equal(ret, FIMDB_ERR);
}

void test_fim_db_insert_data_rowid_success(void **state) {
    test_fim_db_insert_data *test_data = *state;
    will_return(__wrap_sqlite3_reset, SQLITE_OK);
    will_return(__wrap_sqlite3_clear_bindings, SQLITE_OK);
    expect_any_always(__wrap_sqlite3_bind_int, index);
    expect_any_always(__wrap_sqlite3_bind_int, value);
    will_return_always(__wrap_sqlite3_bind_int, 0);
    expect_any_always(__wrap_sqlite3_bind_text, pos);
    expect_any_always(__wrap_sqlite3_bind_text, buffer);
    will_return_always(__wrap_sqlite3_bind_text, 0);
    will_return(__wrap_sqlite3_step, SQLITE_DONE);
    int ret;
    int row_id = 1;
    ret = fim_db_insert_data(test_data->fim_sql, test_data->entry->data, &row_id);
    assert_int_equal(row_id, 1);
    assert_int_equal(ret, FIMDB_OK);
}
/*-----------------------------------------*/
/*----------fim_db_insert_path()---------------*/
void test_fim_db_insert_path_error(void **state) {
    test_fim_db_insert_data *test_data = *state;
    will_return(__wrap_sqlite3_reset, SQLITE_OK);
    will_return(__wrap_sqlite3_clear_bindings, SQLITE_OK);
    expect_any_always(__wrap_sqlite3_bind_int, index);
    expect_any_always(__wrap_sqlite3_bind_int, value);
    will_return_count(__wrap_sqlite3_bind_int, 0, 6);
    expect_any_always(__wrap_sqlite3_bind_text, pos);
    expect_any_always(__wrap_sqlite3_bind_text, buffer);
    will_return_count(__wrap_sqlite3_bind_text, 0, 2);
    will_return(__wrap_sqlite3_step, SQLITE_ERROR);
    will_return(__wrap_sqlite3_errmsg, "ERROR MESSAGE");
    expect_string(__wrap__merror, formatted_msg, "Step error replacing path '/test/path': ERROR MESSAGE");
    int ret;
    ret = fim_db_insert_path(test_data->fim_sql, test_data->entry->path, test_data->entry->data, 1);
    assert_int_equal(ret, FIMDB_ERR);
}


void test_fim_db_insert_path_success(void **state) {
    test_fim_db_insert_data *test_data = *state;
    will_return_always(__wrap_sqlite3_reset, SQLITE_OK);
    will_return_always(__wrap_sqlite3_clear_bindings, SQLITE_OK);
    expect_any_always(__wrap_sqlite3_bind_int, index);
    expect_any_always(__wrap_sqlite3_bind_int, value);
    will_return_count(__wrap_sqlite3_bind_int, 0, 6);
    expect_any_always(__wrap_sqlite3_bind_text, pos);
    expect_any_always(__wrap_sqlite3_bind_text, buffer);
    will_return_count(__wrap_sqlite3_bind_text, 0, 2);
    will_return(__wrap_sqlite3_step, SQLITE_DONE);
    int ret;
    ret = fim_db_insert_path(test_data->fim_sql, test_data->entry->path, test_data->entry->data, 1);
    assert_int_equal(ret, FIMDB_OK);
}

/*-----------------------------------------*/
/*----------fim_db_insert()----------------*/

void test_fim_db_insert_db_full(void **state) {
    test_fim_db_insert_data *test_data = *state;
    int ret;

    // Inside fim_db_get_count_entry_path
    {
        // Inside fim_db_clean_stmt
        {
            will_return(__wrap_sqlite3_reset, SQLITE_OK);
            will_return(__wrap_sqlite3_clear_bindings, SQLITE_OK);
        }
        will_return(__wrap_sqlite3_step, SQLITE_ROW);

        expect_value(__wrap_sqlite3_column_int, iCol, 0);
        will_return(__wrap_sqlite3_column_int, 50000);
    }

    expect_string(__wrap__mdebug1, formatted_msg, "Couldn't insert '/test/path' entry into DB. The DB is full, please check your configuration.");

    syscheck.database = test_data->fim_sql;
    ret = fim_db_insert(test_data->fim_sql, test_data->entry->path, test_data->entry->data, NULL);
    syscheck.database = NULL;
    assert_int_equal(ret, FIMDB_FULL);
}

#ifndef TEST_WINAGENT
void test_fim_db_insert_inode_id_nonull(void **state) {
    test_fim_db_insert_data *test_data = *state;
    int ret;

    // Inside fim_db_clean_stmt
    {
        will_return(__wrap_sqlite3_reset, SQLITE_OK);
        will_return(__wrap_sqlite3_clear_bindings, SQLITE_OK);
    }

    // Inside fim_db_bind_path
    {
        expect_any_always(__wrap_sqlite3_bind_int, index);
        expect_any_always(__wrap_sqlite3_bind_int, value);
        will_return(__wrap_sqlite3_bind_int, 0);

        expect_any_always(__wrap_sqlite3_bind_text, pos);
        expect_any_always(__wrap_sqlite3_bind_text, buffer);
        will_return(__wrap_sqlite3_bind_text, 0);
    }

    will_return(__wrap_sqlite3_step, SQLITE_DONE);

    expect_value(__wrap_sqlite3_column_int, iCol, 0);
    will_return(__wrap_sqlite3_column_int, 1);

    expect_value(__wrap_sqlite3_column_int, iCol, 1);
    will_return(__wrap_sqlite3_column_int, 1);

    // Inside fim_db_clean_stmt
    {
        will_return(__wrap_sqlite3_reset, SQLITE_OK);
        will_return(__wrap_sqlite3_clear_bindings, SQLITE_OK);
    }

    // Inside fim_db_bind_delete_data_id
    {
        will_return(__wrap_sqlite3_bind_int, 0);
    }

    will_return(__wrap_sqlite3_step, SQLITE_DONE);

    // Inside fim_db_force_commit
    {
        wraps_fim_db_check_transaction();
    }

    // Inside fim_db_clean_stmt
    {
        will_return(__wrap_sqlite3_reset, SQLITE_OK);
        will_return(__wrap_sqlite3_clear_bindings, SQLITE_OK);
    }

    // Inside fim_db_bind_get_inode
    {
        expect_any(__wrap_sqlite3_bind_int64, index);
        expect_any(__wrap_sqlite3_bind_int64, value);
        will_return(__wrap_sqlite3_bind_int64, 0);
    }

    will_return(__wrap_sqlite3_step, SQLITE_ROW);

    expect_value(__wrap_sqlite3_column_int, iCol, 0);
    will_return(__wrap_sqlite3_column_int, 1);

    // Wrap functions for fim_db_insert_data() & fim_db_insert_path()
    int inode_id = 1;
    wraps_fim_db_insert_data_success(inode_id);
    wraps_fim_db_insert_path_success();

    wraps_fim_db_check_transaction();

    ret = fim_db_insert(test_data->fim_sql, test_data->entry->path, test_data->entry->data, test_data->saved);
    assert_int_equal(ret, FIMDB_OK);   // Success
}

void test_fim_db_insert_inode_id_null(void **state) {
    test_fim_db_insert_data *test_data = *state;
    int ret;

    // Inside fim_db_clean_stmt
    {
        will_return(__wrap_sqlite3_reset, SQLITE_OK);
        will_return(__wrap_sqlite3_clear_bindings, SQLITE_OK);
    }

    // Inside fim_db_bind_path
    {
        expect_any_always(__wrap_sqlite3_bind_int, index);
        expect_any_always(__wrap_sqlite3_bind_int, value);
        will_return(__wrap_sqlite3_bind_int, 0);

        expect_any_always(__wrap_sqlite3_bind_text, pos);
        expect_any_always(__wrap_sqlite3_bind_text, buffer);
        will_return(__wrap_sqlite3_bind_text, 0);
    }

    will_return(__wrap_sqlite3_step, SQLITE_DONE);

    expect_value(__wrap_sqlite3_column_int, iCol, 0);
    will_return(__wrap_sqlite3_column_int, 1);

    expect_value(__wrap_sqlite3_column_int, iCol, 1);
    will_return(__wrap_sqlite3_column_int, 0);

    // Inside fim_db_clean_stmt
    {
        will_return(__wrap_sqlite3_reset, SQLITE_OK);
        will_return(__wrap_sqlite3_clear_bindings, SQLITE_OK);
    }

    // Inside fim_db_bind_delete_data_id
    {
        will_return(__wrap_sqlite3_bind_int, 0);
    }

    will_return(__wrap_sqlite3_step, SQLITE_DONE);

    // Inside fim_db_force_commit
    {
        wraps_fim_db_check_transaction();
    }

    // Inside fim_db_clean_stmt
    {
        will_return(__wrap_sqlite3_reset, SQLITE_OK);
        will_return(__wrap_sqlite3_clear_bindings, SQLITE_OK);
    }

    // Inside fim_db_bind_get_inode
    {
        expect_any(__wrap_sqlite3_bind_int64, index);
        expect_any(__wrap_sqlite3_bind_int64, value);
        will_return(__wrap_sqlite3_bind_int64, 0);
    }

    will_return(__wrap_sqlite3_step, SQLITE_DONE);

    // Wrap functions for fim_db_insert_data() & fim_db_insert_path()
    int inode_id = 0;
    wraps_fim_db_insert_data_success(inode_id);
    wraps_fim_db_insert_path_success();

    wraps_fim_db_check_transaction();

    ret = fim_db_insert(test_data->fim_sql, test_data->entry->path, test_data->entry->data, test_data->saved);
    assert_int_equal(ret, FIMDB_OK);   // Success
}

void test_fim_db_insert_inode_id_null_error(void **state) {
    test_fim_db_insert_data *test_data = *state;
    int ret;
    test_data->entry->data->inode = 100;

    // Inside fim_db_clean_stmt
    {
        will_return(__wrap_sqlite3_reset, SQLITE_OK);
        will_return(__wrap_sqlite3_clear_bindings, SQLITE_OK);
    }

    // Inside fim_db_bind_get_inode
    {
        expect_any_always(__wrap_sqlite3_bind_int, index);
        expect_any_always(__wrap_sqlite3_bind_int, value);
        will_return(__wrap_sqlite3_bind_int, 0);

        expect_any(__wrap_sqlite3_bind_int64, index);
        expect_any(__wrap_sqlite3_bind_int64, value);
        will_return(__wrap_sqlite3_bind_int64, 0);
    }

    will_return(__wrap_sqlite3_step, SQLITE_ERROR);

    will_return(__wrap_sqlite3_errmsg, "ERROR MESSAGE");
    expect_string(__wrap__merror, formatted_msg, "Step error getting data row: ERROR MESSAGE");

    ret = fim_db_insert(test_data->fim_sql, test_data->entry->path, test_data->entry->data, test_data->saved);
    assert_int_equal(ret, FIMDB_ERR);
}

#endif

/*-----------------------------------------*/
/*----------fim_db_remove_path------------------*/
void test_fim_db_remove_path_no_entry(void **state) {
    test_fim_db_insert_data *test_data = *state;
#ifndef TEST_WINAGENT
    expect_string(__wrap_fim_configuration_directory, path, "/test/path");
    expect_string(__wrap_fim_configuration_directory, entry, "file");
    will_return(__wrap_fim_configuration_directory, 1);
#else
    expect_string(__wrap_fim_configuration_directory, path, "/test/path");
    expect_string(__wrap_fim_configuration_directory, entry, "file");
    will_return(__wrap_fim_configuration_directory, 9);
#endif
    will_return_always(__wrap_sqlite3_reset, SQLITE_OK);
    will_return_always(__wrap_sqlite3_clear_bindings, SQLITE_OK);
    expect_any_always(__wrap_sqlite3_bind_text, pos);
    expect_any_always(__wrap_sqlite3_bind_text, buffer);
    will_return_always(__wrap_sqlite3_bind_text, 0);
    will_return(__wrap_sqlite3_step, SQLITE_ROW);
    expect_value(__wrap_sqlite3_column_int, iCol, 0);
    will_return(__wrap_sqlite3_column_int, 0);
    expect_value(__wrap_sqlite3_column_int, iCol, 1);
    will_return(__wrap_sqlite3_column_int, 1);
    wraps_fim_db_check_transaction();
    time_t last_commit =  test_data->fim_sql->transaction.last_commit;
    fim_db_remove_path(test_data->fim_sql, test_data->entry, &syscheck.fim_entry_mutex, NULL, (void *) FIM_WHODATA, NULL);
    // Last commit time should change
    assert_int_not_equal(last_commit, test_data->fim_sql->transaction.last_commit);
}

void test_fim_db_remove_path_one_entry(void **state) {
    test_fim_db_insert_data *test_data = *state;
#ifndef TEST_WINAGENT
    expect_string(__wrap_fim_configuration_directory, path, "/test/path");
    expect_string(__wrap_fim_configuration_directory, entry, "file");
    will_return(__wrap_fim_configuration_directory, 1);
#else
    expect_string(__wrap_fim_configuration_directory, path, "/test/path");
    expect_string(__wrap_fim_configuration_directory, entry, "file");
    will_return(__wrap_fim_configuration_directory, 9);
#endif
    will_return_always(__wrap_sqlite3_reset, SQLITE_OK);
    will_return_always(__wrap_sqlite3_clear_bindings, SQLITE_OK);
    expect_any_always(__wrap_sqlite3_bind_int, index);
    expect_any_always(__wrap_sqlite3_bind_int, value);
    will_return_always(__wrap_sqlite3_bind_int, 0);
    expect_any_always(__wrap_sqlite3_bind_text, pos);
    expect_any_always(__wrap_sqlite3_bind_text, buffer);
    will_return_always(__wrap_sqlite3_bind_text, 0);
    will_return(__wrap_sqlite3_step, SQLITE_ROW);
    expect_value(__wrap_sqlite3_column_int, iCol, 0);
    will_return(__wrap_sqlite3_column_int, 1);
    expect_value(__wrap_sqlite3_column_int, iCol, 1);
    will_return(__wrap_sqlite3_column_int, 1);
    will_return_count(__wrap_sqlite3_step, SQLITE_DONE, 2);
    wraps_fim_db_check_transaction();
    time_t last_commit =  test_data->fim_sql->transaction.last_commit;
    fim_db_remove_path(test_data->fim_sql, test_data->entry, &syscheck.fim_entry_mutex, NULL, (void *) FIM_WHODATA, NULL);
    // Last commit time should change
    assert_int_not_equal(last_commit, test_data->fim_sql->transaction.last_commit);
}

void test_fim_db_remove_path_one_entry_step_fail(void **state) {
    test_fim_db_insert_data *test_data = *state;
#ifndef TEST_WINAGENT
    expect_string(__wrap_fim_configuration_directory, path, "/test/path");
    expect_string(__wrap_fim_configuration_directory, entry, "file");
    will_return(__wrap_fim_configuration_directory, 1);
#else
    expect_string(__wrap_fim_configuration_directory, path, "/test/path");
    expect_string(__wrap_fim_configuration_directory, entry, "file");
    will_return(__wrap_fim_configuration_directory, 9);
#endif
    will_return_always(__wrap_sqlite3_reset, SQLITE_OK);
    will_return_always(__wrap_sqlite3_clear_bindings, SQLITE_OK);
    expect_any_always(__wrap_sqlite3_bind_int, index);
    expect_any_always(__wrap_sqlite3_bind_int, value);
    will_return_always(__wrap_sqlite3_bind_int, 0);
    expect_any_always(__wrap_sqlite3_bind_text, pos);
    expect_any_always(__wrap_sqlite3_bind_text, buffer);
    will_return_always(__wrap_sqlite3_bind_text, 0);
    will_return(__wrap_sqlite3_step, SQLITE_ROW);
    expect_value(__wrap_sqlite3_column_int, iCol, 0);
    will_return(__wrap_sqlite3_column_int, 1);
    expect_value(__wrap_sqlite3_column_int, iCol, 1);
    will_return(__wrap_sqlite3_column_int, 1);
    will_return(__wrap_sqlite3_step, SQLITE_ERROR);
    wraps_fim_db_check_transaction();
    time_t last_commit =  test_data->fim_sql->transaction.last_commit;
    fim_db_remove_path(test_data->fim_sql, test_data->entry, &syscheck.fim_entry_mutex, NULL, (void *) FIM_WHODATA, NULL);
    // Last commit time should change
    assert_int_not_equal(last_commit, test_data->fim_sql->transaction.last_commit);
}

void test_fim_db_remove_path_one_entry_alert_fail(void **state) {
    test_fim_db_insert_data *test_data = *state;
    cJSON * json = cJSON_CreateObject();

#ifndef TEST_WINAGENT
    expect_string(__wrap_fim_configuration_directory, path, "/test/path");
    expect_string(__wrap_fim_configuration_directory, entry, "file");
    will_return(__wrap_fim_configuration_directory, 1);
#else
    expect_string(__wrap_fim_configuration_directory, path, "/test/path");
    expect_string(__wrap_fim_configuration_directory, entry, "file");
    will_return(__wrap_fim_configuration_directory, 9);
#endif
    will_return_always(__wrap_sqlite3_reset, SQLITE_OK);
    will_return_always(__wrap_sqlite3_clear_bindings, SQLITE_OK);
    expect_any_always(__wrap_sqlite3_bind_int, index);
    expect_any_always(__wrap_sqlite3_bind_int, value);
    will_return_always(__wrap_sqlite3_bind_int, 0);
    expect_any_always(__wrap_sqlite3_bind_text, pos);
    expect_any_always(__wrap_sqlite3_bind_text, buffer);
    will_return_always(__wrap_sqlite3_bind_text, 0);
    will_return(__wrap_sqlite3_step, SQLITE_ROW);
    expect_value(__wrap_sqlite3_column_int, iCol, 0);
    will_return(__wrap_sqlite3_column_int, 1);
    expect_value(__wrap_sqlite3_column_int, iCol, 1);
    will_return(__wrap_sqlite3_column_int, 1);
    will_return_count(__wrap_sqlite3_step, SQLITE_DONE, 2);

#ifndef TEST_WINAGENT
    expect_string(__wrap_fim_configuration_directory, path, "/test/path");
    expect_string(__wrap_fim_configuration_directory, entry, "file");
    will_return(__wrap_fim_configuration_directory, 1);
#else
    expect_string(__wrap_fim_configuration_directory, path, "/test/path");
    expect_string(__wrap_fim_configuration_directory, entry, "file");
    will_return(__wrap_fim_configuration_directory, 9);
#endif
    will_return(__wrap_fim_json_event, json);
    expect_string(__wrap__mdebug2, formatted_msg, "(6220): Sending delete message for file: '/test/path'");
    wraps_fim_db_check_transaction();
    time_t last_commit =  test_data->fim_sql->transaction.last_commit;
    int alert = 1;
    fim_db_remove_path(test_data->fim_sql, test_data->entry, &syscheck.fim_entry_mutex, &alert, (void *) FIM_WHODATA, NULL);
    // Last commit time should change
    assert_int_not_equal(last_commit, test_data->fim_sql->transaction.last_commit);
}

void test_fim_db_remove_path_one_entry_alert_fail_invalid_pos(void **state) {
    test_fim_db_insert_data *test_data = *state;

#ifndef TEST_WINAGENT
    expect_string(__wrap_fim_configuration_directory, path, "/test/path");
    expect_string(__wrap_fim_configuration_directory, entry, "file");
    will_return(__wrap_fim_configuration_directory, 1);
#else
    expect_string(__wrap_fim_configuration_directory, path, "/test/path");
    expect_string(__wrap_fim_configuration_directory, entry, "file");
    will_return(__wrap_fim_configuration_directory, 9);
#endif
    will_return_always(__wrap_sqlite3_reset, SQLITE_OK);
    will_return_always(__wrap_sqlite3_clear_bindings, SQLITE_OK);
    expect_any_always(__wrap_sqlite3_bind_int, index);
    expect_any_always(__wrap_sqlite3_bind_int, value);
    will_return_always(__wrap_sqlite3_bind_int, 0);
    expect_any_always(__wrap_sqlite3_bind_text, pos);
    expect_any_always(__wrap_sqlite3_bind_text, buffer);
    will_return_always(__wrap_sqlite3_bind_text, 0);
    will_return(__wrap_sqlite3_step, SQLITE_ROW);
    expect_value(__wrap_sqlite3_column_int, iCol, 0);
    will_return(__wrap_sqlite3_column_int, 1);
    expect_value(__wrap_sqlite3_column_int, iCol, 1);
    will_return(__wrap_sqlite3_column_int, 1);
    will_return_count(__wrap_sqlite3_step, SQLITE_DONE, 2);
    expect_string(__wrap_fim_configuration_directory, path, "/test/path");
    expect_string(__wrap_fim_configuration_directory, entry, "file");
    will_return(__wrap_fim_configuration_directory, -1);
    wraps_fim_db_check_transaction();
    time_t last_commit =  test_data->fim_sql->transaction.last_commit;
    int alert = 1;
    fim_db_remove_path(test_data->fim_sql, test_data->entry, &syscheck.fim_entry_mutex, &alert, (void *) FIM_WHODATA, NULL);
    // Last commit time should change
    assert_int_not_equal(last_commit, test_data->fim_sql->transaction.last_commit);
}

void test_fim_db_remove_path_one_entry_alert_success(void **state) {
    test_fim_db_insert_data *test_data = *state;
<<<<<<< HEAD
#ifndef TEST_WINAGENT
    expect_string(__wrap_fim_configuration_directory, path, "/test/path");
    expect_string(__wrap_fim_configuration_directory, entry, "file");
    will_return(__wrap_fim_configuration_directory, 1);
#else
    expect_string(__wrap_fim_configuration_directory, path, "/test/path");
    expect_string(__wrap_fim_configuration_directory, entry, "file");
    will_return(__wrap_fim_configuration_directory, 9);
#endif
=======

#ifndef TEST_WINAGENT
    will_return(__wrap_fim_configuration_directory, 1);
#else
    will_return(__wrap_fim_configuration_directory, 9);
#endif

>>>>>>> d07006d0
    will_return_always(__wrap_sqlite3_reset, SQLITE_OK);
    will_return_always(__wrap_sqlite3_clear_bindings, SQLITE_OK);
    expect_any_always(__wrap_sqlite3_bind_int, index);
    expect_any_always(__wrap_sqlite3_bind_int, value);
    will_return_always(__wrap_sqlite3_bind_int, 0);
    expect_any_always(__wrap_sqlite3_bind_text, pos);
    expect_any_always(__wrap_sqlite3_bind_text, buffer);
    will_return_always(__wrap_sqlite3_bind_text, 0);
    will_return(__wrap_sqlite3_step, SQLITE_ROW);
    expect_value(__wrap_sqlite3_column_int, iCol, 0);
    will_return(__wrap_sqlite3_column_int, 1);
    expect_value(__wrap_sqlite3_column_int, iCol, 1);
    will_return(__wrap_sqlite3_column_int, 1);
    will_return_count(__wrap_sqlite3_step, SQLITE_DONE, 2);

#ifndef TEST_WINAGENT
<<<<<<< HEAD
    expect_string(__wrap_delete_target_file, path, test_data->entry->path);
    will_return(__wrap_delete_target_file, 0);
    expect_string(__wrap_fim_configuration_directory, path, "/test/path");
    expect_string(__wrap_fim_configuration_directory, entry, "file");
    will_return(__wrap_fim_configuration_directory, 1);
#else
    expect_string(__wrap_fim_configuration_directory, path, "/test/path");
    expect_string(__wrap_fim_configuration_directory, entry, "file");
    will_return(__wrap_fim_configuration_directory, 9);
#endif
=======
    will_return(__wrap_fim_configuration_directory, 1);
#else
    will_return(__wrap_fim_configuration_directory, 9);
#endif

>>>>>>> d07006d0
    cJSON * json = cJSON_CreateObject();

    will_return(__wrap_fim_json_event, json);
    expect_string(__wrap__mdebug2, formatted_msg, "(6220): Sending delete message for file: '/test/path'");
    wraps_fim_db_check_transaction();

    time_t last_commit =  test_data->fim_sql->transaction.last_commit;
    int alert = 1;

    syscheck.opts[1] |= CHECK_SEECHANGES;

#ifndef TEST_WINAGENT
    char *diff_path;

    diff_path = (char *)malloc(sizeof(char) * (strlen("/var/ossec/queue/diff/local") +
                                                strlen(test_data->entry->path) + 1));

    snprintf(diff_path, (strlen("/var/ossec/queue/diff/local") + strlen(test_data->entry->path) + 1), "%s%s",
                "/var/ossec/queue/diff/local", test_data->entry->path);

    expect_string(__wrap_IsDir, file, diff_path);
    will_return(__wrap_IsDir, 0);

    expect_string(__wrap_DirSize, path, diff_path);
    will_return(__wrap_DirSize, 200);
#endif

    fim_db_remove_path(test_data->fim_sql, test_data->entry, &syscheck.fim_entry_mutex, &alert, (void *) FIM_WHODATA, NULL);

    syscheck.opts[1] &= ~CHECK_SEECHANGES;
    // Last commit time should change
    assert_int_not_equal(last_commit, test_data->fim_sql->transaction.last_commit);

#ifndef TEST_WINAGENT
    if (diff_path) {
        free(diff_path);
    }
#endif
}

void test_fim_db_remove_path_multiple_entry(void **state) {
    test_fim_db_insert_data *test_data = *state;
#ifndef TEST_WINAGENT
    expect_string(__wrap_fim_configuration_directory, path, "/test/path");
    expect_string(__wrap_fim_configuration_directory, entry, "file");
    will_return(__wrap_fim_configuration_directory, 1);
#else
    expect_string(__wrap_fim_configuration_directory, path, "/test/path");
    expect_string(__wrap_fim_configuration_directory, entry, "file");
    will_return(__wrap_fim_configuration_directory, 9);
#endif
    will_return_always(__wrap_sqlite3_reset, SQLITE_OK);
    will_return_always(__wrap_sqlite3_clear_bindings, SQLITE_OK);
    expect_any_always(__wrap_sqlite3_bind_text, pos);
    expect_any_always(__wrap_sqlite3_bind_text, buffer);
    will_return_always(__wrap_sqlite3_bind_text, 0);
    will_return(__wrap_sqlite3_step, SQLITE_ROW);
    expect_value(__wrap_sqlite3_column_int, iCol, 0);
    will_return(__wrap_sqlite3_column_int, 5);
    expect_value(__wrap_sqlite3_column_int, iCol, 1);
    will_return(__wrap_sqlite3_column_int, 1);
    will_return(__wrap_sqlite3_step, SQLITE_DONE);
    wraps_fim_db_check_transaction();
    time_t last_commit =  test_data->fim_sql->transaction.last_commit;
    fim_db_remove_path(test_data->fim_sql, test_data->entry, &syscheck.fim_entry_mutex, NULL, (void *) FIM_WHODATA, NULL);
    // Last commit time should change
    assert_int_not_equal(last_commit, test_data->fim_sql->transaction.last_commit);
}

void test_fim_db_remove_path_multiple_entry_step_fail(void **state) {
    test_fim_db_insert_data *test_data = *state;
#ifndef TEST_WINAGENT
    expect_string(__wrap_fim_configuration_directory, path, "/test/path");
    expect_string(__wrap_fim_configuration_directory, entry, "file");
    will_return(__wrap_fim_configuration_directory, 1);
#else
    expect_string(__wrap_fim_configuration_directory, path, "/test/path");
    expect_string(__wrap_fim_configuration_directory, entry, "file");
    will_return(__wrap_fim_configuration_directory, 9);
#endif
    will_return_always(__wrap_sqlite3_reset, SQLITE_OK);
    will_return_always(__wrap_sqlite3_clear_bindings, SQLITE_OK);
    expect_any_always(__wrap_sqlite3_bind_text, pos);
    expect_any_always(__wrap_sqlite3_bind_text, buffer);
    will_return_always(__wrap_sqlite3_bind_text, 0);
    will_return(__wrap_sqlite3_step, SQLITE_ROW);
    expect_value(__wrap_sqlite3_column_int, iCol, 0);
    will_return(__wrap_sqlite3_column_int, 5);
    expect_value(__wrap_sqlite3_column_int, iCol, 1);
    will_return(__wrap_sqlite3_column_int, 1);
    will_return(__wrap_sqlite3_step, SQLITE_ERROR);
    wraps_fim_db_check_transaction();
    time_t last_commit =  test_data->fim_sql->transaction.last_commit;
    fim_db_remove_path(test_data->fim_sql, test_data->entry, &syscheck.fim_entry_mutex, NULL, (void *) FIM_WHODATA, NULL);
    // Last commit time should change
    assert_int_not_equal(last_commit, test_data->fim_sql->transaction.last_commit);
}

void test_fim_db_remove_path_failed_path(void **state) {
    test_fim_db_insert_data *test_data = *state;
#ifndef TEST_WINAGENT
    expect_string(__wrap_fim_configuration_directory, path, "/test/path");
    expect_string(__wrap_fim_configuration_directory, entry, "file");
    will_return(__wrap_fim_configuration_directory, 1);
#else
    expect_string(__wrap_fim_configuration_directory, path, "/test/path");
    expect_string(__wrap_fim_configuration_directory, entry, "file");
    will_return(__wrap_fim_configuration_directory, 9);
#endif
    will_return_always(__wrap_sqlite3_reset, SQLITE_OK);
    will_return_always(__wrap_sqlite3_clear_bindings, SQLITE_OK);
    expect_any_always(__wrap_sqlite3_bind_text, pos);
    expect_any_always(__wrap_sqlite3_bind_text, buffer);
    will_return_always(__wrap_sqlite3_bind_text, 0);
    will_return(__wrap_sqlite3_step, SQLITE_ERROR);
    expect_string(__wrap_sqlite3_exec, sql, "END;");
    will_return(__wrap_sqlite3_exec, "ERROR MESSAGE");
    will_return(__wrap_sqlite3_exec, SQLITE_ERROR);
    expect_string(__wrap__merror, formatted_msg, "Error executing simple query 'END;': ERROR MESSAGE");
    time_t last_commit =  test_data->fim_sql->transaction.last_commit;
    fim_db_remove_path(test_data->fim_sql, test_data->entry, &syscheck.fim_entry_mutex, NULL, (void *) FIM_WHODATA, NULL);
    // Last commit time should change
    assert_int_equal(last_commit, test_data->fim_sql->transaction.last_commit);
}

void test_fim_db_remove_path_no_configuration_file(void **state) {
    test_fim_db_insert_data *test_data = *state;

    expect_string(__wrap_fim_configuration_directory, path, "/test/path");
    expect_string(__wrap_fim_configuration_directory, entry, "file");
    will_return(__wrap_fim_configuration_directory, -1);
    expect_string(__wrap__mdebug2, formatted_msg, "(6339): Delete event from path without configuration: '/test/path'");

    fim_db_remove_path(test_data->fim_sql, test_data->entry, &syscheck.fim_entry_mutex, NULL, (void *) FIM_REALTIME, NULL);
}

void test_fim_db_remove_path_no_entry_realtime_file(void **state) {
    test_fim_db_insert_data *test_data = *state;
#ifndef TEST_WINAGENT
    expect_string(__wrap_fim_configuration_directory, path, "/test/path");
    expect_string(__wrap_fim_configuration_directory, entry, "file");
    will_return(__wrap_fim_configuration_directory, 3);
#else
    expect_string(__wrap_fim_configuration_directory, path, "/test/path");
    expect_string(__wrap_fim_configuration_directory, entry, "file");
    will_return(__wrap_fim_configuration_directory, 7);
#endif
    will_return_always(__wrap_sqlite3_reset, SQLITE_OK);
    will_return_always(__wrap_sqlite3_clear_bindings, SQLITE_OK);
    expect_any_always(__wrap_sqlite3_bind_text, pos);
    expect_any_always(__wrap_sqlite3_bind_text, buffer);
    will_return_always(__wrap_sqlite3_bind_text, 0);
    will_return(__wrap_sqlite3_step, SQLITE_ROW);
    expect_value(__wrap_sqlite3_column_int, iCol, 0);
    will_return(__wrap_sqlite3_column_int, 0);
    expect_value(__wrap_sqlite3_column_int, iCol, 1);
    will_return(__wrap_sqlite3_column_int, 1);
    wraps_fim_db_check_transaction();
    time_t last_commit =  test_data->fim_sql->transaction.last_commit;
    fim_db_remove_path(test_data->fim_sql, test_data->entry, &syscheck.fim_entry_mutex, NULL, (void *) FIM_REALTIME, NULL);
    // Last commit time should change
    assert_int_not_equal(last_commit, test_data->fim_sql->transaction.last_commit);
}

void test_fim_db_remove_path_no_entry_scheduled_file(void **state) {
    test_fim_db_insert_data *test_data = *state;
#ifndef TEST_WINAGENT
    expect_string(__wrap_fim_configuration_directory, path, "/test/path");
    expect_string(__wrap_fim_configuration_directory, entry, "file");
    will_return(__wrap_fim_configuration_directory, 4);
#else
    expect_string(__wrap_fim_configuration_directory, path, "/test/path");
    expect_string(__wrap_fim_configuration_directory, entry, "file");
    will_return(__wrap_fim_configuration_directory, 1);
#endif
    will_return_always(__wrap_sqlite3_reset, SQLITE_OK);
    will_return_always(__wrap_sqlite3_clear_bindings, SQLITE_OK);
    expect_any_always(__wrap_sqlite3_bind_text, pos);
    expect_any_always(__wrap_sqlite3_bind_text, buffer);
    will_return_always(__wrap_sqlite3_bind_text, 0);
    will_return(__wrap_sqlite3_step, SQLITE_ROW);
    expect_value(__wrap_sqlite3_column_int, iCol, 0);
    will_return(__wrap_sqlite3_column_int, 0);
    expect_value(__wrap_sqlite3_column_int, iCol, 1);
    will_return(__wrap_sqlite3_column_int, 1);
    wraps_fim_db_check_transaction();
    time_t last_commit =  test_data->fim_sql->transaction.last_commit;
    fim_db_remove_path(test_data->fim_sql, test_data->entry, &syscheck.fim_entry_mutex, NULL, (void *) FIM_SCHEDULED, NULL);
    // Last commit time should change
    assert_int_not_equal(last_commit, test_data->fim_sql->transaction.last_commit);
}

/*----------------------------------------------*/
/*----------fim_db_get_path()------------------*/
void test_fim_db_get_path_inexistent(void **state) {
    test_fim_db_insert_data *test_data = *state;
    will_return_always(__wrap_sqlite3_reset, SQLITE_OK);
    will_return_always(__wrap_sqlite3_clear_bindings, SQLITE_OK);
    expect_any_always(__wrap_sqlite3_bind_text, pos);
    expect_any_always(__wrap_sqlite3_bind_text, buffer);
    will_return_always(__wrap_sqlite3_bind_text, 0);
    will_return(__wrap_sqlite3_step, SQLITE_ERROR);
    fim_entry *ret = fim_db_get_path(test_data->fim_sql, test_data->entry->path);
    state[1] = ret;
    assert_null(ret);
}

void test_fim_db_get_path_existent(void **state) {
    test_fim_db_insert_data *test_data = *state;
    will_return_always(__wrap_sqlite3_reset, SQLITE_OK);
    will_return_always(__wrap_sqlite3_clear_bindings, SQLITE_OK);
    expect_any_always(__wrap_sqlite3_bind_text, pos);
    expect_any_always(__wrap_sqlite3_bind_text, buffer);
    will_return_always(__wrap_sqlite3_bind_text, 0);
    will_return(__wrap_sqlite3_step, SQLITE_ROW);
    wraps_fim_db_decode_full_row();
    fim_entry *ret = fim_db_get_path(test_data->fim_sql, test_data->entry->path);
    state[1] = ret;
    assert_non_null(ret);
    assert_string_equal("/some/random/path", ret->path);
    assert_int_equal(1, ret->data->mode);
    assert_int_equal(1000000, ret->data->last_event);
    assert_int_equal(2, ret->data->entry_type);
    assert_int_equal(1000001, ret->data->scanned);
    assert_int_equal(1000002, ret->data->options);
    assert_string_equal("checksum", ret->data->checksum);
    assert_int_equal(111, ret->data->dev);
    assert_int_equal(1024, ret->data->inode);
    assert_int_equal(4096, ret->data->size);
    assert_string_equal("perm", ret->data->perm);
    assert_string_equal("attributes", ret->data->attributes);
    assert_string_equal("uid", ret->data->uid);
    assert_string_equal("gid", ret->data->gid);
    assert_string_equal("user_name", ret->data->user_name);
    assert_string_equal("group_name", ret->data->group_name);
    assert_string_equal("hash_md5", ret->data->hash_md5);
    assert_string_equal("hash_sha1", ret->data->hash_sha1);
    assert_string_equal("hash_sha256", ret->data->hash_sha256);
    assert_int_equal(12345678, ret->data->mtime);
}
/*----------------------------------------------*/
/*----------fim_db_set_all_unscanned()------------------*/
void test_fim_db_set_all_unscanned_failed(void **state) {
    test_fim_db_insert_data *test_data = *state;
    expect_string(__wrap_sqlite3_exec, sql, "UPDATE entry_path SET scanned = 0;");
    will_return(__wrap_sqlite3_exec, "ERROR MESSAGE");
    will_return(__wrap_sqlite3_exec, SQLITE_ERROR);
    expect_string(__wrap__merror, formatted_msg, "Error executing simple query 'UPDATE entry_path SET scanned = 0;': ERROR MESSAGE");
    wraps_fim_db_check_transaction();
    int ret = fim_db_set_all_unscanned(test_data->fim_sql);
    assert_int_equal(ret, FIMDB_ERR);
}

void test_fim_db_set_all_unscanned_success(void **state) {
    test_fim_db_insert_data *test_data = *state;
    wraps_fim_db_exec_simple_wquery("UPDATE entry_path SET scanned = 0;");
    wraps_fim_db_check_transaction();
    int ret = fim_db_set_all_unscanned(test_data->fim_sql);
    assert_int_equal(ret, FIMDB_OK);
}

/*----------------------------------------------*/
/*----------fim_db_get_data_checksum()------------------*/

void test_fim_db_get_path_range_failed(void **state) {

    test_fim_db_insert_data *test_data = *state;
    fim_tmp_file *file = NULL;

    expect_string(__wrap_fopen, mode, "w+");
    will_return(__wrap_fopen, 0);

    will_return(__wrap_os_random, 2345);

#ifndef TEST_WINAGENT
    expect_string(__wrap_fopen, path, "/var/ossec/tmp/tmp_19283746523452345");
    expect_string(__wrap__merror, formatted_msg, "Failed to create temporal storage '/var/ossec/tmp/tmp_19283746523452345': Success (0)");
#else
    expect_string(__wrap_fopen, path, "tmp/tmp_19283746523452345");
    expect_string(__wrap__merror, formatted_msg, "Failed to create temporal storage 'tmp/tmp_19283746523452345': Success (0)");
#endif

    int ret = fim_db_get_path_range(test_data->fim_sql, "start", "stop", &file, syscheck.database_store);
    assert_int_equal(ret, FIMDB_ERR);
}

void test_fim_db_get_path_range_success(void **state) {

    test_fim_db_insert_data *test_data = *state;
    fim_tmp_file *file = NULL;

    will_return(__wrap_os_random, 2345);

#ifdef TEST_WINAGENT
    expect_string(__wrap_fopen, path, "tmp/tmp_19283746523452345");
#else
    expect_string(__wrap_fopen, path, "/var/ossec/tmp/tmp_19283746523452345");
#endif

    expect_string(__wrap_fopen, mode, "w+");
    will_return(__wrap_fopen, 1);

    will_return_always(__wrap_sqlite3_reset, SQLITE_OK);
    will_return_always(__wrap_sqlite3_clear_bindings, SQLITE_OK);
    expect_any_always(__wrap_sqlite3_bind_text, pos);
    expect_any_always(__wrap_sqlite3_bind_text, buffer);
    will_return_always(__wrap_sqlite3_bind_text, 0);

    will_return(__wrap_sqlite3_step, SQLITE_DONE);
    wraps_fim_db_check_transaction();

#ifndef TEST_WINAGENT
    expect_string(__wrap_remove, filename, "/var/ossec/tmp/tmp_19283746523452345");
#else
    expect_string(__wrap_remove, filename, "tmp/tmp_19283746523452345");
#endif

    expect_value(__wrap_fclose, _File, 1);
    will_return(__wrap_fclose, 1);
    will_return(__wrap_remove, 0);

    int ret = fim_db_get_path_range(test_data->fim_sql, "start", "stop", &file, syscheck.database_store);
    assert_int_equal(ret, FIMDB_OK);
}

/*----------------------------------------------*/
/*----------fim_db_get_not_scanned()------------------*/

void test_fim_db_get_not_scanned_failed(void **state) {

    test_fim_db_insert_data *test_data = *state;
    fim_tmp_file *file = NULL;

    will_return(__wrap_os_random, 2345);

#ifdef TEST_WINAGENT
    expect_string(__wrap_fopen, path, "tmp/tmp_19283746523452345");
#else
    expect_string(__wrap_fopen, path, "/var/ossec/tmp/tmp_19283746523452345");
#endif

    expect_string(__wrap_fopen, mode, "w+");
    will_return(__wrap_fopen, 0);
#ifndef TEST_WINAGENT
    expect_string(__wrap__merror, formatted_msg, "Failed to create temporal storage '/var/ossec/tmp/tmp_19283746523452345': Success (0)");
#else
    expect_string(__wrap__merror, formatted_msg, "Failed to create temporal storage 'tmp/tmp_19283746523452345': Success (0)");
#endif

    int ret = fim_db_get_not_scanned(test_data->fim_sql, &file, syscheck.database_store);
    assert_int_equal(ret, FIMDB_ERR);
}

void test_fim_db_get_not_scanned_success(void **state) {

    test_fim_db_insert_data *test_data = *state;
    fim_tmp_file *file = NULL;

    will_return(__wrap_os_random, 2345);

#ifdef TEST_WINAGENT
    expect_string(__wrap_fopen, path, "tmp/tmp_19283746523452345");
#else
    expect_string(__wrap_fopen, path, "/var/ossec/tmp/tmp_19283746523452345");
#endif

    expect_string(__wrap_fopen, mode, "w+");
    will_return(__wrap_fopen, 1);

    will_return(__wrap_sqlite3_step, SQLITE_DONE);
    wraps_fim_db_check_transaction();

#ifndef TEST_WINAGENT
    expect_string(__wrap_remove, filename, "/var/ossec/tmp/tmp_19283746523452345");
#else
    expect_string(__wrap_remove, filename, "tmp/tmp_19283746523452345");
#endif

    expect_value(__wrap_fclose, _File, 1);
    will_return(__wrap_fclose, 1);
    will_return(__wrap_remove, 0);

    int ret = fim_db_get_not_scanned(test_data->fim_sql, &file, syscheck.database_store);
    assert_int_equal(ret, FIMDB_OK);
}

/*----------------------------------------------*/
/*----------fim_db_get_data_checksum()------------------*/
void test_fim_db_get_data_checksum_failed(void **state) {
    test_fim_db_insert_data *test_data = *state;
    will_return_always(__wrap_sqlite3_reset, SQLITE_OK);
    will_return_always(__wrap_sqlite3_clear_bindings, SQLITE_OK);
    will_return(__wrap_sqlite3_step, SQLITE_ERROR);
    wraps_fim_db_check_transaction();
    int ret = fim_db_get_data_checksum(test_data->fim_sql, NULL);
    assert_int_equal(ret, FIMDB_ERR);
}

void test_fim_db_get_data_checksum_success(void **state) {
    test_fim_db_insert_data *test_data = *state;
    will_return_always(__wrap_sqlite3_reset, SQLITE_OK);
    will_return_always(__wrap_sqlite3_clear_bindings, SQLITE_OK);
    will_return(__wrap_sqlite3_step, SQLITE_ROW);
    wraps_fim_db_decode_full_row();
    expect_string(__wrap_EVP_DigestUpdate, data, "checksum");
    expect_value(__wrap_EVP_DigestUpdate, count, 8);
    will_return(__wrap_EVP_DigestUpdate, 0);
    will_return(__wrap_sqlite3_step, SQLITE_DONE);  // Ending the loop at fim_db_process_get_query()
    wraps_fim_db_check_transaction();
    int ret = fim_db_get_data_checksum(test_data->fim_sql, NULL);
    assert_int_equal(ret, FIMDB_OK);
}
/*----------------------------------------------*/
/*----------fim_db_check_transaction()------------------*/
void test_fim_db_check_transaction_last_commit_is_0(void **state) {
    test_fim_db_insert_data *test_data = *state;
    test_data->fim_sql->transaction.last_commit = 0;
    fim_db_check_transaction(test_data->fim_sql);
    assert_int_not_equal(test_data->fim_sql->transaction.last_commit, 0);
}

void test_fim_db_check_transaction_failed(void **state) {
    test_fim_db_insert_data *test_data = *state;
    expect_string(__wrap_sqlite3_exec, sql, "END;");
    will_return(__wrap_sqlite3_exec, "ERROR MESSAGE");
    will_return(__wrap_sqlite3_exec, SQLITE_ERROR);
    expect_string(__wrap__merror, formatted_msg, "Error executing simple query 'END;': ERROR MESSAGE");
    const time_t commit_time = test_data->fim_sql->transaction.last_commit;
    fim_db_check_transaction(test_data->fim_sql);
    assert_int_equal(commit_time, test_data->fim_sql->transaction.last_commit);
}

void test_fim_db_check_transaction_success(void **state) {
    test_fim_db_insert_data *test_data = *state;
    wraps_fim_db_check_transaction();
    const time_t commit_time = test_data->fim_sql->transaction.last_commit;
    fim_db_check_transaction(test_data->fim_sql);
    assert_int_not_equal(commit_time, test_data->fim_sql->transaction.last_commit);
}
/*----------------------------------------------*/
/*----------fim_db_cache()------------------*/
void test_fim_db_cache_failed(void **state) {
    test_fim_db_insert_data *test_data = *state;
    will_return(__wrap_sqlite3_prepare_v2, SQLITE_ERROR);
    will_return(__wrap_sqlite3_errmsg, "REASON GOES HERE");
#ifndef TEST_WINAGENT
    expect_string(__wrap__merror, formatted_msg, "Error preparing statement 'INSERT INTO entry_data (dev, inode, size, perm, attributes, uid, gid, user_name, group_name, hash_md5, hash_sha1, hash_sha256, mtime) VALUES (?, ?, ?, ?, ?, ?, ?, ?, ?, ?, ?, ?, ?);': REASON GOES HERE");
#else
    expect_string(__wrap__merror, formatted_msg, "Error preparing statement 'INSERT INTO entry_data (dev, inode, size, perm, attributes, uid, gid, user_name, group_name, hash_md5, hash_sha1, hash_sha256, mtime) VALUES (NULL, NULL, ?, ?, ?, ?, ?, ?, ?, ?, ?, ?, ?);': REASON GOES HERE");
#endif
    int ret = fim_db_cache(test_data->fim_sql);
    assert_int_equal(ret, FIMDB_ERR);
}

void test_fim_db_cache_success(void **state) {
    test_fim_db_insert_data *test_data = *state;
    wraps_fim_db_cache();
    int ret = fim_db_cache(test_data->fim_sql);
    assert_int_equal(ret, FIMDB_OK);
}
/*----------------------------------------------*/
/*----------fim_db_close()------------------*/
void test_fim_db_close_failed(void **state) {
    test_fim_db_insert_data *test_data = *state;
    wraps_fim_db_check_transaction();
    will_return_always(__wrap_sqlite3_reset, SQLITE_OK);
    will_return_always(__wrap_sqlite3_clear_bindings, SQLITE_OK);
    will_return(__wrap_sqlite3_finalize, SQLITE_ERROR);
    will_return(__wrap_sqlite3_errmsg, "REASON GOES HERE");
#ifndef TEST_WINAGENT
    expect_string(__wrap__merror, formatted_msg, "Error finalizing statement 'INSERT INTO entry_data (dev, inode, size, perm, attributes, uid, gid, user_name, group_name, hash_md5, hash_sha1, hash_sha256, mtime) VALUES (?, ?, ?, ?, ?, ?, ?, ?, ?, ?, ?, ?, ?);': REASON GOES HERE");
#else
    expect_string(__wrap__merror, formatted_msg, "Error finalizing statement 'INSERT INTO entry_data (dev, inode, size, perm, attributes, uid, gid, user_name, group_name, hash_md5, hash_sha1, hash_sha256, mtime) VALUES (NULL, NULL, ?, ?, ?, ?, ?, ?, ?, ?, ?, ?, ?);': REASON GOES HERE");
#endif
    will_return(__wrap_sqlite3_close_v2, SQLITE_BUSY);
    fim_db_close(test_data->fim_sql);
}

void test_fim_db_close_success(void **state) {
    test_fim_db_insert_data *test_data = *state;
    wraps_fim_db_check_transaction();
    will_return_always(__wrap_sqlite3_reset, SQLITE_OK);
    will_return_always(__wrap_sqlite3_clear_bindings, SQLITE_OK);
    will_return_always(__wrap_sqlite3_finalize, SQLITE_OK);
    will_return(__wrap_sqlite3_close_v2, SQLITE_OK);
    fim_db_close(test_data->fim_sql);
}
/*----------------------------------------------*/
/*----------fim_db_finalize_stmt()------------------*/
void test_fim_db_finalize_stmt_failed(void **state) {
    test_fim_db_insert_data *test_data = *state;
    will_return_always(__wrap_sqlite3_reset, SQLITE_OK);
    will_return_always(__wrap_sqlite3_clear_bindings, SQLITE_OK);
    int index;
    for (index = 0; index < FIMDB_STMT_SIZE; index++) {
        // Test failure in every index
        if ( index > 0) {
            will_return_count(__wrap_sqlite3_finalize, SQLITE_OK, index);
        }
        // Index of failure  SQL_SQMT[index]
        will_return(__wrap_sqlite3_finalize, SQLITE_ERROR);
        char buffer[OS_MAXSTR];
        will_return(__wrap_sqlite3_errmsg, "FINALIZE ERROR");
        snprintf(buffer, OS_MAXSTR, "Error finalizing statement '%s': FINALIZE ERROR", SQL_STMT[index]);
        expect_string(__wrap__merror, formatted_msg, buffer);
        int ret = fim_db_finalize_stmt(test_data->fim_sql);
        assert_int_equal(ret, FIMDB_ERR);
    }
}

void test_fim_db_finalize_stmt_success(void **state) {
    test_fim_db_insert_data *test_data = *state;
    will_return_always(__wrap_sqlite3_reset, SQLITE_OK);
    will_return_always(__wrap_sqlite3_clear_bindings, SQLITE_OK);
    will_return_count(__wrap_sqlite3_finalize, SQLITE_OK, FIMDB_STMT_SIZE);
    int ret = fim_db_finalize_stmt(test_data->fim_sql);
    assert_int_equal(ret, FIMDB_OK);
}
/*----------------------------------------------*/
/*----------fim_db_force_commit()------------------*/
void test_fim_db_force_commit_failed(void **state){
    test_fim_db_insert_data *test_data = *state;
    expect_string(__wrap_sqlite3_exec, sql, "END;");
    will_return(__wrap_sqlite3_exec, "ERROR_MESSAGE");
    will_return(__wrap_sqlite3_exec, SQLITE_ERROR);
    expect_string(__wrap__merror, formatted_msg, "Error executing simple query 'END;': ERROR_MESSAGE");
    fim_db_force_commit(test_data->fim_sql);
    // If commit fails last_commit should still be one
    assert_int_equal(1, test_data->fim_sql->transaction.last_commit);
}

void test_fim_db_force_commit_success(void **state){
    test_fim_db_insert_data *test_data = *state;
    wraps_fim_db_check_transaction();
    fim_db_force_commit(test_data->fim_sql);
    // If commit succeded last_comit time should be updated
    assert_int_not_equal(1, test_data->fim_sql->transaction.last_commit);
}
/*----------------------------------------------*/
/*----------fim_db_clean_stmt()------------------*/
void test_fim_db_clean_stmt_reset_failed(void **state) {
    test_fim_db_insert_data *test_data = *state;
    will_return(__wrap_sqlite3_reset, SQLITE_ERROR);
    will_return(__wrap_sqlite3_finalize, SQLITE_OK);
    will_return(__wrap_sqlite3_prepare_v2, SQLITE_OK);
    int ret = fim_db_clean_stmt(test_data->fim_sql, 0);
    assert_int_equal(ret, FIMDB_OK);
}

void test_fim_db_clean_stmt_reset_and_prepare_failed(void **state) {
    test_fim_db_insert_data *test_data = *state;
    will_return(__wrap_sqlite3_reset, SQLITE_ERROR);
    will_return(__wrap_sqlite3_finalize, SQLITE_OK);
    will_return(__wrap_sqlite3_prepare_v2, SQLITE_ERROR);
    will_return(__wrap_sqlite3_errmsg, "ERROR");
    #ifndef TEST_WINAGENT
    expect_string(__wrap__merror, formatted_msg, "Error preparing statement 'INSERT INTO entry_data (dev, inode, size, perm, attributes, uid, gid, user_name, group_name, hash_md5, hash_sha1, hash_sha256, mtime) VALUES (?, ?, ?, ?, ?, ?, ?, ?, ?, ?, ?, ?, ?);': ERROR");
    #else
    expect_string(__wrap__merror, formatted_msg, "Error preparing statement 'INSERT INTO entry_data (dev, inode, size, perm, attributes, uid, gid, user_name, group_name, hash_md5, hash_sha1, hash_sha256, mtime) VALUES (NULL, NULL, ?, ?, ?, ?, ?, ?, ?, ?, ?, ?, ?);': ERROR");
    #endif
    int ret = fim_db_clean_stmt(test_data->fim_sql, 0);
    assert_int_equal(ret, FIMDB_ERR);
}

void test_fim_db_clean_stmt_success(void **state) {
    test_fim_db_insert_data *test_data = *state;
    will_return(__wrap_sqlite3_reset, SQLITE_OK);
    will_return(__wrap_sqlite3_clear_bindings, SQLITE_OK);
    int ret = fim_db_clean_stmt(test_data->fim_sql, 0);
    assert_int_equal(ret, FIMDB_OK);
}
/*----------------------------------------------*/
/*----------fim_db_get_paths_from_inode()------------------*/
void test_fim_db_get_paths_from_inode_none_path(void **state) {
    test_fim_db_insert_data *test_data = *state;
    will_return_count(__wrap_sqlite3_reset, SQLITE_OK, 2);
    will_return_count(__wrap_sqlite3_clear_bindings, SQLITE_OK, 2);
    expect_any_always(__wrap_sqlite3_bind_int, index);
    expect_any_always(__wrap_sqlite3_bind_int, value);
    will_return_always(__wrap_sqlite3_bind_int, 0);
    expect_any_always(__wrap_sqlite3_bind_int64, index);
    expect_any_always(__wrap_sqlite3_bind_int64, value);
    will_return_always(__wrap_sqlite3_bind_int64, 0);
    will_return(__wrap_sqlite3_step, SQLITE_DONE);
    wraps_fim_db_check_transaction();
    char **paths;
    paths = fim_db_get_paths_from_inode(test_data->fim_sql, 1, 1);
    state[1] = paths;
    assert_null(paths);
}

void test_fim_db_get_paths_from_inode_single_path(void **state) {
    test_fim_db_insert_data *test_data = *state;
    will_return_count(__wrap_sqlite3_reset, SQLITE_OK, 2);
    will_return_count(__wrap_sqlite3_clear_bindings, SQLITE_OK, 2);
    expect_any_always(__wrap_sqlite3_bind_int, index);
    expect_any_always(__wrap_sqlite3_bind_int, value);
    will_return_always(__wrap_sqlite3_bind_int, 0);
    expect_any_always(__wrap_sqlite3_bind_int64, index);
    expect_any_always(__wrap_sqlite3_bind_int64, value);
    will_return_always(__wrap_sqlite3_bind_int64, 0);
    will_return(__wrap_sqlite3_step, SQLITE_ROW);
    expect_value(__wrap_sqlite3_column_int, iCol, 0);
    will_return(__wrap_sqlite3_column_int, 1);
    will_return(__wrap_sqlite3_step, SQLITE_ROW);
    expect_value(__wrap_sqlite3_column_text, iCol, 0);
    will_return(__wrap_sqlite3_column_text, "Path 1");
    will_return(__wrap_sqlite3_step, SQLITE_DONE);
    wraps_fim_db_check_transaction();
    char **paths;
    paths = fim_db_get_paths_from_inode(test_data->fim_sql, 1, 1);
    state[1] = paths;
    assert_string_equal(paths[0], "Path 1");
    assert_null(paths[1]);
}

void test_fim_db_get_paths_from_inode_multiple_path(void **state) {
    test_fim_db_insert_data *test_data = *state;
    will_return_count(__wrap_sqlite3_reset, SQLITE_OK, 2);
    will_return_count(__wrap_sqlite3_clear_bindings, SQLITE_OK, 2);
    expect_any_always(__wrap_sqlite3_bind_int, index);
    expect_any_always(__wrap_sqlite3_bind_int, value);
    will_return_always(__wrap_sqlite3_bind_int, 0);
    expect_any_always(__wrap_sqlite3_bind_int64, index);
    expect_any_always(__wrap_sqlite3_bind_int64, value);
    will_return_always(__wrap_sqlite3_bind_int64, 0);
    will_return(__wrap_sqlite3_step, SQLITE_ROW);
    expect_value(__wrap_sqlite3_column_int, iCol, 0);
    will_return(__wrap_sqlite3_column_int, 5);
    int i;
    char buffers[5][10];
    for(i = 0; i < sizeof(buffers)/10; i++) {
        // Generate 5 paths
        will_return(__wrap_sqlite3_step, SQLITE_ROW);
        expect_value(__wrap_sqlite3_column_text, iCol, 0);
        snprintf(buffers[i], 10, "Path %d", i + 1);
        will_return(__wrap_sqlite3_column_text, buffers[i]);
    }
    will_return(__wrap_sqlite3_step, SQLITE_DONE);
    wraps_fim_db_check_transaction();
    char **paths;
    paths = fim_db_get_paths_from_inode(test_data->fim_sql, 1, 1);
    state[1] = paths;
    for(i = 0; i < sizeof(buffers)/10; i++) {
        snprintf(buffers[i], 10, "Path %d", i + 1);
        assert_string_equal(paths[i], buffers[i]);
    }
    assert_null(paths[5]);
}

/**
 * Test error message when number of iterated rows is larger than count
 * */
void test_fim_db_get_paths_from_inode_multiple_unamatched_rows(void **state) {
    test_fim_db_insert_data *test_data = *state;
    will_return_count(__wrap_sqlite3_reset, SQLITE_OK, 2);
    will_return_count(__wrap_sqlite3_clear_bindings, SQLITE_OK, 2);
    expect_any_always(__wrap_sqlite3_bind_int, index);
    expect_any_always(__wrap_sqlite3_bind_int, value);
    will_return_always(__wrap_sqlite3_bind_int, 0);
    expect_any_always(__wrap_sqlite3_bind_int64, index);
    expect_any_always(__wrap_sqlite3_bind_int64, value);
    will_return_always(__wrap_sqlite3_bind_int64, 0);
    will_return(__wrap_sqlite3_step, SQLITE_ROW);
    expect_value(__wrap_sqlite3_column_int, iCol, 0);
    will_return(__wrap_sqlite3_column_int, 5);
    int i;
    char buffers[5][10];
    for(i = 0; i < sizeof(buffers)/10; i++) {
        // Generate 5 paths
        will_return(__wrap_sqlite3_step, SQLITE_ROW);
        expect_value(__wrap_sqlite3_column_text, iCol, 0);
        snprintf(buffers[i], 10, "Path %d", i + 1);
        will_return(__wrap_sqlite3_column_text, buffers[i]);
    }
    will_return(__wrap_sqlite3_step, SQLITE_ROW);
    expect_string(__wrap__minfo, formatted_msg, "The count returned is smaller than the actual elements. This shouldn't happen.");
    wraps_fim_db_check_transaction();
    char **paths;
    paths = fim_db_get_paths_from_inode(test_data->fim_sql, 1, 1);
    state[1] = paths;
    for(i = 0; i < sizeof(buffers)/10; i++) {
        snprintf(buffers[i], 10, "Path %d", i + 1);
        assert_string_equal(paths[i], buffers[i]);
    }
    assert_null(paths[5]);
}
/*----------------------------------------------*/
/*----------fim_db_data_checksum_range()------------------*/
void test_fim_db_data_checksum_range_first_half_failed(void **state) {
    test_fim_db_insert_data *test_data = *state;
    will_return(__wrap_sqlite3_reset, SQLITE_OK);
    will_return(__wrap_sqlite3_clear_bindings, SQLITE_OK);
    expect_any_always(__wrap_sqlite3_bind_text, pos);
    expect_any_always(__wrap_sqlite3_bind_text, buffer);
    will_return_always(__wrap_sqlite3_bind_text, 0);
    will_return(__wrap_sqlite3_step, SQLITE_ERROR);
    will_return(__wrap_sqlite3_errmsg, "ERROR MESSAGE");
    expect_string(__wrap__merror, formatted_msg, "Step error getting path range, first half 'start init' 'top end' (i:0): ERROR MESSAGE");
    int ret;
    ret = fim_db_data_checksum_range(test_data->fim_sql, "init", "end", 1, 5, &syscheck.fim_entry_mutex);
    assert_int_equal(ret, FIMDB_ERR);
}

void test_fim_db_data_checksum_range_second_half_failed(void **state) {
    test_fim_db_insert_data *test_data = *state;
    will_return(__wrap_sqlite3_reset, SQLITE_OK);
    will_return(__wrap_sqlite3_clear_bindings, SQLITE_OK);
    expect_any_always(__wrap_sqlite3_bind_text, pos);
    expect_any_always(__wrap_sqlite3_bind_text, buffer);
    will_return_always(__wrap_sqlite3_bind_text, 0);

    // First half
    will_return(__wrap_sqlite3_step, SQLITE_ROW);
    wraps_fim_db_decode_full_row();
    expect_string(__wrap_EVP_DigestUpdate, data, "checksum");
    expect_value(__wrap_EVP_DigestUpdate, count, 8);
    will_return(__wrap_EVP_DigestUpdate, 0);

    // Second half
    will_return(__wrap_sqlite3_step, SQLITE_ERROR);
    will_return(__wrap_sqlite3_errmsg, "ERROR MESSAGE");
    expect_string(__wrap__merror, formatted_msg, "Step error getting path range, second half 'start init' 'top end' (i:1): ERROR MESSAGE");

    int ret;
    ret = fim_db_data_checksum_range(test_data->fim_sql, "init", "end", 1, 2, &syscheck.fim_entry_mutex);
    assert_int_equal(ret, FIMDB_ERR);
}

void test_fim_db_data_checksum_range_null_path(void **state) {
    test_fim_db_insert_data *test_data = *state;
    will_return(__wrap_sqlite3_reset, SQLITE_OK);
    will_return(__wrap_sqlite3_clear_bindings, SQLITE_OK);
    expect_any_always(__wrap_sqlite3_bind_text, pos);
    expect_any_always(__wrap_sqlite3_bind_text, buffer);
    will_return_always(__wrap_sqlite3_bind_text, 0);

    // Fist half
    will_return(__wrap_sqlite3_step, SQLITE_ROW);
    wraps_fim_db_decode_full_row();
    expect_string(__wrap_EVP_DigestUpdate, data, "checksum");
    expect_value(__wrap_EVP_DigestUpdate, count, 8);
    will_return(__wrap_EVP_DigestUpdate, 0);

    expect_string(__wrap__merror, formatted_msg, "Failed to obtain required paths in order to form message");

    int ret;
    ret = fim_db_data_checksum_range(test_data->fim_sql, "init", "end", 1, 1, &syscheck.fim_entry_mutex);
    assert_int_equal(ret, FIMDB_ERR);
}

void test_fim_db_data_checksum_range_success(void **state) {
    test_fim_db_insert_data *test_data = *state;
    will_return(__wrap_sqlite3_reset, SQLITE_OK);
    will_return(__wrap_sqlite3_clear_bindings, SQLITE_OK);
    expect_any_always(__wrap_sqlite3_bind_text, pos);
    expect_any_always(__wrap_sqlite3_bind_text, buffer);
    will_return_always(__wrap_sqlite3_bind_text, 0);

    // Fist half
    will_return(__wrap_sqlite3_step, SQLITE_ROW);
    wraps_fim_db_decode_full_row();
    expect_string(__wrap_EVP_DigestUpdate, data, "checksum");
    expect_value(__wrap_EVP_DigestUpdate, count, 8);
    will_return(__wrap_EVP_DigestUpdate, 0);

    // Second half
    will_return(__wrap_sqlite3_step, SQLITE_ROW);
    wraps_fim_db_decode_full_row();
    expect_string(__wrap_EVP_DigestUpdate, data, "checksum");
    expect_value(__wrap_EVP_DigestUpdate, count, 8);
    will_return(__wrap_EVP_DigestUpdate, 0);

    expect_string(__wrap_fim_send_sync_msg, msg, "{\"component\":\"syscheck\",\"type\":\"integrity_check_left\",\"data\":{\"id\":1,\"begin\":\"init\",\"end\":\"/some/random/path\",\"tail\":\"/some/random/path\",\"checksum\":\"da39a3ee5e6b4b0d3255bfef95601890afd80709\"}}");
    expect_string(__wrap_fim_send_sync_msg, msg, "{\"component\":\"syscheck\",\"type\":\"integrity_check_right\",\"data\":{\"id\":1,\"begin\":\"/some/random/path\",\"end\":\"end\",\"checksum\":\"da39a3ee5e6b4b0d3255bfef95601890afd80709\"}}");

    int ret;
    ret = fim_db_data_checksum_range(test_data->fim_sql, "init", "end", 1, 2, &syscheck.fim_entry_mutex);
    assert_int_equal(ret, FIMDB_OK);
}

/*----------------------------------------------*/
/*----------fim_db_get_row_path()------------------*/
void test_fim_db_get_row_path_error(void **state) {
    test_fim_db_insert_data *test_data = *state;
    char *path = NULL;
    int ret;

    // Inside fim_db_clean_stmt
    will_return(__wrap_sqlite3_reset, SQLITE_OK);
    will_return(__wrap_sqlite3_clear_bindings, SQLITE_OK);

    will_return(__wrap_sqlite3_step, SQLITE_ERROR);

    will_return(__wrap_sqlite3_errmsg, "An error message.");

    expect_string(__wrap__merror, formatted_msg, "Step error getting row path '(null)': An error message.");

    ret = fim_db_get_row_path(test_data->fim_sql, FIMDB_STMT_GET_FIRST_PATH, &path);

    assert_int_equal(ret, FIMDB_ERR);
    assert_null(path);
}

void test_fim_db_get_row_path_sqlite_row(void **state) {
    test_fim_db_insert_data *test_data = *state;
    char *path = NULL;
    int ret;

    // Inside fim_db_clean_stmt
    will_return(__wrap_sqlite3_reset, SQLITE_OK);
    will_return(__wrap_sqlite3_clear_bindings, SQLITE_OK);

    will_return(__wrap_sqlite3_step, SQLITE_ROW);

    expect_value(__wrap_sqlite3_column_text, iCol, 0);
    will_return(__wrap_sqlite3_column_text, "/some/random/path");

    ret = fim_db_get_row_path(test_data->fim_sql, FIMDB_STMT_GET_FIRST_PATH, &path);

    assert_int_equal(ret, FIMDB_OK);
    assert_string_equal(path, "/some/random/path");
    free(path);
}

void test_fim_db_get_row_path_sqlite_done(void **state) {
    test_fim_db_insert_data *test_data = *state;
    char *path = NULL;
    int ret;

    // Inside fim_db_clean_stmt
    will_return(__wrap_sqlite3_reset, SQLITE_OK);
    will_return(__wrap_sqlite3_clear_bindings, SQLITE_OK);

    will_return(__wrap_sqlite3_step, SQLITE_DONE);

    ret = fim_db_get_row_path(test_data->fim_sql, FIMDB_STMT_GET_FIRST_PATH, &path);

    assert_int_equal(ret, FIMDB_OK);
    assert_null(path);
}
/*----------------------------------------------*/
/*----------fim_db_get_count_range()------------------*/
void test_fim_db_get_count_range_error_stepping(void **state) {
    test_fim_db_insert_data *test_data = *state;
    int ret, count = -1;

    // Inside fim_db_clean_stmt
    will_return(__wrap_sqlite3_reset, SQLITE_OK);
    will_return(__wrap_sqlite3_clear_bindings, SQLITE_OK);

    // Inside fim_db_bind_range
    expect_any_count(__wrap_sqlite3_bind_text, pos, 2);
    expect_any_count(__wrap_sqlite3_bind_text, buffer, 2);
    will_return_count(__wrap_sqlite3_bind_text, 0, 2);

    will_return(__wrap_sqlite3_step, SQLITE_ERROR);

    will_return(__wrap_sqlite3_errmsg, "Some SQLite error");

    expect_string(__wrap__merror, formatted_msg, "Step error getting count range 'start begin' 'top top': Some SQLite error");

    ret = fim_db_get_count_range(test_data->fim_sql, "begin", "top", &count);

    assert_int_equal(ret, FIMDB_ERR);
    assert_int_equal(count, -1);
}

void test_fim_db_get_count_range_success(void **state) {
    test_fim_db_insert_data *test_data = *state;
    int ret, count = -1;

    // Inside fim_db_clean_stmt
    will_return(__wrap_sqlite3_reset, SQLITE_OK);
    will_return(__wrap_sqlite3_clear_bindings, SQLITE_OK);

    // Inside fim_db_bind_range
    expect_any_count(__wrap_sqlite3_bind_text, pos, 2);
    expect_any_count(__wrap_sqlite3_bind_text, buffer, 2);
    will_return_count(__wrap_sqlite3_bind_text, 0, 2);

    will_return(__wrap_sqlite3_step, SQLITE_ROW);

    expect_value(__wrap_sqlite3_column_int, iCol, 0);
    will_return(__wrap_sqlite3_column_int, 15);

    ret = fim_db_get_count_range(test_data->fim_sql, "begin", "top", &count);

    assert_int_equal(ret, FIMDB_OK);
    assert_int_equal(count, 15);
}
/*----------------------------------------------*/
/*----------fim_db_process_get_query()------------------*/
void auxiliar_callback(fdb_t *fim_sql, fim_entry *entry, void *arg) {
    // unused
}

void test_fim_db_process_get_query_success(void **state) {
    test_fim_db_insert_data *test_data = *state;
    int ret;

    will_return(__wrap_sqlite3_step, SQLITE_ROW);
    will_return(__wrap_sqlite3_step, SQLITE_DONE);

    wraps_fim_db_decode_full_row();

    wraps_fim_db_check_transaction();

    ret = fim_db_process_get_query(test_data->fim_sql, 0, auxiliar_callback, NULL);

    assert_int_equal(ret, FIMDB_OK);
}

void test_fim_db_process_get_query_error(void **state) {
    test_fim_db_insert_data *test_data = *state;
    int ret;

    will_return(__wrap_sqlite3_step, SQLITE_ERROR);

    wraps_fim_db_check_transaction();

    ret = fim_db_process_get_query(test_data->fim_sql, 0, auxiliar_callback, NULL);

    assert_int_equal(ret, FIMDB_ERR);
}

/*----------------------------------------------*/
/*----------fim_db_sync_path_range()------------------*/
void test_fim_db_sync_path_range_disk(void **state) {
    test_fim_db_insert_data *test_data = *state;
    test_data->tmp_file->fd = (FILE*)2345;

    will_return(__wrap_fseek, 0);
#ifdef WIN32
    expect_value(wrap_fgets, __stream, (FILE*)2345);
    will_return(wrap_fgets, "/tmp/file\n");
#else
    expect_value(__wrap_fgets, __stream, (FILE*)2345);
    will_return(__wrap_fgets, "/tmp/file\n");
#endif
    will_return_always(__wrap_sqlite3_reset, SQLITE_OK);
    will_return_always(__wrap_sqlite3_clear_bindings, SQLITE_OK);
    expect_any_always(__wrap_sqlite3_bind_text, pos);
    expect_any_always(__wrap_sqlite3_bind_text, buffer);
    will_return_always(__wrap_sqlite3_bind_text, 0);
    will_return(__wrap_sqlite3_step, SQLITE_ROW);
    wraps_fim_db_decode_full_row();

    // fim_db_callback_sync_path_range()
    cJSON *root = cJSON_CreateObject();
    state[1] = root;
    expect_string(__wrap_fim_entry_json, path, "/some/random/path");
    will_return(__wrap_fim_entry_json, root);
    expect_string(__wrap_dbsync_state_msg, component, "syscheck");
    expect_value(__wrap_dbsync_state_msg, data, root);
    will_return(__wrap_dbsync_state_msg, strdup("This is the returned JSON"));

    expect_value(__wrap_fclose, _File, (FILE*)2345);
    will_return(__wrap_fclose, 1);

    expect_string(__wrap__mdebug1, formatted_msg, "Sync Message for /some/random/path sent: This is the returned JSON");

    expect_string(__wrap_fim_send_sync_msg, msg, "This is the returned JSON");

    expect_string(__wrap_remove, filename, "/tmp/file");
    will_return(__wrap_remove, 0);

    int ret = fim_db_sync_path_range(test_data->fim_sql, &syscheck.fim_entry_mutex, test_data->tmp_file, syscheck.database_store);
    assert_int_equal(FIMDB_OK, ret);
}

void test_fim_db_sync_path_range_memory(void **state) {
    test_fim_db_insert_data *test_data = *state;

    will_return_always(__wrap_sqlite3_reset, SQLITE_OK);
    will_return_always(__wrap_sqlite3_clear_bindings, SQLITE_OK);
    expect_any_always(__wrap_sqlite3_bind_text, pos);
    expect_any_always(__wrap_sqlite3_bind_text, buffer);
    will_return_always(__wrap_sqlite3_bind_text, 0);
    will_return(__wrap_sqlite3_step, SQLITE_ROW);
    wraps_fim_db_decode_full_row();

    // fim_db_callback_sync_path_range()
    cJSON *root = cJSON_CreateObject();
    state[1] = root;
    expect_string(__wrap_fim_entry_json, path, "/some/random/path");
    will_return(__wrap_fim_entry_json, root);
    expect_string(__wrap_dbsync_state_msg, component, "syscheck");
    expect_value(__wrap_dbsync_state_msg, data, root);
    will_return(__wrap_dbsync_state_msg, strdup("This is the returned JSON"));

    expect_string(__wrap__mdebug1, formatted_msg, "Sync Message for /some/random/path sent: This is the returned JSON");

    expect_string(__wrap_fim_send_sync_msg, msg, "This is the returned JSON");

    syscheck.database_store = 1;
    int ret = fim_db_sync_path_range(test_data->fim_sql, &syscheck.fim_entry_mutex, test_data->tmp_file, syscheck.database_store);
    syscheck.database_store = 0;
    assert_int_equal(FIMDB_OK, ret);
}

/*----------------------------------------------*/
/*----------fim_db_delete_range()------------------*/
void test_fim_db_delete_range_success(void **state) {
    test_fim_db_insert_data *test_data = *state;
    test_data->tmp_file->fd = (FILE*)2345;
    int ret;

    will_return(__wrap_fseek, 0);
#ifdef WIN32
    expect_value(wrap_fgets, __stream, (FILE*)2345);
    will_return(wrap_fgets, "/tmp/file\n");
#else
    expect_value(__wrap_fgets, __stream, (FILE*)2345);
    will_return(__wrap_fgets, "/tmp/file\n");
#endif
    will_return_always(__wrap_sqlite3_reset, SQLITE_OK);
    will_return_always(__wrap_sqlite3_clear_bindings, SQLITE_OK);
    expect_any_always(__wrap_sqlite3_bind_text, pos);
    expect_any_always(__wrap_sqlite3_bind_text, buffer);
    will_return_always(__wrap_sqlite3_bind_text, 0);
    will_return(__wrap_sqlite3_step, SQLITE_ROW);
    wraps_fim_db_decode_full_row();

    // Inside fim_db_remove_path (callback)
    will_return(__wrap_sqlite3_step, SQLITE_ROW);
    expect_value(__wrap_sqlite3_column_int, iCol, 0);
    will_return(__wrap_sqlite3_column_int, 5);
    expect_value(__wrap_sqlite3_column_int, iCol, 1);
    will_return(__wrap_sqlite3_column_int, 1);
    will_return(__wrap_sqlite3_step, SQLITE_DONE);
    wraps_fim_db_check_transaction();

    expect_value(__wrap_fclose, _File, (FILE*)2345);
    will_return(__wrap_fclose, 1);

    expect_string(__wrap_remove, filename, "/tmp/file");
    will_return(__wrap_remove, 0);

    ret = fim_db_delete_range(test_data->fim_sql, test_data->tmp_file, &syscheck.fim_entry_mutex, syscheck.database_store);

    assert_int_equal(ret, FIMDB_OK);
}

void test_fim_db_delete_range_error(void **state) {
    test_fim_db_insert_data *test_data = *state;
    test_data->tmp_file->fd = (FILE*)2345;
    int ret;

    will_return(__wrap_fseek, 0);
#ifdef WIN32
    expect_value(wrap_fgets, __stream, (FILE*)2345);
    will_return(wrap_fgets, "/tmp/file\n");
#else
    expect_value(__wrap_fgets, __stream, (FILE*)2345);
    will_return(__wrap_fgets, "/tmp/file\n");
#endif
    will_return_always(__wrap_sqlite3_reset, SQLITE_OK);
    will_return_always(__wrap_sqlite3_clear_bindings, SQLITE_OK);
    expect_any_always(__wrap_sqlite3_bind_text, pos);
    expect_any_always(__wrap_sqlite3_bind_text, buffer);
    will_return_always(__wrap_sqlite3_bind_text, 0);
    will_return(__wrap_sqlite3_step, SQLITE_ROW);
    wraps_fim_db_decode_full_row();

    // Inside fim_db_remove_path (callback)
    will_return(__wrap_sqlite3_step, SQLITE_ERROR);
    wraps_fim_db_check_transaction();

    expect_value(__wrap_fclose, _File, (FILE*)2345);
    will_return(__wrap_fclose, 1);

    expect_string(__wrap_remove, filename, "/tmp/file");
    will_return(__wrap_remove, 0);

    ret = fim_db_delete_range(test_data->fim_sql, test_data->tmp_file, &syscheck.fim_entry_mutex, syscheck.database_store);

    assert_int_equal(ret, FIMDB_OK);
}

void test_fim_db_delete_range_path_error(void **state) {
    test_fim_db_insert_data *test_data = *state;
    test_data->tmp_file->fd = (FILE*)2345;
    int ret;

    will_return(__wrap_fseek, 0);
#ifdef WIN32
    expect_value(wrap_fgets, __stream, (FILE*)2345);
    will_return(wrap_fgets, "\n");
#else
    expect_value(__wrap_fgets, __stream, (FILE*)2345);
    will_return(__wrap_fgets, "\n");
#endif

    expect_string(__wrap__merror, formatted_msg, "Temporary path file '/tmp/file' is corrupt: missing line end.");

    expect_value(__wrap_fclose, _File, (FILE*)2345);
    will_return(__wrap_fclose, 1);

    expect_string(__wrap_remove, filename, "/tmp/file");
    will_return(__wrap_remove, 0);

    ret = fim_db_delete_range(test_data->fim_sql, test_data->tmp_file, &syscheck.fim_entry_mutex, syscheck.database_store);

    assert_int_equal(ret, FIMDB_OK);
}

/*----------------------------------------------*/
/*----------fim_db_delete_not_scanned()------------------*/
void test_fim_db_delete_not_scanned(void **state) {
    test_fim_db_insert_data *test_data = *state;
    test_data->tmp_file->fd = (FILE*)2345;
    int ret;

    will_return(__wrap_fseek, 0);
#ifdef WIN32
    expect_value(wrap_fgets, __stream, (FILE*)2345);
    will_return(wrap_fgets, "/tmp/file\n");
#else
    expect_value(__wrap_fgets, __stream, (FILE*)2345);
    will_return(__wrap_fgets, "/tmp/file\n");
#endif
    will_return_always(__wrap_sqlite3_reset, SQLITE_OK);
    will_return_always(__wrap_sqlite3_clear_bindings, SQLITE_OK);
    expect_any_always(__wrap_sqlite3_bind_text, pos);
    expect_any_always(__wrap_sqlite3_bind_text, buffer);
    will_return_always(__wrap_sqlite3_bind_text, 0);
    will_return(__wrap_sqlite3_step, SQLITE_ROW);
    wraps_fim_db_decode_full_row();

    // Inside fim_db_remove_path (callback)
    // Its return value is not checked so forcing the error is the simplest way to wrap it
    will_return(__wrap_sqlite3_step, SQLITE_ERROR);
    wraps_fim_db_check_transaction();

    expect_value(__wrap_fclose, _File, (FILE*)2345);
    will_return(__wrap_fclose, 1);

    expect_string(__wrap_remove, filename, "/tmp/file");
    will_return(__wrap_remove, 0);

    ret = fim_db_delete_not_scanned(test_data->fim_sql, test_data->tmp_file, &syscheck.fim_entry_mutex, syscheck.database_store);

    assert_int_equal(ret, FIMDB_OK);
}

/*----------------------------------------------*/
/*----------fim_db_process_missing_entry()------------------*/
void test_fim_db_process_missing_entry(void **state) {
    test_fim_db_insert_data *test_data = *state;
    test_data->tmp_file->fd = (FILE*)2345;
    int ret;

    will_return(__wrap_fseek, 0);
#ifdef WIN32
    expect_value(wrap_fgets, __stream, (FILE*)2345);
    will_return(wrap_fgets, "/tmp/file\n");
#else
    expect_value(__wrap_fgets, __stream, (FILE*)2345);
    will_return(__wrap_fgets, "/tmp/file\n");
#endif
    will_return_always(__wrap_sqlite3_reset, SQLITE_OK);
    will_return_always(__wrap_sqlite3_clear_bindings, SQLITE_OK);
    expect_any_always(__wrap_sqlite3_bind_text, pos);
    expect_any_always(__wrap_sqlite3_bind_text, buffer);
    will_return_always(__wrap_sqlite3_bind_text, 0);
    will_return(__wrap_sqlite3_step, SQLITE_ROW);
    wraps_fim_db_decode_full_row();

    // Inside fim_db_remove_path (callback)
    // Its return value is not checked so force the error is the simplest way to wrap it
    will_return(__wrap_sqlite3_step, SQLITE_ERROR);
    wraps_fim_db_check_transaction();

    expect_value(__wrap_fclose, _File, (FILE*)2345);
    will_return(__wrap_fclose, 1);

    expect_string(__wrap_remove, filename, "/tmp/file");
    will_return(__wrap_remove, 0);

    ret = fim_db_process_missing_entry(test_data->fim_sql, test_data->tmp_file, &syscheck.fim_entry_mutex, syscheck.database_store, FIM_REALTIME, NULL);

    assert_int_equal(ret, FIMDB_OK);
}

/*----------------------------------------------*/
/*----------fim_db_callback_sync_path_range()------------------*/
void test_fim_db_callback_sync_path_range(void **state) {
    test_fim_db_insert_data *test_data = *state;
    cJSON *root = cJSON_CreateObject();
    state[1] = root;

    expect_string(__wrap_fim_entry_json, path, "/test/path");
    will_return(__wrap_fim_entry_json, root);

    expect_string(__wrap_dbsync_state_msg, component, "syscheck");
    expect_value(__wrap_dbsync_state_msg, data, root);
    will_return(__wrap_dbsync_state_msg, strdup("This is the returned JSON"));

    expect_string(__wrap__mdebug1, formatted_msg, "Sync Message for /test/path sent: This is the returned JSON");

    expect_string(__wrap_fim_send_sync_msg, msg, "This is the returned JSON");

    fim_db_callback_sync_path_range(test_data->fim_sql, test_data->entry, &syscheck.fim_entry_mutex, NULL, NULL, NULL);
}

/*----------------------------------------------*/
/*----------fim_db_callback_save_path()------------------*/
void test_fim_db_callback_save_path_null(void **state) {
    test_fim_db_insert_data *test_data = *state;

    will_return(__wrap_wstr_escape_json, NULL);

    expect_string(__wrap__merror, formatted_msg, "Error escaping '/test/path'");

    fim_db_callback_save_path(test_data->fim_sql, test_data->entry, syscheck.database_store, test_data->tmp_file);

    assert_int_equal(test_data->tmp_file->elements, 0);
}

void test_fim_db_callback_save_path_disk(void **state) {
    test_fim_db_insert_data *test_data = *state;
    test_data->tmp_file->fd = (FILE*)2345;

    will_return(__wrap_wstr_escape_json, strdup("/test/path"));

#ifndef TEST_WINAGENT
    expect_value(__wrap_fprintf, __stream, 2345);
    expect_string(__wrap_fprintf, formatted_msg, "/test/path\n");
    will_return(__wrap_fprintf, 11);
#else
    expect_value(wrap_fprintf, __stream, 2345);
    expect_string(wrap_fprintf, formatted_msg, "/test/path\n");
    will_return(wrap_fprintf, 11);
#endif

    fim_db_callback_save_path(test_data->fim_sql, test_data->entry, syscheck.database_store, test_data->tmp_file);
    assert_int_equal(test_data->tmp_file->elements, 1);
}

void test_fim_db_callback_save_path_disk_error(void **state) {
    test_fim_db_insert_data *test_data = *state;
    test_data->tmp_file->fd = (FILE*)2345;

    will_return(__wrap_wstr_escape_json, strdup("/test/path"));

#ifndef TEST_WINAGENT
    expect_value(__wrap_fprintf, __stream, 2345);
    expect_string(__wrap_fprintf, formatted_msg, "/test/path\n");
    will_return(__wrap_fprintf, 0);
#else
    expect_value(wrap_fprintf, __stream, 2345);
    expect_string(wrap_fprintf, formatted_msg, "/test/path\n");
    will_return(wrap_fprintf, 0);
#endif

    errno = 0;

    expect_string(__wrap__merror, formatted_msg, "/test/path - Success");

    fim_db_callback_save_path(test_data->fim_sql, test_data->entry, syscheck.database_store, test_data->tmp_file);
    assert_int_equal(test_data->tmp_file->elements, 0);
}

void test_fim_db_callback_save_path_memory(void **state) {
    test_fim_db_insert_data *test_data = *state;

    will_return(__wrap_wstr_escape_json, strdup("/test/path"));

    syscheck.database_store = 1;
    fim_db_callback_save_path(test_data->fim_sql, test_data->entry, syscheck.database_store, test_data->tmp_file);
    syscheck.database_store = 0;

    assert_non_null(test_data->tmp_file->list->vector);
    assert_string_equal(test_data->tmp_file->list->vector[1], "/test/path");
    assert_int_equal(test_data->tmp_file->list->used, 2);
}

/*----------------------------------------------*/
/*----------fim_db_callback_calculate_checksum()------------------*/
void test_fim_db_callback_calculate_checksum(void **state) {
    test_fim_db_ctx_t *data = *state;

    // Fill up a mock fim_entry
    data->test_data->entry->data->mode = 1;
    data->test_data->entry->data->last_event = 1234;
    data->test_data->entry->data->entry_type = 2;
    data->test_data->entry->data->scanned = 2345;
    data->test_data->entry->data->options = 3456;
    strcpy(data->test_data->entry->data->checksum, "07f05add1049244e7e71ad0f54f24d8094cd8f8b");
    data->test_data->entry->data->dev = 4567;
    data->test_data->entry->data->inode = 5678;
    data->test_data->entry->data->size = 4096;
    data->test_data->entry->data->perm = strdup("perm");
    data->test_data->entry->data->attributes = strdup("attributes");
    data->test_data->entry->data->uid = strdup("uid");
    data->test_data->entry->data->gid = strdup("gid");
    data->test_data->entry->data->user_name = strdup("user_name");
    data->test_data->entry->data->group_name = strdup("group_name");
    strcpy(data->test_data->entry->data->hash_md5, "3691689a513ace7e508297b583d7050d");
    strcpy(data->test_data->entry->data->hash_sha1, "07f05add1049244e7e71ad0f54f24d8094cd8f8b");
    strcpy(data->test_data->entry->data->hash_sha256, "672a8ceaea40a441f0268ca9bbb33e99f9643c6262667b61fbe57694df224d40");
    data->test_data->entry->data->mtime = 6789;

    // Mock EVP_DigestUpdate()
    expect_string(__wrap_EVP_DigestUpdate, data, "07f05add1049244e7e71ad0f54f24d8094cd8f8b");
    expect_value(__wrap_EVP_DigestUpdate, count, 40);
    will_return(__wrap_EVP_DigestUpdate, 0);

    fim_db_callback_calculate_checksum(data->test_data->fim_sql, data->test_data->entry, syscheck.database_store, data->ctx);

    assert_string_equal(data->test_data->entry->data->checksum, "07f05add1049244e7e71ad0f54f24d8094cd8f8b");
}

/*----------------------------------------------*/
/*----------fim_db_get_count_entry_data()------------------*/
void test_fim_db_get_count_entry_data(void **state) {
    test_fim_db_insert_data *test_data = *state;

    will_return_always(__wrap_sqlite3_reset, SQLITE_OK);
    will_return_always(__wrap_sqlite3_clear_bindings, SQLITE_OK);

    will_return(__wrap_sqlite3_step, SQLITE_ROW);
    expect_value(__wrap_sqlite3_column_int, iCol, 0);
    will_return(__wrap_sqlite3_column_int, 1);

    int ret = fim_db_get_count_entry_data(test_data->fim_sql);

    assert_int_equal(ret, 1);
}

void test_fim_db_get_count_entry_data_error(void **state) {
    test_fim_db_insert_data *test_data = *state;

    will_return_always(__wrap_sqlite3_reset, SQLITE_OK);
    will_return_always(__wrap_sqlite3_clear_bindings, SQLITE_OK);

    will_return(__wrap_sqlite3_step, SQLITE_ERROR);
    will_return(__wrap_sqlite3_errmsg, "ERROR MESSAGE");
    expect_string(__wrap__merror, formatted_msg, "Step error getting count entry data: ERROR MESSAGE");

    int ret = fim_db_get_count_entry_data(test_data->fim_sql);

    assert_int_equal(ret, -1);
}

/*----------------------------------------------*/
/*----------fim_db_get_count_entry_path()------------------*/
void test_fim_db_get_count_entry_path(void **state) {
    test_fim_db_insert_data *test_data = *state;

    will_return_always(__wrap_sqlite3_reset, SQLITE_OK);
    will_return_always(__wrap_sqlite3_clear_bindings, SQLITE_OK);

    will_return(__wrap_sqlite3_step, SQLITE_ROW);
    expect_value(__wrap_sqlite3_column_int, iCol, 0);
    will_return(__wrap_sqlite3_column_int, 1);

    int ret = fim_db_get_count_entry_path(test_data->fim_sql);

    assert_int_equal(ret, 1);
}

void test_fim_db_get_count_entry_path_error(void **state) {
    test_fim_db_insert_data *test_data = *state;

    will_return_always(__wrap_sqlite3_reset, SQLITE_OK);
    will_return_always(__wrap_sqlite3_clear_bindings, SQLITE_OK);

    will_return(__wrap_sqlite3_step, SQLITE_ERROR);
    will_return(__wrap_sqlite3_errmsg, "ERROR MESSAGE");
    expect_string(__wrap__merror, formatted_msg, "Step error getting count entry path: ERROR MESSAGE");

    int ret = fim_db_get_count_entry_path(test_data->fim_sql);

    assert_int_equal(ret, -1);
}

/*----------------------------------------------*/
/*----------fim_db_decode_full_row()------------*/
void test_fim_db_decode_full_row(void **state) {
    test_fim_db_insert_data *test_data;
    test_data = calloc(1, sizeof(test_fim_db_insert_data));
    test_data->fim_sql = calloc(1, sizeof(fdb_t));
    wraps_fim_db_decode_full_row();
    test_data->entry = fim_db_decode_full_row(test_data->fim_sql->stmt[FIMDB_STMT_GET_PATH]);
    *state = test_data;
    assert_non_null(test_data->entry);
    assert_string_equal(test_data->entry->path, "/some/random/path");
    assert_int_equal(test_data->entry->data->mode, 1);
    assert_int_equal(test_data->entry->data->last_event, 1000000);
    assert_int_equal(test_data->entry->data->entry_type, 2);
    assert_int_equal(test_data->entry->data->scanned, 1000001);
    assert_int_equal(test_data->entry->data->options, 1000002);
    assert_string_equal(test_data->entry->data->checksum, "checksum");
    assert_int_equal(test_data->entry->data->dev, 111);
    assert_int_equal(test_data->entry->data->inode, 1024);
    assert_int_equal(test_data->entry->data->size, 4096);
    assert_string_equal(test_data->entry->data->perm, "perm");
    assert_string_equal(test_data->entry->data->attributes, "attributes");
    assert_string_equal(test_data->entry->data->uid, "uid");
    assert_string_equal(test_data->entry->data->gid, "gid");
    assert_string_equal(test_data->entry->data->user_name, "user_name");
    assert_string_equal(test_data->entry->data->group_name, "group_name");
    assert_string_equal(test_data->entry->data->hash_md5, "hash_md5");
    assert_string_equal(test_data->entry->data->hash_sha1, "hash_sha1");
    assert_string_equal(test_data->entry->data->hash_sha256, "hash_sha256");
    assert_int_equal(test_data->entry->data->mtime, 12345678);
}

/*----------------------------------------------*/
/*----------fim_db_set_scanned_error()------------*/
void test_fim_db_set_scanned_error(void **state) {
    test_fim_db_insert_data *test_data = *state;

    will_return(__wrap_sqlite3_reset, SQLITE_OK);
    will_return(__wrap_sqlite3_clear_bindings, SQLITE_OK);
    expect_any(__wrap_sqlite3_bind_text, pos);
    expect_any(__wrap_sqlite3_bind_text, buffer);
    will_return(__wrap_sqlite3_bind_text, 0);
    will_return(__wrap_sqlite3_step, SQLITE_ERROR);
    will_return(__wrap_sqlite3_errmsg, "ERROR MESSAGE");
    expect_string(__wrap__merror, formatted_msg, "Step error setting scanned path '/test/path': ERROR MESSAGE");

    int ret = fim_db_set_scanned(test_data->fim_sql, test_data->entry->path);
    assert_int_equal(ret, FIMDB_ERR);
}

void test_fim_db_set_scanned_success(void **state) {
    test_fim_db_insert_data *test_data = *state;

    will_return(__wrap_sqlite3_reset, SQLITE_OK);
    will_return(__wrap_sqlite3_clear_bindings, SQLITE_OK);
    expect_any(__wrap_sqlite3_bind_text, pos);
    expect_any(__wrap_sqlite3_bind_text, buffer);
    will_return(__wrap_sqlite3_bind_text, 0);
    will_return(__wrap_sqlite3_step, SQLITE_DONE);

    wraps_fim_db_check_transaction();

    int ret = fim_db_set_scanned(test_data->fim_sql, test_data->entry->path);
    assert_int_equal(ret, FIMDB_OK);
}

/*----------------------------------------------------*/
/*---------------fim_db_create_temp_file()----------------*/
void test_fim_db_create_temp_file_disk(void **state) {

    will_return(__wrap_os_random, 2345);

#ifdef TEST_WINAGENT
    expect_string(__wrap_fopen, path, "tmp/tmp_19283746523452345");
#else
    expect_string(__wrap_fopen, path, "/var/ossec/tmp/tmp_19283746523452345");
#endif

    expect_string(__wrap_fopen, mode, "w+");
    will_return(__wrap_fopen, 1);

    fim_tmp_file *ret = fim_db_create_temp_file(FIM_DB_DISK);
    state[1] = ret;

    assert_non_null(ret);
    assert_non_null(ret->fd);
    assert_string_equal(ret->path, FIM_DB_TMPDIR"tmp_19283746523452345");
}

void test_fim_db_create_temp_file_disk_error(void **state) {

    will_return(__wrap_os_random, 2345);

#ifdef TEST_WINAGENT
    expect_string(__wrap_fopen, path, "tmp/tmp_19283746523452345");
#else
    expect_string(__wrap_fopen, path, "/var/ossec/tmp/tmp_19283746523452345");
#endif

    expect_string(__wrap_fopen, mode, "w+");
    will_return(__wrap_fopen, 0);

#ifdef TEST_WINAGENT
    expect_string(__wrap__merror, formatted_msg, "Failed to create temporal storage 'tmp/tmp_19283746523452345': Success (0)");
#else
    expect_string(__wrap__merror, formatted_msg, "Failed to create temporal storage '/var/ossec/tmp/tmp_19283746523452345': Success (0)");
#endif


    fim_tmp_file *ret = fim_db_create_temp_file(FIM_DB_DISK);

    assert_null(ret);
}

void test_fim_db_create_temp_file_memory(void **state) {
    fim_tmp_file *ret = fim_db_create_temp_file(FIM_DB_MEMORY);
    state[1] = ret;

    assert_non_null(ret);
    assert_non_null(ret->list);
    assert_non_null(ret->list->vector);
    assert_int_equal(ret->list->size, 100);
    assert_null(ret->path);
}

/*----------------------------------------------------*/
/*---------------fim_db_clean_file()----------------*/
void test_fim_db_clean_file_disk() {
    fim_tmp_file *file = calloc(1, sizeof(fim_tmp_file));
    file->path = calloc(PATH_MAX, sizeof(char));
    sprintf(file->path, "test");

    expect_value(__wrap_fclose, _File, file->fd);
    will_return(__wrap_fclose, 1);

    expect_string(__wrap_remove, filename, file->path);
    will_return(__wrap_remove, 1);

    fim_db_clean_file(&file, FIM_DB_DISK);

    assert_null(file);
}

void test_fim_db_clean_file_disk_error() {
    fim_tmp_file *file = calloc(1, sizeof(fim_tmp_file));
    file->path = calloc(PATH_MAX, sizeof(char));
    sprintf(file->path, "test");

    expect_value(__wrap_fclose, _File, file->fd);
    will_return(__wrap_fclose, 1);

    expect_string(__wrap_remove, filename, file->path);
    will_return(__wrap_remove, -1);

    expect_string(__wrap__merror, formatted_msg, "Failed to remove 'test': Success (0)");

    fim_db_clean_file(&file, FIM_DB_DISK);

    assert_null(file);
}

void test_fim_db_clean_file_memory() {
    fim_tmp_file *file = calloc(1, sizeof(fim_tmp_file));
    file->list = calloc(1, sizeof(W_Vector));
    file->list->vector = calloc(1, sizeof(char *));

    fim_db_clean_file(&file, FIM_DB_MEMORY);

    assert_null(file);
}

/*-----------------------------------------*/
int main(void) {
    const struct CMUnitTest tests[] = {
        // fim_db_exec_simple_wquery
        cmocka_unit_test_setup_teardown(test_fim_db_exec_simple_wquery_error, test_fim_db_setup, test_fim_db_teardown),
        cmocka_unit_test_setup_teardown(test_fim_db_exec_simple_wquery_success, test_fim_db_setup, test_fim_db_teardown),
        // fim_db_init
        cmocka_unit_test(test_fim_db_init_failed_file_creation),
        cmocka_unit_test(test_fim_db_init_failed_file_creation_prepare),
        cmocka_unit_test(test_fim_db_init_failed_file_creation_step),
        cmocka_unit_test(test_fim_db_init_failed_file_creation_chmod),
        cmocka_unit_test(test_fim_db_init_failed_open_db),
        cmocka_unit_test(test_fim_db_init_failed_cache),
        cmocka_unit_test(test_fim_db_init_failed_cache_memory),
        cmocka_unit_test(test_fim_db_init_failed_execution),
        cmocka_unit_test(test_fim_db_init_failed_simple_query),
        cmocka_unit_test_teardown(test_fim_db_init_success, test_teardown_fim_db_init),
        // fim_db_clean
        cmocka_unit_test_setup_teardown(test_fim_db_clean_no_db_file, test_fim_db_setup, test_fim_db_teardown),
        cmocka_unit_test_setup_teardown(test_fim_db_clean_file_not_removed, test_fim_db_setup, test_fim_db_teardown),
        cmocka_unit_test_setup_teardown(test_fim_db_clean_success, test_fim_db_setup, test_fim_db_teardown),
        // fim_db_insert_data
        cmocka_unit_test_setup_teardown(test_fim_db_insert_data_no_rowid_error, test_fim_db_setup, test_fim_db_teardown),
        cmocka_unit_test_setup_teardown(test_fim_db_insert_data_no_rowid_success, test_fim_db_setup, test_fim_db_teardown),
        cmocka_unit_test_setup_teardown(test_fim_db_insert_data_rowid_error, test_fim_db_setup, test_fim_db_teardown),
        cmocka_unit_test_setup_teardown(test_fim_db_insert_data_rowid_success, test_fim_db_setup, test_fim_db_teardown),
        // fim_db_insert_path
        cmocka_unit_test_setup_teardown(test_fim_db_insert_path_error, test_fim_db_setup, test_fim_db_teardown),
        cmocka_unit_test_setup_teardown(test_fim_db_insert_path_success, test_fim_db_setup, test_fim_db_teardown),
        // fim_db_insert
        cmocka_unit_test_setup_teardown(test_fim_db_insert_db_full, test_fim_db_setup, test_fim_db_teardown),
#ifndef TEST_WINAGENT
        cmocka_unit_test_setup_teardown(test_fim_db_insert_inode_id_nonull, test_fim_db_setup, test_fim_db_teardown),
        cmocka_unit_test_setup_teardown(test_fim_db_insert_inode_id_null, test_fim_db_setup, test_fim_db_teardown),
        cmocka_unit_test_setup_teardown(test_fim_db_insert_inode_id_null_error, test_fim_db_setup, test_fim_db_teardown),
#endif
        // fim_db_remove_path
        cmocka_unit_test_setup_teardown(test_fim_db_remove_path_no_entry, test_fim_db_setup, test_fim_db_teardown),
        cmocka_unit_test_setup_teardown(test_fim_db_remove_path_one_entry, test_fim_db_setup, test_fim_db_teardown),
        cmocka_unit_test_setup_teardown(test_fim_db_remove_path_one_entry_step_fail, test_fim_db_setup, test_fim_db_teardown),
        cmocka_unit_test_setup_teardown(test_fim_db_remove_path_one_entry_alert_fail, test_fim_db_setup, test_fim_db_teardown),
        cmocka_unit_test_setup_teardown(test_fim_db_remove_path_one_entry_alert_fail_invalid_pos, test_fim_db_setup, test_fim_db_teardown),
        cmocka_unit_test_setup_teardown(test_fim_db_remove_path_one_entry_alert_success, test_fim_db_setup, test_fim_db_teardown),
        cmocka_unit_test_setup_teardown(test_fim_db_remove_path_multiple_entry, test_fim_db_setup, test_fim_db_teardown),
        cmocka_unit_test_setup_teardown(test_fim_db_remove_path_multiple_entry_step_fail, test_fim_db_setup, test_fim_db_teardown),
        cmocka_unit_test_setup_teardown(test_fim_db_remove_path_failed_path, test_fim_db_setup, test_fim_db_teardown),
        cmocka_unit_test_setup_teardown(test_fim_db_remove_path_no_configuration_file, test_fim_db_setup, test_fim_db_teardown),
        cmocka_unit_test_setup_teardown(test_fim_db_remove_path_no_entry_realtime_file, test_fim_db_setup, test_fim_db_teardown),
        cmocka_unit_test_setup_teardown(test_fim_db_remove_path_no_entry_scheduled_file, test_fim_db_setup, test_fim_db_teardown),
        // fim_db_get_path
        cmocka_unit_test_setup_teardown(test_fim_db_get_path_inexistent, test_fim_db_setup, test_fim_db_entry_teardown),
        cmocka_unit_test_setup_teardown(test_fim_db_get_path_existent, test_fim_db_setup, test_fim_db_entry_teardown),
        // fim_db_set_all_unscanned
        cmocka_unit_test_setup_teardown(test_fim_db_set_all_unscanned_failed, test_fim_db_setup, test_fim_db_teardown),
        cmocka_unit_test_setup_teardown(test_fim_db_set_all_unscanned_success, test_fim_db_setup, test_fim_db_teardown),
        // fim_db_get_path_range
        cmocka_unit_test_setup_teardown(test_fim_db_get_path_range_failed, test_fim_db_setup, test_fim_db_teardown),
        cmocka_unit_test_setup_teardown(test_fim_db_get_path_range_success, test_fim_db_setup, test_fim_db_teardown),
        // fim_db_get_not_scanned
        cmocka_unit_test_setup_teardown(test_fim_db_get_not_scanned_failed, test_fim_db_setup, test_fim_db_teardown),
        cmocka_unit_test_setup_teardown(test_fim_db_get_not_scanned_success, test_fim_db_setup, test_fim_db_teardown),
        // fim_db_get_data_checksum
        cmocka_unit_test_setup_teardown(test_fim_db_get_data_checksum_failed, test_fim_db_setup, test_fim_db_teardown),
        cmocka_unit_test_setup_teardown(test_fim_db_get_data_checksum_success, test_fim_db_setup, test_fim_db_teardown),
        // fim_db_check_transaction
        cmocka_unit_test_setup_teardown(test_fim_db_check_transaction_last_commit_is_0, test_fim_db_setup, test_fim_db_teardown),
        cmocka_unit_test_setup_teardown(test_fim_db_check_transaction_failed, test_fim_db_setup, test_fim_db_teardown),
        cmocka_unit_test_setup_teardown(test_fim_db_check_transaction_success, test_fim_db_setup, test_fim_db_teardown),
        // fim_db_cache
        cmocka_unit_test_setup_teardown(test_fim_db_cache_failed, test_fim_db_setup, test_fim_db_teardown),
        cmocka_unit_test_setup_teardown(test_fim_db_cache_success, test_fim_db_setup, test_fim_db_teardown),
        // fim_db_close
        cmocka_unit_test_setup_teardown(test_fim_db_close_failed, test_fim_db_setup, test_fim_db_teardown),
        cmocka_unit_test_setup_teardown(test_fim_db_close_success, test_fim_db_setup, test_fim_db_teardown),
        // fim_db_finalize_stmt
        cmocka_unit_test_setup_teardown(test_fim_db_finalize_stmt_failed, test_fim_db_setup, test_fim_db_teardown),
        cmocka_unit_test_setup_teardown(test_fim_db_finalize_stmt_success, test_fim_db_setup, test_fim_db_teardown),
        // fim_db_force_commit
        cmocka_unit_test_setup_teardown(test_fim_db_force_commit_failed, test_fim_db_setup, test_fim_db_teardown),
        cmocka_unit_test_setup_teardown(test_fim_db_force_commit_success, test_fim_db_setup, test_fim_db_teardown),
        // fim_db_clean_stmt
        cmocka_unit_test_setup_teardown(test_fim_db_clean_stmt_reset_failed, test_fim_db_setup, test_fim_db_teardown),
        cmocka_unit_test_setup_teardown(test_fim_db_clean_stmt_reset_and_prepare_failed, test_fim_db_setup, test_fim_db_teardown),
        cmocka_unit_test_setup_teardown(test_fim_db_clean_stmt_success, test_fim_db_setup, test_fim_db_teardown),
        // fim_db_get_paths_from_inode
        cmocka_unit_test_setup_teardown(test_fim_db_get_paths_from_inode_none_path, test_fim_db_setup, test_fim_db_paths_teardown),
        cmocka_unit_test_setup_teardown(test_fim_db_get_paths_from_inode_single_path, test_fim_db_setup, test_fim_db_paths_teardown),
        cmocka_unit_test_setup_teardown(test_fim_db_get_paths_from_inode_multiple_path, test_fim_db_setup, test_fim_db_paths_teardown),
        cmocka_unit_test_setup_teardown(test_fim_db_get_paths_from_inode_multiple_unamatched_rows, test_fim_db_setup, test_fim_db_paths_teardown),
        // fim_db_data_checksum_range
        cmocka_unit_test_setup_teardown(test_fim_db_data_checksum_range_first_half_failed, test_fim_db_setup, test_fim_db_teardown),
        cmocka_unit_test_setup_teardown(test_fim_db_data_checksum_range_second_half_failed, test_fim_db_setup, test_fim_db_teardown),
        cmocka_unit_test_setup_teardown(test_fim_db_data_checksum_range_null_path, test_fim_db_setup, test_fim_db_teardown),
        cmocka_unit_test_setup_teardown(test_fim_db_data_checksum_range_success, test_fim_db_setup, test_fim_db_teardown),
        // fim_db_get_row_path
        cmocka_unit_test_setup_teardown(test_fim_db_get_row_path_error, test_fim_db_setup, test_fim_db_teardown),
        cmocka_unit_test_setup_teardown(test_fim_db_get_row_path_sqlite_row, test_fim_db_setup, test_fim_db_teardown),
        cmocka_unit_test_setup_teardown(test_fim_db_get_row_path_sqlite_done, test_fim_db_setup, test_fim_db_teardown),
        // fim_db_get_count_range
        cmocka_unit_test_setup_teardown(test_fim_db_get_count_range_error_stepping, test_fim_db_setup, test_fim_db_teardown),
        cmocka_unit_test_setup_teardown(test_fim_db_get_count_range_success, test_fim_db_setup, test_fim_db_teardown),
        // fim_db_process_get_query
        cmocka_unit_test_setup_teardown(test_fim_db_process_get_query_success, test_fim_db_setup, test_fim_db_teardown),
        cmocka_unit_test_setup_teardown(test_fim_db_process_get_query_error, test_fim_db_setup, test_fim_db_teardown),
        // fim_db_sync_path_range
        cmocka_unit_test_setup_teardown(test_fim_db_sync_path_range_disk, test_fim_tmp_file_setup_disk, test_fim_db_json_teardown),
        cmocka_unit_test_setup_teardown(test_fim_db_sync_path_range_memory, test_fim_tmp_file_setup_memory, test_fim_db_json_teardown),
        // fim_db_delete_range
        cmocka_unit_test_setup_teardown(test_fim_db_delete_range_success, test_fim_tmp_file_setup_disk, test_fim_db_teardown),
        cmocka_unit_test_setup_teardown(test_fim_db_delete_range_error, test_fim_tmp_file_setup_disk, test_fim_db_teardown),
        cmocka_unit_test_setup_teardown(test_fim_db_delete_range_path_error, test_fim_tmp_file_setup_disk, test_fim_db_teardown),
        // fim_db_delete_not_scanned
        cmocka_unit_test_setup_teardown(test_fim_db_delete_not_scanned, test_fim_tmp_file_setup_disk, test_fim_db_teardown),
        // fim_db_process_missing_entry
        cmocka_unit_test_setup_teardown(test_fim_db_process_missing_entry, test_fim_tmp_file_setup_disk, test_fim_db_teardown),
        // fim_db_callback_sync_path_range
        cmocka_unit_test_setup_teardown(test_fim_db_callback_sync_path_range, test_fim_db_setup, test_fim_db_json_teardown),
        // fim_db_callback_save_path
        cmocka_unit_test_setup_teardown(test_fim_db_callback_save_path_null, test_fim_tmp_file_setup_disk, test_fim_tmp_file_teardown_disk),
        cmocka_unit_test_setup_teardown(test_fim_db_callback_save_path_disk, test_fim_tmp_file_setup_disk, test_fim_tmp_file_teardown_disk),
        cmocka_unit_test_setup_teardown(test_fim_db_callback_save_path_disk_error, test_fim_tmp_file_setup_disk, test_fim_tmp_file_teardown_disk),
        cmocka_unit_test_setup_teardown(test_fim_db_callback_save_path_memory, test_fim_tmp_file_setup_memory, test_fim_tmp_file_teardown_memory),
        // fim_db_callback_calculate_checksum
        cmocka_unit_test_setup_teardown(test_fim_db_callback_calculate_checksum, setup_fim_db_with_ctx, teardown_fim_db_with_ctx),
        // fim_db_get_count_entry_data
        cmocka_unit_test_setup_teardown(test_fim_db_get_count_entry_data, test_fim_db_setup, test_fim_db_teardown),
        cmocka_unit_test_setup_teardown(test_fim_db_get_count_entry_data_error, test_fim_db_setup, test_fim_db_teardown),
        // fim_db_get_count_entry_path
        cmocka_unit_test_setup_teardown(test_fim_db_get_count_entry_path, test_fim_db_setup, test_fim_db_teardown),
        cmocka_unit_test_setup_teardown(test_fim_db_get_count_entry_path_error, test_fim_db_setup, test_fim_db_teardown),
        // fim_db_decode_full_row
        cmocka_unit_test_teardown(test_fim_db_decode_full_row, test_fim_db_teardown),
        // fim_db_set_scanned
        cmocka_unit_test_setup_teardown(test_fim_db_set_scanned_error, test_fim_db_setup, test_fim_db_teardown),
        cmocka_unit_test_setup_teardown(test_fim_db_set_scanned_success, test_fim_db_setup, test_fim_db_teardown),
        // fim_db_create_temp_file
        cmocka_unit_test_teardown(test_fim_db_create_temp_file_disk, teardown_fim_tmp_file_disk),
        cmocka_unit_test(test_fim_db_create_temp_file_disk_error),
        cmocka_unit_test_teardown(test_fim_db_create_temp_file_memory, teardown_fim_tmp_file_memory),
        // fim_db_clean_file
        cmocka_unit_test(test_fim_db_clean_file_disk),
        cmocka_unit_test(test_fim_db_clean_file_disk_error),
        cmocka_unit_test(test_fim_db_clean_file_memory),
    };
    return cmocka_run_group_tests(tests, setup_group, teardown_group);
}<|MERGE_RESOLUTION|>--- conflicted
+++ resolved
@@ -58,241 +58,6 @@
 }
 #endif
 
-<<<<<<< HEAD
-=======
-extern int __real_getpid();
-int __wrap_getpid() {
-    if (test_mode) {
-        return 2345;
-    }
-    return __real_getpid();
-}
-
-char *__wrap_wstr_escape_json() {
-    char *ret = mock_type(char *);
-    if (ret) {
-        return strdup(ret);
-    }
-    return NULL;
-}
-
-#ifndef TEST_WINAGENT
-extern int __real_fprintf(FILE *fp, const char *fmt, ...);
-int __wrap_fprintf(FILE *fp, const char *fmt, ...)
-{
-    int ret;
-
-    char formatted_msg[OS_MAXSTR];
-    va_list args;
-
-    va_start(args, fmt);
-    if (test_mode) {
-        vsnprintf(formatted_msg, OS_MAXSTR, fmt, args);
-        check_expected(formatted_msg);
-    } else {
-        ret = __real_fprintf(fp, fmt, args);
-    }
-
-    va_end(args);
-    if(test_mode) {
-        return mock();
-    }
-    return ret;
-}
-
-int __wrap_usleep(useconds_t usec) {
-    function_called();
-
-    return 0;
-}
-
-#endif
-
-int __wrap_sqlite3_open_v2(
-  const char *filename,   /* Database filename (UTF-8) */
-  sqlite3 **ppDb,         /* OUT: SQLite db handle */
-  int flags,              /* Flags */
-  const char *zVfs        /* Name of VFS module to use */
-) {
-    check_expected(filename);
-    check_expected(flags);
-    *ppDb = mock_type(sqlite3 *);
-    return mock();
-}
-
-int __wrap_sqlite3_exec(
-  sqlite3* db,                                  /* An open database */
-  const char *sql,                           /* SQL to be evaluated */
-  int (*callback)(void*,int,char**,char**),  /* Callback function */
-  void *arg,                                    /* 1st argument to callback */
-  char **errmsg                              /* Error msg written here */
-) {
-    check_expected(sql);
-    *errmsg = mock_ptr_type(char *);
-    return mock();
-}
-
-int __wrap_sqlite3_prepare_v2(
-  sqlite3 *db,            /* Database handle */
-  const char *zSql,       /* SQL statement, UTF-8 encoded */
-  int nByte,              /* Maximum length of zSql in bytes. */
-  sqlite3_stmt **ppStmt,  /* OUT: Statement handle */
-  const char **pzTail     /* OUT: Pointer to unused portion of zSql */
-){
-    if(pzTail){
-        *pzTail = 0;
-    }
-    return mock();
-}
-
-int __wrap_sqlite3_step(sqlite3_stmt* ptr) {
-    return mock();
-}
-
-int __wrap_sqlite3_finalize(sqlite3_stmt *pStmt) {
-    return mock();
-}
-
-int __wrap_sqlite3_close_v2(sqlite3* ptr){
-    return mock();
-}
-
-void __wrap_sqlite3_free(void* ptr) {
-   return;
-}
-
-int __wrap_sqlite3_reset(sqlite3_stmt *pStmt) {
-    return mock();
-}
-
-int __wrap_sqlite3_clear_bindings(sqlite3_stmt* pStmt) {
-    return mock();
-}
-
-const char *__wrap_sqlite3_errmsg(sqlite3* db){
-    return mock_ptr_type(const char *);
-}
-
-int __wrap_sqlite3_bind_int(sqlite3_stmt* pStmt, int a, int b) {
-    return mock();
-}
-
-int __wrap_sqlite3_bind_text(sqlite3_stmt* pStmt,int a,const char* b,int c,void *d ) {
-    return mock();
-}
-
-int __wrap_sqlite3_column_int(sqlite3_stmt* pStmt, int iCol) {
-    check_expected(iCol);
-    return mock();
-}
-
-const char *__wrap_sqlite3_column_text(sqlite3_stmt* pStmt, int iCol) {
-    check_expected(iCol);
-    return mock_ptr_type(const char *);
-}
-
-int __wrap_sqlite3_last_insert_rowid(sqlite3* db){
-    return mock();
-}
-
-void __wrap__minfo(const char * file, int line, const char * func, const char *msg, ...)
-{
-    char formatted_msg[OS_MAXSTR];
-    va_list args;
-
-    va_start(args, msg);
-    vsnprintf(formatted_msg, OS_MAXSTR, msg, args);
-    va_end(args);
-
-    check_expected(formatted_msg);
-}
-
-void __wrap__merror(const char * file, int line, const char * func, const char *msg, ...)
-{
-    char formatted_msg[OS_MAXSTR];
-    va_list args;
-
-    va_start(args, msg);
-    vsnprintf(formatted_msg, OS_MAXSTR, msg, args);
-    va_end(args);
-
-    check_expected(formatted_msg);
-}
-
-void __wrap__mdebug1(const char * file, int line, const char * func, const char *msg, ...) {
-    char formatted_msg[OS_MAXSTR];
-    va_list args;
-
-    va_start(args, msg);
-    vsnprintf(formatted_msg, OS_MAXSTR, msg, args);
-    va_end(args);
-
-    check_expected(formatted_msg);
-}
-
-int __wrap__mdebug2() {
-    function_called();
-    return 1;
-}
-
-int __wrap_chmod(const char *__file, __mode_t __mode) {
-    return mock();
-}
-
-int __wrap_fim_send_sync_msg(char * msg) {
-    return 1;
-}
-
-cJSON *__wrap_fim_entry_json(const char * path, fim_entry_data * data) {
-    return mock_type(cJSON*);
-}
-
-char *__wrap_dbsync_state_msg(const char * component, cJSON * data) {
-    check_expected(component);
-    check_expected_ptr(data);
-
-    return mock_type(char*);
-}
-
-int __wrap_EVP_DigestUpdate(EVP_MD_CTX *ctx, const void *d, size_t cnt) {
-    check_expected(d);
-    check_expected(cnt);
-    return mock();
-}
-
-int __wrap_fim_configuration_directory() {
-    return mock();
-}
-
-cJSON *__wrap_fim_json_event() {
-    return mock_type(cJSON *);
-}
-
-int __wrap_send_syscheck_msg() {
-    return 1;
-}
-
-int __wrap_delete_target_file() {
-    return 1;
-}
-
-int __wrap_sqlite3_bind_int64(sqlite3_stmt *stmt, int index, sqlite3_int64 value) {
-    return mock();
-}
-
-int __wrap_os_random(void) {
-    return 123456;
-}
-
-sqlite3_int64 __wrap_sqlite3_column_int64(sqlite3_stmt* stmt, int iCol) {
-    check_expected(iCol);
-    return mock();
-}
-
-int __wrap_IsDir(const char *file) {
-    check_expected(file);
-    return mock();
-}
 
 float __wrap_DirSize(const char *path) {
     check_expected(path);
@@ -306,48 +71,7 @@
     return mock_type(char*);
 }
 
-#ifdef TEST_AGENT
-char *_read_file(const char *high_name, const char *low_name, const char *defines_file) __attribute__((nonnull(3)));
-
-int __wrap_getDefine_Int(const char *high_name, const char *low_name, int min, int max) {
-    int ret;
-    char *value;
-    char *pt;
-
-    /* Try to read from the local define file */
-    value = _read_file(high_name, low_name, "./internal_options.conf");
-    if (!value) {
-        merror_exit(DEF_NOT_FOUND, high_name, low_name);
-    }
-
-    pt = value;
-    while (*pt != '\0') {
-        if (!isdigit((int)*pt)) {
-            merror_exit(INV_DEF, high_name, low_name, value);
-        }
-        pt++;
-    }
-
-    ret = atoi(value);
-    if ((ret < min) || (ret > max)) {
-        merror_exit(INV_DEF, high_name, low_name, value);
-    }
-
-    /* Clear memory */
-    free(value);
-
-    return (ret);
-}
-
-int __wrap_isChroot() {
-    return 1;
-}
-#endif
-
 /*-----------------------------------------*/
-
->>>>>>> d07006d0
-/*---------------AUXILIAR------------------*/
 
 /**
  * Successfully wrappes a fim_db_clean() call
@@ -490,18 +214,11 @@
 /*---------------SETUP/TEARDOWN------------------*/
 static int setup_group(void **state) {
     (void) state;
-<<<<<<< HEAD
 
     expect_any_always(__wrap__mdebug1, formatted_msg);
 
 #ifdef TEST_AGENT
     will_return_always(__wrap_isChroot, 1);
-=======
-    expect_string(__wrap__mdebug1, formatted_msg, "(6287): Reading configuration file: 'test_syscheck2.conf'");
-
-#if defined(TEST_AGENT) || defined(TEST_WINAGENT)
-    expect_string(__wrap__mdebug1, formatted_msg, "(6208): Reading Client Configuration [test_syscheck2.conf]");
->>>>>>> d07006d0
 #endif
 
     Read_Syscheck_Config("test_syscheck2.conf");
@@ -1491,7 +1208,6 @@
 
 void test_fim_db_remove_path_one_entry_alert_success(void **state) {
     test_fim_db_insert_data *test_data = *state;
-<<<<<<< HEAD
 #ifndef TEST_WINAGENT
     expect_string(__wrap_fim_configuration_directory, path, "/test/path");
     expect_string(__wrap_fim_configuration_directory, entry, "file");
@@ -1501,15 +1217,6 @@
     expect_string(__wrap_fim_configuration_directory, entry, "file");
     will_return(__wrap_fim_configuration_directory, 9);
 #endif
-=======
-
-#ifndef TEST_WINAGENT
-    will_return(__wrap_fim_configuration_directory, 1);
-#else
-    will_return(__wrap_fim_configuration_directory, 9);
-#endif
-
->>>>>>> d07006d0
     will_return_always(__wrap_sqlite3_reset, SQLITE_OK);
     will_return_always(__wrap_sqlite3_clear_bindings, SQLITE_OK);
     expect_any_always(__wrap_sqlite3_bind_int, index);
@@ -1526,7 +1233,6 @@
     will_return_count(__wrap_sqlite3_step, SQLITE_DONE, 2);
 
 #ifndef TEST_WINAGENT
-<<<<<<< HEAD
     expect_string(__wrap_delete_target_file, path, test_data->entry->path);
     will_return(__wrap_delete_target_file, 0);
     expect_string(__wrap_fim_configuration_directory, path, "/test/path");
@@ -1537,13 +1243,6 @@
     expect_string(__wrap_fim_configuration_directory, entry, "file");
     will_return(__wrap_fim_configuration_directory, 9);
 #endif
-=======
-    will_return(__wrap_fim_configuration_directory, 1);
-#else
-    will_return(__wrap_fim_configuration_directory, 9);
-#endif
-
->>>>>>> d07006d0
     cJSON * json = cJSON_CreateObject();
 
     will_return(__wrap_fim_json_event, json);
