--- conflicted
+++ resolved
@@ -3,15 +3,11 @@
     ${SRC_FOLDER}/analysisd/*.o
     ${SRC_FOLDER}/analysisd/alerts/*.o
     ${SRC_FOLDER}/analysisd/cdb/*.o
-    ${SRC_FOLDER}/analysisd/compiled_rules/*.o
     ${SRC_FOLDER}/analysisd/decoders/*.o
     ${SRC_FOLDER}/analysisd/decoders/plugins/*.o
-<<<<<<< HEAD
     ${SRC_FOLDER}/analysisd/format/*.o
-    ${SRC_FOLDER}/analysisd/output/*.o)
-=======
+    ${SRC_FOLDER}/analysisd/output/*.o
     ${SRC_FOLDER}/analysisd/compiled_rules/*.o)
->>>>>>> 32b17fbe
 
 add_library(ANALYSISD_O STATIC ${analysisd_files})
 
