--- conflicted
+++ resolved
@@ -151,10 +151,6 @@
                                 -Wl,--wrap,fgetpos -Wl,--wrap,fgetc")
 endif()
 
-<<<<<<< HEAD
-list(APPEND shared_tests_names "test_keys")
-list(APPEND shared_tests_flags "-Wl,--wrap,rbtree_get")
-
 list(APPEND shared_tests_names "test_atomic")
 list(APPEND shared_tests_flags "-Wl,--wrap,pthread_mutex_lock -Wl,--wrap,pthread_mutex_unlock")
 
@@ -164,8 +160,6 @@
                                 -Wl,--wrap,curl_slist_append -Wl,--wrap,curl_easy_perform \
                                 -Wl,--wrap,curl_easy_getinfo -Wl,--wrap,FileSize")
 
-=======
->>>>>>> 41138918
 # Compiling tests
 list(LENGTH shared_tests_names count)
 math(EXPR count "${count} - 1")
