
#include wrappers
include(${SRC_FOLDER}/unit_tests/wrappers/wazuh/shared/shared.cmake)

list(APPEND wdb_tests_names "test_wdb_integrity")
list(APPEND wdb_tests_flags "-Wl,--wrap,wdb_stmt_cache -Wl,--wrap,sqlite3_step -Wl,--wrap,sqlite3_errmsg \
                         -Wl,--wrap,EVP_DigestInit_ex -Wl,--wrap,EVP_DigestUpdate -Wl,--wrap,_DigestFinal_ex \
<<<<<<< HEAD
                         -Wl,--wrap,sqlite3_column_text ${DEBUG_OP_WRAPPERS}")
=======
                         -Wl,--wrap,wdb_exec_stmt -Wl,--wrap,sqlite3_column_text -Wl,--wrap,_mdebug2")
>>>>>>> e8578b4e

# Add server specific tests to the list
list(APPEND wdb_tests_names "test_wdb_fim")
list(APPEND wdb_tests_flags "-Wl,--wrap,wdb_begin2 \
                        -Wl,--wrap,wdb_stmt_cache -Wl,--wrap,sqlite3_bind_text \
                        -Wl,--wrap,sqlite3_bind_int64 -Wl,--wrap,sqlite3_step -Wl,--wrap,sqlite3_bind_int \
                        ${DEBUG_OP_WRAPPERS}")

list(APPEND wdb_tests_names "test_wdb_parser")
list(APPEND wdb_tests_flags "-Wl,--wrap,wdb_scan_info_get -Wl,--wrap,wdb_fim_update_date_entry -Wl,--wrap,wdb_fim_clean_old_entries \
                        -Wl,--wrap,wdb_scan_info_update -Wl,--wrap,wdb_scan_info_fim_checks_control -Wl,--wrap,wdb_syscheck_load \
                        -Wl,--wrap,wdb_fim_delete -Wl,--wrap,wdb_syscheck_save -Wl,--wrap,wdb_syscheck_save2 \
                        -Wl,--wrap,wdbi_query_checksum -Wl,--wrap,wdbi_query_clear -Wl,--wrap,wdb_stmt_cache -Wl,--wrap,wdb_step \
                        -Wl,--wrap,sqlite3_changes -Wl,--wrap,sqlite3_bind_int -Wl,--wrap,sqlite3_bind_text -Wl,--wrap,sqlite3_last_insert_rowid \
                        -Wl,--wrap,sqlite3_step -Wl,--wrap,wdb_open_agent2 -Wl,--wrap,wdb_leave -Wl,--wrap,wdb_agents_insert_vuln_cve \
<<<<<<< HEAD
                        -Wl,--wrap,sqlite3_errmsg -Wl,--wrap,wdb_agents_clear_vuln_cve ${DEBUG_OP_WRAPPERS}")
=======
                        -Wl,--wrap,sqlite3_errmsg -Wl,--wrap,wdb_agents_clear_vuln_cve -Wl,--wrap,wdb_open_global \
                        -Wl,--wrap,wdb_global_agent_exists")
>>>>>>> e8578b4e

list(APPEND wdb_tests_names "test_wdb_global_parser")
list(APPEND wdb_tests_flags "-Wl,--wrap,wdb_open_global -Wl,--wrap,wdb_leave -Wl,--wrap,wdb_exec -Wl,--wrap,sqlite3_errmsg \
                             -Wl,--wrap,wdb_global_insert_agent -Wl,--wrap,wdb_global_update_agent_name -Wl,--wrap,wdb_global_update_agent_version \
                             -Wl,--wrap,wdb_global_get_agent_labels -Wl,--wrap,wdb_global_del_agent_labels -Wl,--wrap,wdb_global_set_agent_label \
                             -Wl,--wrap,wdb_global_update_agent_keepalive -Wl,--wrap,wdb_global_update_agent_connection_status \
                             -Wl,--wrap,wdb_global_delete_agent -Wl,--wrap,wdb_global_select_agent_name -Wl,--wrap,wdb_global_select_agent_group \
                             -Wl,--wrap,wdb_global_delete_agent_belong -Wl,--wrap,wdb_global_find_agent \
                             -Wl,--wrap,wdb_global_update_agent_group -Wl,--wrap,wdb_global_find_group \
                             -Wl,--wrap,wdb_global_insert_agent_group -Wl,--wrap,wdb_global_insert_agent_belong -Wl,--wrap,wdb_global_delete_group_belong \
                             -Wl,--wrap,wdb_global_delete_group -Wl,--wrap,wdb_global_select_groups -Wl,--wrap,wdb_global_select_agent_keepalive \
                             -Wl,--wrap,wdb_global_sync_agent_info_get -Wl,--wrap,wdb_global_sync_agent_info_set \
                             -Wl,--wrap,wdb_global_get_all_agents -Wl,--wrap,wdb_global_get_agent_info -Wl,--wrap,wdb_global_reset_agents_connection \
                             -Wl,--wrap,wdb_global_get_agents_by_connection_status -Wl,--wrap,wdb_global_get_agents_to_disconnect \
                             -Wl,--wrap,sqlite3_step ${DEBUG_OP_WRAPPERS}")

list(APPEND wdb_tests_names "test_wdb_global")
list(APPEND wdb_tests_flags "-Wl,--wrap,wdb_exec -Wl,--wrap,sqlite3_errmsg -Wl,--wrap,wdb_begin2 -Wl,--wrap,wdb_stmt_cache -Wl,--wrap,sqlite3_bind_int \
                            -Wl,--wrap,wdb_exec_stmt -Wl,--wrap,wdb_exec_stmt_sized -Wl,--wrap,wdb_step -Wl,--wrap,sqlite3_bind_text \
                            -Wl,--wrap,sqlite3_bind_parameter_index -Wl,--wrap,cJSON_Delete -Wl,--wrap,sqlite3_step -Wl,--wrap,sqlite3_column_int \
                            ${DEBUG_OP_WRAPPERS}")

list(APPEND wdb_tests_names "test_wdb_agents")
list(APPEND wdb_tests_flags "-Wl,--wrap,wdb_init_stmt_in_cache -Wl,--wrap,sqlite3_bind_text -Wl,--wrap,wdb_exec_stmt_silent  -Wl,--wrap,sqlite3_step")


list(APPEND wdb_tests_names "test_wdb_global_helpers")
list(APPEND wdb_tests_flags "-Wl,--wrap,strerror \
                             -Wl,--wrap,cJSON_CreateObject -Wl,--wrap,cJSON_CreateArray -Wl,--wrap,cJSON_CreateString -Wl,--wrap,cJSON_Parse \
                             -Wl,--wrap,cJSON_AddItemToObject -Wl,--wrap,cJSON_AddItemToArray -Wl,--wrap,cJSON_AddNumberToObject \
                             -Wl,--wrap,cJSON_AddStringToObject -Wl,--wrap,cJSON_PrintUnformatted -Wl,--wrap,cJSON_GetObjectItem \
                             -Wl,--wrap,cJSON_Delete -Wl,--wrap,time -Wl,--wrap,fopen -Wl,--wrap,fread -Wl,--wrap,fwrite -Wl,--wrap=fgetc\
                             -Wl,--wrap,fclose -Wl,--wrap,remove -Wl,--wrap,opendir -Wl,--wrap,readdir -Wl,--wrap,closedir \
                             -Wl,--wrap,wdbc_query_ex -Wl,--wrap,wdbc_parse_result -Wl,--wrap,wdbc_query_parse_json -Wl,--wrap,wdbc_query_parse \
                             -Wl,--wrap,wdb_create_profile -Wl,--wrap,Privsep_GetUser -Wl,--wrap,Privsep_GetGroup -Wl,--wrap,chown \
                             -Wl,--wrap,chmod -Wl,--wrap,IsDir -Wl,--wrap,fgets -Wl,--wrap,fflush -Wl,--wrap,fseek \
                             -Wl,--wrap,stat -Wl,--wrap,fgetpos ${DEBUG_OP_WRAPPERS}")

list(APPEND wdb_tests_names "test_wdb_agents_helpers")
list(APPEND wdb_tests_flags "-Wl,--wrap,strerror \
                             -Wl,--wrap,cJSON_CreateObject -Wl,--wrap,cJSON_CreateArray -Wl,--wrap,cJSON_CreateString -Wl,--wrap,cJSON_Parse \
                             -Wl,--wrap,cJSON_AddItemToObject -Wl,--wrap,cJSON_AddItemToArray -Wl,--wrap,cJSON_AddNumberToObject \
                             -Wl,--wrap,cJSON_AddStringToObject -Wl,--wrap,cJSON_PrintUnformatted -Wl,--wrap,cJSON_GetObjectItem \
                             -Wl,--wrap,cJSON_Delete -Wl,--wrap,wdbc_query_ex -Wl,--wrap,wdbc_parse_result -Wl,--wrap,wdbc_query_parse_json \
                             -Wl,--wrap,wdbc_query_parse ${DEBUG_OP_WRAPPERS}")

list(APPEND wdb_tests_names "test_wdb")
list(APPEND wdb_tests_flags "-Wl,--wrap,pthread_mutex_lock -Wl,--wrap,pthread_mutex_unlock \
                             -Wl,--wrap,sqlite3_open_v2 -Wl,--wrap,sqlite3_close_v2 -Wl,--wrap,sqlite3_step \
                             -Wl,--wrap,sqlite3_column_count -Wl,--wrap,sqlite3_column_type -Wl,--wrap,sqlite3_column_name -Wl,--wrap,sqlite3_column_double \
                             -Wl,--wrap,sqlite3_column_text -Wl,--wrap,sqlite3_prepare_v2 -Wl,--wrap,sqlite3_finalize -Wl,--wrap,sqlite3_reset \
                             -Wl,--wrap,sqlite3_clear_bindings -Wl,--wrap,sqlite3_errmsg ${HASH_OP_WRAPPERS} ${DEBUG_OP_WRAPPERS}")

list(APPEND wdb_tests_names "test_wdb_upgrade")
list(APPEND wdb_tests_flags "-Wl,--wrap,wdb_metadata_table_check \
                             -Wl,--wrap,wdb_sql_exec -Wl,--wrap,wdb_metadata_get_entry -Wl,--wrap,fopen -Wl,--wrap,fread -Wl,--wrap,fwrite -Wl,--wrap,fclose \
                             -Wl,--wrap,remove -Wl,--wrap,opendir -Wl,--wrap,readdir -Wl,--wrap,closedir -Wl,--wrap,fflush -Wl,--wrap,fseek -Wl,--wrap,fgets \
                             -Wl,--wrap,wdb_init -Wl,--wrap,wdb_close -Wl,--wrap,wdb_create_global -Wl,--wrap,wdb_pool_append -Wl,--wrap,chmod -Wl,--wrap,stat \
                             -Wl,--wrap,unlink -Wl,--wrap,getpid -Wl,--wrap,time -Wl,--wrap,sqlite3_open_v2 -Wl,--wrap,sqlite3_errmsg -Wl,--wrap,sqlite3_close_v2 \
                             -Wl,--wrap,sqlite3_prepare_v2 -Wl,--wrap,sqlite3_step -Wl,--wrap,sqlite3_column_int \
                             -Wl,--wrap,sqlite3_finalize -Wl,--wrap,fgetpos -Wl,--wrap=fgetc ${DEBUG_OP_WRAPPERS}")

list(APPEND wdb_tests_names "test_wdb_metadata")
list(APPEND wdb_tests_flags "-Wl,--wrap,sqlite3_prepare_v2 -Wl,--wrap,sqlite3_errmsg \
                             -Wl,--wrap,sqlite3_bind_text -Wl,--wrap,sqlite3_step -Wl,--wrap,sqlite3_finalize -Wl,--wrap,sqlite3_column_int \
                             ${DEBUG_OP_WRAPPERS}")

list(APPEND wdb_tests_names "test_wdb_task_parser")
list(APPEND wdb_tests_flags "-Wl,--wrap,wdb_task_insert_task -Wl,--wrap,wdb_task_get_upgrade_task_status -Wl,--wrap,wdb_task_update_upgrade_task_status -Wl,--wrap,wdb_task_get_upgrade_task_by_agent_id \
                             -Wl,--wrap,wdb_task_cancel_upgrade_tasks -Wl,--wrap,wdb_task_set_timeout_status -Wl,--wrap,wdb_task_delete_old_entries -Wl,--wrap,wdb_open_tasks \
                             ${DEBUG_OP_WRAPPERS}")

# Add extra compiling flags
add_compile_options(-Wall)

list(APPEND wdb_tests_names "test_wdb_rootcheck")
list(APPEND wdb_tests_flags "-Wl,--wrap,wdb_stmt_cache -Wl,--wrap,sqlite3_bind_text -Wl,--wrap,sqlite3_bind_int \
                             -Wl,--wrap,sqlite3_last_insert_rowid -Wl,--wrap,wdb_step -Wl,--wrap,sqlite3_changes -Wl,--wrap,sqlite3_step \
                             ${DEBUG_OP_WRAPPERS}")

list(APPEND wdb_tests_names "test_wdb_task")
list(APPEND wdb_tests_flags "-Wl,--wrap,wdb_begin2 -Wl,--wrap,wdb_stmt_cache -Wl,--wrap,sqlite3_bind_text -Wl,--wrap,sqlite3_bind_int \
                             -Wl,--wrap,wdb_step -Wl,--wrap,sqlite3_column_int -Wl,--wrap,time -Wl,--wrap,sqlite3_errmsg\
                             -Wl,--wrap,sqlite3_column_text -Wl,--wrap,sqlite3_step ${DEBUG_OP_WRAPPERS}")


# Compilig tests
list(LENGTH wdb_tests_names count)
math(EXPR count "${count} - 1")
foreach(counter RANGE ${count})
    list(GET wdb_tests_names ${counter} test_name)
    list(GET wdb_tests_flags ${counter} test_flags)

    add_executable(${test_name} ${test_name}.c)

    target_link_libraries(
        ${test_name}
        ${WAZUHLIB}
        ${WAZUHEXT}
        ${TEST_DEPS}
    )

    if(NOT test_flags STREQUAL " ")
        target_link_libraries(
            ${test_name}
            ${test_flags}
        )
    endif()
    add_test(NAME ${test_name} COMMAND ${test_name})
endforeach()<|MERGE_RESOLUTION|>--- conflicted
+++ resolved
@@ -5,11 +5,8 @@
 list(APPEND wdb_tests_names "test_wdb_integrity")
 list(APPEND wdb_tests_flags "-Wl,--wrap,wdb_stmt_cache -Wl,--wrap,sqlite3_step -Wl,--wrap,sqlite3_errmsg \
                          -Wl,--wrap,EVP_DigestInit_ex -Wl,--wrap,EVP_DigestUpdate -Wl,--wrap,_DigestFinal_ex \
-<<<<<<< HEAD
-                         -Wl,--wrap,sqlite3_column_text ${DEBUG_OP_WRAPPERS}")
-=======
-                         -Wl,--wrap,wdb_exec_stmt -Wl,--wrap,sqlite3_column_text -Wl,--wrap,_mdebug2")
->>>>>>> e8578b4e
+                         -Wl,--wrap,sqlite3_column_text -Wl,--wrap,wdb_exec_stmt -Wl,--wrap,sqlite3_column_text \
+                         ${DEBUG_OP_WRAPPERS}")
 
 # Add server specific tests to the list
 list(APPEND wdb_tests_names "test_wdb_fim")
@@ -25,12 +22,8 @@
                         -Wl,--wrap,wdbi_query_checksum -Wl,--wrap,wdbi_query_clear -Wl,--wrap,wdb_stmt_cache -Wl,--wrap,wdb_step \
                         -Wl,--wrap,sqlite3_changes -Wl,--wrap,sqlite3_bind_int -Wl,--wrap,sqlite3_bind_text -Wl,--wrap,sqlite3_last_insert_rowid \
                         -Wl,--wrap,sqlite3_step -Wl,--wrap,wdb_open_agent2 -Wl,--wrap,wdb_leave -Wl,--wrap,wdb_agents_insert_vuln_cve \
-<<<<<<< HEAD
-                        -Wl,--wrap,sqlite3_errmsg -Wl,--wrap,wdb_agents_clear_vuln_cve ${DEBUG_OP_WRAPPERS}")
-=======
                         -Wl,--wrap,sqlite3_errmsg -Wl,--wrap,wdb_agents_clear_vuln_cve -Wl,--wrap,wdb_open_global \
-                        -Wl,--wrap,wdb_global_agent_exists")
->>>>>>> e8578b4e
+                        -Wl,--wrap,wdb_global_agent_exists ${DEBUG_OP_WRAPPERS}")
 
 list(APPEND wdb_tests_names "test_wdb_global_parser")
 list(APPEND wdb_tests_flags "-Wl,--wrap,wdb_open_global -Wl,--wrap,wdb_leave -Wl,--wrap,wdb_exec -Wl,--wrap,sqlite3_errmsg \
