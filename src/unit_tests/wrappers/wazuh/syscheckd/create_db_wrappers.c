--- conflicted
+++ resolved
@@ -65,7 +65,6 @@
     return 1;
 }
 
-<<<<<<< HEAD
 void expect_fim_checker_call(const char *path, int w_evt, int report) {
     expect_string(__wrap_fim_checker, path, path);
     expect_value(__wrap_fim_checker, w_evt, w_evt);
@@ -76,8 +75,8 @@
     expect_string(__wrap_fim_configuration_directory, path, path);
     expect_string(__wrap_fim_configuration_directory, entry, file);
     will_return(__wrap_fim_configuration_directory, ret);
-=======
+}
+
 void __wrap_free_entry(__attribute__((unused)) fim_entry *entry) {
     return;
->>>>>>> 6958826d
 }