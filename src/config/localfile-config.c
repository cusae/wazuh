--- conflicted
+++ resolved
@@ -11,15 +11,11 @@
 #include "localfile-config.h"
 #include "config.h"
 
-<<<<<<< HEAD
 static void Free_Logreader(logreader * logf);
 
-=======
->>>>>>> 0fcfcaae
 int Read_Localfile(XML_NODE node, void *d1, __attribute__((unused)) void *d2)
 {
     unsigned int pl = 0;
-    unsigned int pl_base = 0;
     unsigned int i = 0;
     unsigned int glob_set = 0;
 #ifndef WIN32
@@ -55,32 +51,15 @@
             pl++;
         }
 
-        pl_base = pl;
-
         /* Allocate more memory */
         os_realloc(logf, (pl + 2)*sizeof(logreader), log_config->config);
         logf = log_config->config;
-<<<<<<< HEAD
         memset(logf + pl + 1, 0, sizeof(logreader));
-=======
-        logf[pl + 1].file = NULL;
-        logf[pl + 1].command = NULL;
-        logf[pl + 1].alias = NULL;
-        logf[pl + 1].logformat = NULL;
-        logf[pl + 1].future = 0;
-        logf[pl + 1].query = NULL;
-        logf[pl + 1].linecount = 0;
->>>>>>> 0fcfcaae
     }
 
     memset(logf + pl, 0, sizeof(logreader));
     logf[pl].ign = 360;
-<<<<<<< HEAD
     os_calloc(2, sizeof(logsocket *), logf[pl].target_socket);
-=======
-    logf[pl].linecount = 0;
-
->>>>>>> 0fcfcaae
 
     /* Search for entries related to files */
     i = 0;
@@ -132,7 +111,7 @@
                 return (OS_INVALID);
             }
 
-            logf[pl_base].labels = labels_add(logf[pl_base].labels, &labels_z, key_value, node[i]->content, 0, 1);
+            logf[pl].labels = labels_add(logf[pl].labels, &labels_z, key_value, node[i]->content, 0, 1);
         } else if (strcmp(node[i]->element, xml_localfile_command) == 0) {
             /* We don't accept remote commands from the manager - just in case */
             if (log_config->agent_cfg == 1 && log_config->accept_remote == 0) {
@@ -258,28 +237,7 @@
                     pl++;
                     os_realloc(logf, (pl +2)*sizeof(logreader), log_config->config);
                     logf = log_config->config;
-<<<<<<< HEAD
                     memset(logf + pl, 0, 2 * sizeof(logreader));
-=======
-
-                    logf[pl].file = NULL;
-                    logf[pl].alias = NULL;
-                    logf[pl].logformat = NULL;
-                    logf[pl].fp = NULL;
-                    logf[pl].ffile = NULL;
-                    logf[pl].djb_program_name = NULL;
-                    logf[pl].labels = NULL;
-                    logf[pl].query = NULL;
-
-                    logf[pl +1].file = NULL;
-                    logf[pl +1].alias = NULL;
-                    logf[pl +1].logformat = NULL;
-                    logf[pl +1].fp = NULL;
-                    logf[pl +1].ffile = NULL;
-                    logf[pl +1].djb_program_name = NULL;
-                    logf[pl +1].labels = NULL;
-                    logf[pl +1].query = NULL;
->>>>>>> 0fcfcaae
                 }
 
 
@@ -381,13 +339,9 @@
     /* Validate glob entries */
     if (glob_set) {
         char *format;
-<<<<<<< HEAD
         char ** target;
         char * outformat;
         wlabel_t * labels;
-=======
-        wlabel_t *labels;
->>>>>>> 0fcfcaae
 
         /* Get log format */
         if (logf[pl].logformat) {
@@ -401,7 +355,6 @@
             return (OS_INVALID);
         }
 
-<<<<<<< HEAD
         /* Get target */
         if (logf[pl].target) {
             target = logf[pl].target;
@@ -442,15 +395,6 @@
             labels = logf[glob_set - 1].labels;
             logf[glob_set - 1].labels = NULL;
         } else {
-=======
-        /* Get labels */
-        if (logf[pl_base].labels) {
-            labels = logf[pl_base].labels;
-        } else if (logf[glob_set - 1].labels) {
-            labels = logf[glob_set - 1].labels;
-        } else {
-            merror(MISS_LOG_FORMAT);
->>>>>>> 0fcfcaae
             return (OS_INVALID);
         }
 
@@ -488,13 +432,7 @@
             if (logf[i].labels == NULL) {
                 logf[i].labels = labels_dup(labels);
             }
-<<<<<<< HEAD
-        }
-=======
-            if (logf[i].labels == NULL) {
-                logf[i].labels = labels;
-            }
->>>>>>> 0fcfcaae
+        }
 
         // Clear memory
 
@@ -574,32 +512,8 @@
 
     if (config) {
         if (config->config) {
-<<<<<<< HEAD
             for (i = 0; config->config[i].file; i++) {
                 Free_Logreader(&config->config[i]);
-=======
-            int i;
-            char *last_logformat = NULL;
-            wlabel_t *last_labels = NULL;
-
-            for (i = 0; config->config[i].file; i++) {
-                free(config->config[i].ffile);
-                free(config->config[i].file);
-                if (config->config[i].logformat != last_logformat) {
-                    last_logformat = config->config[i].logformat;
-                    free(config->config[i].logformat);
-                }
-                free(config->config[i].djb_program_name);
-                free(config->config[i].alias);
-                free(config->config[i].query);
-                if (config->config[i].labels != last_labels) {
-                    last_labels = config->config[i].labels;
-                    labels_free(config->config[i].labels);
-                }
-                if (config->config[i].fp) {
-                    fclose(config->config[i].fp);
-                }
->>>>>>> 0fcfcaae
             }
 
             free(config->config);
