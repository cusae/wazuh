#!/usr/bin/env python

# Created by Wazuh, Inc. <info@wazuh.com>.
# This program is a free software; you can redistribute it and/or modify it under the terms of GPLv2

from wazuh.exception import WazuhException
from wazuh.utils import execute, previous_month, cut_array, sort_array, search_array, tail
from wazuh import common
from datetime import datetime
from wazuh.configuration import get_ossec_conf
<<<<<<< HEAD
from wazuh.cluster.distributed_api import is_a_local_request, distributed_api_request, is_cluster_running, MANAGERS_STATUS, MANAGERS_LOGS, MANAGERS_LOGS_SUMMARY, MANAGERS_OSSEC_CONF
=======
from wazuh.cluster.distributed_api import is_a_local_request, distributed_api_request, is_cluster_running
from wazuh.cluster.protocol_messages import list_requests_managers
>>>>>>> 471906a9
import time
from os.path import exists
from glob import glob
import re
import hashlib

def status():
    """
    Returns the Manager processes that are running.
    :return: Array of dictionaries (keys: status, daemon).
    """

    processes = ['ossec-monitord', 'ossec-logcollector', 'ossec-remoted',
                 'ossec-syscheckd', 'ossec-analysisd', 'ossec-maild',
                 'ossec-execd', 'wazuh-modulesd', 'ossec-authd',
                 'wazuh-clusterd']

    data = {}
    for process in processes:
        process_path = glob("{0}/var/run/{1}-*.pid".format(common.ossec_path, process))

        if process_path and exists(process_path[0]):
            data[process] = 'running'
        else:
            data[process] = 'stopped'

    return data

def __get_ossec_log_fields(log):
    regex_category = re.compile("^(\d\d\d\d/\d\d/\d\d)\s\d\d:\d\d:\d\d\s(\S+):\s(\S+):\s(.+)$")

    match = re.search(regex_category, log)

    if match:
        date        = match.group(1)
        category    = match.group(2)
        type_log    = match.group(3)
        description = match.group(4)

        if "rootcheck" in category:  # Unify rootcheck category
            category = "ossec-rootcheck"

        if "(" in category:  # Remove ()
            category = re.sub("\(\d\d\d\d\)", "", category)
    else:
        return None

    return date, category, type_log, description


def ossec_log(type_log='all', category='all', months=3, offset=0, limit=common.database_limit, sort=None, search=None):
    """
    Gets logs from ossec.log.

    :param type_log: Filters by log type: all, error or info.
    :param category: Filters by log category (i.e. ossec-remoted).
    :param months: Returns logs of the last n months. By default is 3 months.
    :param offset: First item to return.
    :param limit: Maximum number of items to return.
    :param sort: Sorts the items. Format: {"fields":["field1","field2"],"order":"asc|desc"}.
    :param search: Looks for items with the specified string.
    :return: Dictionary: {'items': array of items, 'totalItems': Number of items (without applying the limit)}
    """
    logs = []

    first_date = previous_month(months)
    statfs_error = "ERROR: statfs('******') produced error: No such file or directory"

    for line in tail(common.ossec_log, 2000):
        date, log_category, level, description = __get_ossec_log_fields(line)

        try:
            log_date = datetime.strptime(date, '%Y/%m/%d')
        except ValueError as e:
            continue

        if log_date < first_date:
            continue

        if category != 'all':
            if log_category:
                if log_category != category:
                    continue
            else:
                continue

        log_line = {'timestamp': date, 'tag': log_category, 'level': level, 'description': description}
        if type_log == 'all':
            logs.append(log_line)
        elif type_log.lower() == level.lower():
            if "ERROR: statfs(" in line:
                if statfs_error in logs:
                    continue
                else:
                    logs.append(statfs_error)
            else:
                logs.append(log_line)
        else:
            continue

    if search:
        logs = search_array(logs, search['value'], search['negation'])

    if sort:
        if sort['fields']:
            logs = sort_array(logs, order=sort['order'], sort_by=sort['fields'])
        else:
            logs = sort_array(logs, order=sort['order'], sort_by=['timestamp'])
    else:
        logs = sort_array(logs, order='desc', sort_by=['timestamp'])

    return {'items': cut_array(logs, offset, limit), 'totalItems': len(logs)}


def ossec_log_summary(months=3):
    """
    Summary of ossec.log.

    :param months: Check logs of the last n months. By default is 3 months.
    :return: Dictionary by categories.
    """
    categories = {}

    first_date = previous_month(months)

    with open(common.ossec_log) as f:
        lines_count = 0
        for line in f:
            if lines_count > 50000:
                break
            lines_count = lines_count + 1
            try:
                log_date = datetime.strptime(line[:10], '%Y/%m/%d')
            except ValueError:
                continue

            if log_date < first_date:
                break

            _, category, _, _, = __get_ossec_log_fields(line)
            if category:
                if category in categories:
                    categories[category]['all'] += 1
                else:
                    categories[category] = {'all': 1, 'info': 0, 'error': 0}

                if "error" in line.lower():
                    categories[category]['error'] += 1
                else:
                    categories[category]['info'] += 1
            else:
                continue
    return categories


def managers_status(node_id=None, cluster_depth=1):
    if is_a_local_request() or cluster_depth <= 0 :
        return status()
    else:
        if not is_cluster_running():
            raise WazuhException(3015)

<<<<<<< HEAD
        request_type = MANAGERS_STATUS
=======
        request_type = list_requests_managers['MANAGERS_STATUS']
>>>>>>> 471906a9
        return distributed_api_request(request_type=request_type, cluster_depth=cluster_depth, affected_nodes=node_id)


def managers_ossec_log(type_log='all', category='all', months=3, offset=0, limit=common.database_limit, sort=None, search=None, node_id=None, cluster_depth=1):
    if is_a_local_request() or cluster_depth <= 0 :
        return ossec_log(type_log, category, months, offset, limit, sort, search)
    else:
        if not is_cluster_running():
            raise WazuhException(3015)

<<<<<<< HEAD
        request_type = MANAGERS_LOGS
=======
        request_type = list_requests_managers['MANAGERS_LOGS']
>>>>>>> 471906a9
        args = [str(type_log), str(category), str(months), str(offset), str(limit), str(sort), str(search)]
        return distributed_api_request(request_type=request_type, args=args, cluster_depth=cluster_depth, affected_nodes=node_id)


def managers_ossec_log_summary(months=3, node_id=None, cluster_depth=1):
    if is_a_local_request() or cluster_depth <= 0 :
        return ossec_log_summary(months)
    else:
        if not is_cluster_running():
            raise WazuhException(3015)

<<<<<<< HEAD
        request_type = MANAGERS_LOGS_SUMMARY
=======
        request_type = list_requests_managers['MANAGERS_LOGS_SUMMARY']
>>>>>>> 471906a9
        args = [str(months)]
        return distributed_api_request(request_type=request_type, args=args, cluster_depth=cluster_depth, affected_nodes=node_id)


def managers_get_ossec_conf(section=None, field=None, node_id=None, cluster_depth=1):
    if is_a_local_request() or cluster_depth <= 0 :
        return get_ossec_conf(section, field)
    else:
        if not is_cluster_running():
            raise WazuhException(3015)

<<<<<<< HEAD
        request_type = MANAGERS_OSSEC_CONF
=======
        request_type = list_requests_managers['MANAGERS_OSSEC_CONF']
>>>>>>> 471906a9
        args = [str(section), str(field)]
        return distributed_api_request(request_type=request_type, args=args, cluster_depth=cluster_depth, affected_nodes=node_id)<|MERGE_RESOLUTION|>--- conflicted
+++ resolved
@@ -8,12 +8,8 @@
 from wazuh import common
 from datetime import datetime
 from wazuh.configuration import get_ossec_conf
-<<<<<<< HEAD
-from wazuh.cluster.distributed_api import is_a_local_request, distributed_api_request, is_cluster_running, MANAGERS_STATUS, MANAGERS_LOGS, MANAGERS_LOGS_SUMMARY, MANAGERS_OSSEC_CONF
-=======
 from wazuh.cluster.distributed_api import is_a_local_request, distributed_api_request, is_cluster_running
 from wazuh.cluster.protocol_messages import list_requests_managers
->>>>>>> 471906a9
 import time
 from os.path import exists
 from glob import glob
@@ -176,11 +172,7 @@
         if not is_cluster_running():
             raise WazuhException(3015)
 
-<<<<<<< HEAD
-        request_type = MANAGERS_STATUS
-=======
         request_type = list_requests_managers['MANAGERS_STATUS']
->>>>>>> 471906a9
         return distributed_api_request(request_type=request_type, cluster_depth=cluster_depth, affected_nodes=node_id)
 
 
@@ -191,11 +183,7 @@
         if not is_cluster_running():
             raise WazuhException(3015)
 
-<<<<<<< HEAD
-        request_type = MANAGERS_LOGS
-=======
         request_type = list_requests_managers['MANAGERS_LOGS']
->>>>>>> 471906a9
         args = [str(type_log), str(category), str(months), str(offset), str(limit), str(sort), str(search)]
         return distributed_api_request(request_type=request_type, args=args, cluster_depth=cluster_depth, affected_nodes=node_id)
 
@@ -207,11 +195,7 @@
         if not is_cluster_running():
             raise WazuhException(3015)
 
-<<<<<<< HEAD
-        request_type = MANAGERS_LOGS_SUMMARY
-=======
         request_type = list_requests_managers['MANAGERS_LOGS_SUMMARY']
->>>>>>> 471906a9
         args = [str(months)]
         return distributed_api_request(request_type=request_type, args=args, cluster_depth=cluster_depth, affected_nodes=node_id)
 
@@ -223,10 +207,6 @@
         if not is_cluster_running():
             raise WazuhException(3015)
 
-<<<<<<< HEAD
-        request_type = MANAGERS_OSSEC_CONF
-=======
         request_type = list_requests_managers['MANAGERS_OSSEC_CONF']
->>>>>>> 471906a9
         args = [str(section), str(field)]
         return distributed_api_request(request_type=request_type, args=args, cluster_depth=cluster_depth, affected_nodes=node_id)