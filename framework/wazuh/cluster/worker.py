# Copyright (C) 2015-2019, Wazuh Inc.
# Created by Wazuh, Inc. <info@wazuh.com>.
# This program is a free software; you can redistribute it and/or modify it under the terms of GPLv2
import asyncio
import errno
import glob
import itertools
import os
import re
import shutil
import time
from typing import Tuple, Dict, Callable, List, TextIO, KeysView
from wazuh.cluster import client, cluster, common as c_common
from wazuh import cluster as metadata
from wazuh import common, utils
from wazuh.exception import WazuhException
from wazuh.agent import Agent
from wazuh.database import Connection
from wazuh.cluster.dapi import dapi
from wazuh.wdb import WazuhDBConnection


class ReceiveIntegrityTask(c_common.ReceiveFileTask):
    """
    Creates an asyncio.Task that waits until the master sends its integrity information and processes the
    received information.
    """

    def set_up_coro(self) -> Callable:
        """
        Sets up the function to process the integrity files received from master.
        """
        return self.wazuh_common.process_files_from_master


class SyncWorker:
    """
    Defines methods to synchronize files with master
    """
    def __init__(self, cmd: bytes, files_to_sync: Dict, checksums: Dict, logger, worker):
        """
        Class constructor

        :param cmd: Request command to send to the master.
        :param files_to_sync: Dictionary containing metadata of the files to send to the master. The keys in this
        dictionary will be iterated to add the files they refer to the zip file that the master will receive.
        :param checksums: Dictionary containing metadata information to send to the master.
        :param logger: Logger to use during synchronization process.
        :param worker: The WorkerHandler object that creates this one.
        """
        self.cmd = cmd
        self.files_to_sync = files_to_sync
        self.checksums = checksums
        self.logger = logger
        self.worker = worker

    async def sync(self):
        """
        Starts synchronization process with the master and sends necessary information
        """
        result = await self.worker.send_request(command=self.cmd+b'_p', data=b'')
        if result.startswith(b'Error'):
            self.logger.error('Error asking for permission: {}'.format(result.decode()))
            return
        elif result == b'False':
            self.logger.info('Master didnt grant permission to synchronize')
            return
        else:
            self.logger.info("Permission to synchronize granted.")

        self.logger.info("Compressing files")
        compressed_data_path = cluster.compress_files(name=self.worker.name, list_path=self.files_to_sync,
                                                      cluster_control_json=self.checksums)
        try:
            task_id = await self.worker.send_request(command=self.cmd, data=b'')

            self.logger.info("Sending compressed file to master")
            result = await self.worker.send_file(filename=compressed_data_path)
        finally:
            os.unlink(compressed_data_path)
        if result.startswith(b'Error'):
            self.logger.error("Error sending files information: {}".format(result.decode()))
            result = await self.worker.send_request(command=self.cmd+b'_e', data=task_id + b' ' + b'Error')
        else:
            self.logger.info("Worker files sent to master.")
            result = await self.worker.send_request(
                command=self.cmd+b'_e', data=task_id + b' ' + compressed_data_path.replace(common.ossec_path, '').encode())

        if result.startswith(b'Error'):
            self.logger.error(result.decode())


class WorkerHandler(client.AbstractClient, c_common.WazuhCommon):
    """
    Handles connection with the master node
    """

    def __init__(self, version, node_type, cluster_name, **kwargs):
        """
        Class constructor
        :param version: Wazuh version
        :param node_type: Type of node (will always be worker but it's set as a variable in case more types are added
        in the future)
        :param cluster_name: The cluster name
        :param kwargs: Arguments for the parent class constructor
        """
        super().__init__(**kwargs, tag="Worker")
        # the self.client_data will be sent to the master when doing a hello request
        self.client_data = "{} {} {} {}".format(self.name, cluster_name, node_type, version).encode()
        # Every task logger is configured to log using a tag describing the synchronization process. For example,
        # a log coming from the "Integrity" logger will look like this:
        # [Worker name] [Integrity] Bla bla bla
        # this way the same code can be shared among all sync tasks and logs will differentiate.
        self.task_loggers = {'Integrity': self.setup_task_logger('Integrity'),
                             'Extra valid': self.setup_task_logger('Extra valid'),
                             'Agent info': self.setup_task_logger('Agent info')}

    def connection_result(self, future_result):
        """
        Callback function called when the master sends a response to the hello command sent by the worker.
        :param future_result: Result of the hello request
        """
        super().connection_result(future_result)
        if self.connected:
            # create directory for temporary files
            worker_tmp_files = '{}/queue/cluster/{}'.format(common.ossec_path, self.name)
            if not os.path.exists(worker_tmp_files):
                utils.mkdir_with_mode(worker_tmp_files)

    def process_request(self, command: bytes, data: bytes) -> Tuple[bytes, bytes]:
        """
        Defines all commands that a worker can receive from the master
        :param command: Received command
        :param data: Payload received
        :return: A response
        """
        self.logger.debug("Command received: '{}'".format(command))
        if command == b'sync_m_c_ok':
            return self.sync_integrity_ok_from_master()
        elif command == b'sync_m_c':
            return self.setup_receive_files_from_master()
        elif command == b'sync_m_c_e':
            return self.end_receiving_integrity(data.decode())
        elif command == b'dapi_res':
            asyncio.create_task(self.forward_dapi_response(data))
            return b'ok', b'Response forwarded to worker'
        elif command == b'dapi_err':
            dapi_client, error_msg = data.split(b' ', 1)
            asyncio.create_task(self.manager.local_server.clients[dapi_client.decode()].send_request(command, error_msg,
                                                                                                     command))
            return b'ok', b'DAPI error forwarded to worker'
        elif command == b'dapi':
            self.manager.dapi.add_request(b'master*' + data)
            return b'ok', b'Added request to API requests queue'
        else:
            return super().process_request(command, data)

    def get_manager(self):
        """
        Returns the Worker object that created this WorkerHandler. Used in the class WazuhCommon.
        :return: a Worker object
        """
        return self.manager

    def setup_receive_files_from_master(self):
        """
        Sets up a task to wait until integrity information has been received from the master and process it.
        :return: A confirmation message
        """
        return super().setup_receive_file(ReceiveIntegrityTask)

    def end_receiving_integrity(self, task_and_file_names: str) -> Tuple[bytes, bytes]:
        """
        The master notifies the worker that the integrity has already been sent. The worker notifies the previously
        created task that the information has been received.
        :param task_and_file_names: Task ID and received file name separated by a space (' ')
        :return: A confirmation message
        """
        return super().end_receiving_file(task_and_file_names)

    def sync_integrity_ok_from_master(self) -> Tuple[bytes, bytes]:
        """
        Function called when the master sends the "sync_m_c_ok" command
        :return: confirmation message
        """
        integrity_logger = self.task_loggers['Integrity']
        integrity_logger.info("The master has verified that the integrity is right.")
        return b'ok', b'Thanks'

    async def sync_integrity(self):
        """
        Asynchronous task that is started when the worker connects to the master. It starts an integrity synchronization
        process every self.cluster_items['intervals']['worker']['sync_integrity'] seconds.
        :return: None
        """
        integrity_logger = self.task_loggers["Integrity"]
        while True:
            try:
                if self.connected:
                    before = time.time()
                    await SyncWorker(cmd=b'sync_i_w_m', files_to_sync={}, checksums=cluster.get_files_status('master',
                                                                                                             self.name),
                                     logger=integrity_logger, worker=self).sync()
                    after = time.time()
                    integrity_logger.debug("Time synchronizing integrity: {} s".format(after - before))
            except Exception as e:
                integrity_logger.error("Error synchronizing integrity: {}".format(e))
                res = await self.send_request(command=b'sync_i_w_m_r', data=str(e).encode())

            await asyncio.sleep(self.cluster_items['intervals']['worker']['sync_integrity'])

    async def sync_agent_info(self):
        """
        Asynchronous task that is started when the worker connects to the master. It starts an agent-info
        synchronization process every self.cluster_items['intervals']['worker']['sync_files'] seconds.
        :return: None
        """
        agent_info_logger = self.task_loggers["Agent info"]
        while True:
            try:
                if self.connected:
                    before = time.time()
                    agent_info_logger.info("Starting to send agent status files")
                    worker_files = cluster.get_files_status('worker', self.name, get_md5=False)
                    await SyncWorker(cmd=b'sync_a_w_m', files_to_sync=worker_files, checksums=worker_files,
                                     logger=agent_info_logger, worker=self).sync()
                    after = time.time()
                    agent_info_logger.debug2("Time synchronizing agent statuses: {} s".format(after - before))
            except Exception as e:
                agent_info_logger.error("Error synchronizing agent status files: {}".format(e))
                res = await self.send_request(command=b'sync_a_w_m_r', data=str(e).encode())

            await asyncio.sleep(self.cluster_items['intervals']['worker']['sync_files'])

    async def sync_extra_valid(self, extra_valid: Dict):
        """
        Asynchronous task that is started when the master requests any extra valid files to be synchronized.
        That means, it is started in the sync_integrity process.

        :param extra_valid: Files required by the master
        :return: None
        """
        extra_valid_logger = self.task_loggers["Extra valid"]
        try:
            before = time.time()
            self.logger.debug("Starting to send extra valid files")
            # TODO: Add support for more extra valid file types if ever added
            n_files, merged_file = cluster.merge_agent_info(merge_type='agent-groups', files=extra_valid.keys(),
                                                            time_limit_seconds=0, node_name=self.name)
            if n_files:
                files_to_sync = {merged_file: {'merged': True, 'merge_type': 'agent-groups', 'merge_name': merged_file,
                                               'cluster_item_key': '/queue/agent-groups/'}}
                my_worker = SyncWorker(cmd=b'sync_e_w_m', files_to_sync=files_to_sync, checksums=files_to_sync,
                                       logger=extra_valid_logger, worker=self)
                await my_worker.sync()
            after = time.time()
            self.logger.debug2("Time synchronizing extra valid files: {} s".format(after - before))
        except Exception as e:
            extra_valid_logger.error("Error synchronizing extra valid files: {}".format(e))
            res = await self.send_request(command=b'sync_e_w_m_r', data=str(e).encode())

    async def process_files_from_master(self, name: str, file_received: asyncio.Event):
        """
        Processes integrity files coming from the master. It updates necessary information and sends the master
        any required extra_valid files.

        :param name: Task name that was waiting for the file to be received
        :param file_received: Asyncio event that is unlocked once the file has been received
        :return: None
        """
        await asyncio.wait_for(file_received.wait(),
                               timeout=self.cluster_items['intervals']['communication']['timeout_receiving_file'])

        received_filename = self.sync_tasks[name].filename
        if received_filename == 'Error':
            self.logger.info("Stopping synchronization process: worker files weren't correctly received.")
            return
        try:
            logger = self.task_loggers['Integrity']
            logger.info("Analyzing received files: Start.")

<<<<<<< HEAD
            ko_files, zip_path = cluster.decompress_files(received_filename)
=======
            ko_files, zip_path = await cluster.decompress_files(received_filename)
>>>>>>> 6ac28f27
            logger.info("Analyzing received files: Missing: {}. Shared: {}. Extra: {}. ExtraValid: {}".format(
                len(ko_files['missing']), len(ko_files['shared']), len(ko_files['extra']), len(ko_files['extra_valid'])))

            # Update files
            if ko_files['extra_valid']:
                logger.info("Master requires some worker files.")
                asyncio.create_task(self.sync_extra_valid(ko_files['extra_valid']))

            if not ko_files['shared'] and not ko_files['missing'] and not ko_files['extra']:
                logger.info("Worker meets integrity checks. No actions.")
            else:
                logger.info("Worker does not meet integrity checks. Actions required.")
                logger.info("Updating files: Start.")
                self.update_master_files_in_worker(ko_files, zip_path)
                logger.info("Updating files: End.")
        finally:
            shutil.rmtree(zip_path)

    @staticmethod
    def remove_bulk_agents(agent_ids_list: KeysView, logger):
        """
        Removes files created by agents in worker nodes. This function doesn't remove agents from client.keys since the
        client.keys file is overwritten by the master node.
        :param agent_ids_list: List of agents ids to remove.
        :param logger: Logger to use
        :return: None.
        """

        def remove_agent_file_type(agent_files: List[str]):
            """
            Removes files if they exist
            :param agent_files: Path regexes of the files to remove
            :return: None
            """
            for filetype in agent_files:

                filetype_glob = filetype.format(ossec_path=common.ossec_path, id='*', name='*', ip='*')
                filetype_agent = {filetype.format(ossec_path=common.ossec_path, id=a['id'], name=a['name'], ip=a['ip'])
                                  for a in agent_info}

                for agent_file in set(glob.iglob(filetype_glob)) & filetype_agent:
                    logger.debug2("Removing {}".format(agent_file))
                    if os.path.isdir(agent_file):
                        shutil.rmtree(agent_file)
                    else:
                        os.remove(agent_file)

        if not agent_ids_list:
            return  # the function doesn't make sense if there is no agents to remove

        logger.info("Removing files from {} agents".format(len(agent_ids_list)))
        logger.debug("Agents to remove: {}".format(', '.join(agent_ids_list)))
        # the agents must be removed in groups of 997: 999 is the limit of SQL variables per query. Limit and offset are
        # always included in the SQL query, so that leaves 997 variables as limit.
        for agents_ids_sublist in itertools.zip_longest(*itertools.repeat(iter(agent_ids_list), 997), fillvalue='0'):
            agents_ids_sublist = list(filter(lambda x: x != '0', agents_ids_sublist))
            # Get info from DB
            agent_info = Agent.get_agents_overview(q=",".join(["id={}".format(i) for i in agents_ids_sublist]),
                                                   select={'fields': ['ip', 'id', 'name']}, limit=None)['items']
            logger.debug2("Removing files from agents {}".format(', '.join(agents_ids_sublist)))

            files_to_remove = ['{ossec_path}/queue/agent-info/{name}-{ip}',
                               '{ossec_path}/queue/rootcheck/({name}) {ip}->rootcheck',
                               '{ossec_path}/queue/diff/{name}', '{ossec_path}/queue/agent-groups/{id}',
                               '{ossec_path}/queue/rids/{id}',
                               '{ossec_path}/var/db/agents/{name}-{id}.db']
            remove_agent_file_type(files_to_remove)

            logger.debug2("Removing agent group assigments from database")
            # remove agent from groups
            db_global = glob.glob(common.database_path_global)
            if not db_global:
                raise WazuhException(1600)

            conn = Connection(db_global[0])
            agent_ids_db = {'id_agent{}'.format(i): int(i) for i in agents_ids_sublist}
            conn.execute('delete from belongs where {}'.format(
                ' or '.join(['id_agent = :{}'.format(i) for i in agent_ids_db.keys()])), agent_ids_db)
            conn.commit()

            # Tell wazuhbd to delete agent database
            wdb_conn = WazuhDBConnection()
            wdb_conn.delete_agents_db(agents_ids_sublist)

        logger.info("Agent files removed")

    @staticmethod
    def _check_removed_agents(new_client_keys_path: str, logger):
        """
        Function to delete agents that have been deleted in a synchronized
        client.keys.

        It makes a diff of the old client keys and the new one and search for
        deleted or changed lines (in the diff those lines start with -).

        If a line starting with - matches the regex structure of a client.keys line
        that agent is deleted.
        """

        def parse_client_keys(client_keys_contents: TextIO):
            """
            Parses client.keys file into a dictionary
            :param client_keys_contents: client.keys file object
            :return: generator of dictionaries.
            """
            ck_line = re.compile(r'\d+ \S+ \S+ \S+')
            return {a_id: {'name': a_name, 'ip': a_ip, 'key': a_key} for a_id, a_name, a_ip, a_key in
                    map(lambda x: x.split(' '), filter(lambda x: ck_line.match(x) is not None, client_keys_contents))
                    if not a_name.startswith('!')}

        ck_path = "{0}/etc/client.keys".format(common.ossec_path)
        try:
            with open(ck_path) as ck:
                # can't use readlines function since it leaves a \n at the end of each item of the list
                client_keys_dict = parse_client_keys(ck)
        except Exception as e:
            # if client.keys can't be read, it can't be parsed
            logger.warning("Could not parse client.keys file: {}".format(e))
            return

        with open(new_client_keys_path) as n_ck:
            new_client_keys_dict = parse_client_keys(n_ck)

        # get removed agents: the ones missing in the new client keys and present in the old
        try:
            WorkerHandler.remove_bulk_agents(client_keys_dict.keys() - new_client_keys_dict.keys(), logger)
        except Exception as e:
            logger.error("Error removing agent files: {}".format(e))
            raise e

    def update_master_files_in_worker(self, ko_files: Dict, zip_path: str):
        """
        Iterates over received files and updates them locally.
        :param ko_files: File metadata coming from the master
        :param zip_path: Pathname of the received zip file containing the files to update
        :return: None
        """
        def overwrite_or_create_files(filename: str, data: Dict):
            """
            Updates a file coming from the master
            :param filename: Filename to update
            :param data: File metadata such as modification time, whether it's a merged file or not, etc.
            :return: None
            """
            full_filename_path = common.ossec_path + filename
            if os.path.basename(filename) == 'client.keys':
                self._check_removed_agents("{}{}".format(zip_path, filename), logger)

            if data['merged']:  # worker nodes can only receive agent-groups files
                if data['merge-type'] == 'agent-info':
                    logger.warning("Agent status received in a worker node")
                    raise WazuhException(3011)

                for name, content, _ in cluster.unmerge_agent_info('agent-groups', zip_path, filename):
                    full_unmerged_name = os.path.join(common.ossec_path, name)
                    tmp_unmerged_path = full_unmerged_name + '.tmp'
                    with open(tmp_unmerged_path, 'wb') as f:
                        f.write(content)
                    os.chown(tmp_unmerged_path, common.ossec_uid(), common.ossec_gid())
                    os.chmod(tmp_unmerged_path, self.cluster_items['files'][data['cluster_item_key']]['permissions'])
                    os.rename(tmp_unmerged_path, full_unmerged_name)
            else:
                if not os.path.exists(os.path.dirname(full_filename_path)):
                    utils.mkdir_with_mode(os.path.dirname(full_filename_path))
                os.rename("{}{}".format(zip_path, filename), full_filename_path)
                os.chown(full_filename_path, common.ossec_uid(), common.ossec_gid())
                os.chmod(full_filename_path, self.cluster_items['files'][data['cluster_item_key']]['permissions'])

        logger = self.task_loggers['Integrity']
        errors = {'shared': 0, 'missing': 0, 'extra': 0}
        for filetype, files in ko_files.items():
            if filetype == 'shared' or filetype == 'missing':
                logger.debug("Received {} {} files to update from master.".format(len(ko_files[filetype]),
                                                                                  filetype))
                for filename, data in files.items():
                    try:
                        logger.debug2("Processing file {}".format(filename))
                        overwrite_or_create_files(filename, data)
                    except Exception as e:
                        errors[filetype] += 1
                        logger.error("Error processing {} file '{}': {}".format(filetype, filename, e))
                        continue
            elif filetype == 'extra':
                for file_to_remove in files:
                    try:
                        logger.debug2("Remove file: '{}'".format(file_to_remove))
                        file_path = common.ossec_path + file_to_remove
                        try:
                            os.remove(file_path)
                        except OSError as e:
                            if e.errno == errno.ENOENT and '/queue/agent-groups/' in file_path:
                                logger.debug2("File {} doesn't exist.".format(file_to_remove))
                                continue
                            else:
                                raise e
                    except Exception as e:
                        errors['extra'] += 1
                        logger.debug2("Error removing file '{}': {}".format(file_to_remove, e))
                        continue

        directories_to_check = (os.path.dirname(f) for f, data in ko_files['extra'].items()
                                if self.cluster_items['files'][data['cluster_item_key']]['remove_subdirs_if_empty'])
        for directory in directories_to_check:
            try:
                full_path = common.ossec_path + directory
                dir_files = set(os.listdir(full_path))
                if not dir_files or dir_files.issubset(set(self.cluster_items['files']['excluded_files'])):
                    shutil.rmtree(full_path)
            except Exception as e:
                errors['extra'] += 1
                logger.debug2("Error removing directory '{}': {}".format(directory, e))
                continue

        if sum(errors.values()) > 0:
            logger.error("Found errors: {} overwriting, {} creating and {} removing".format(errors['shared'],
                                                                                            errors['missing'],
                                                                                            errors['extra']))

    def get_logger(self, logger_tag: str = ''):
        """
        Returns the current logger. This method is used in WazuhCommon class.
        :param logger_tag: Logger tag to return. In workers it will always return the main logger.
        :return: A logger object
        """
        return self.logger


class Worker(client.AbstractClientManager):
    """
    Initializes worker variables, connects to the master and runs the DAPI request queue.
    """

    def __init__(self, **kwargs):
        """
        Class constructor
        :param kwargs: Arguments for the parent class
        """
        super().__init__(**kwargs, tag="Worker")
        self.cluster_name = self.configuration['name']
        self.version = metadata.__version__
        self.node_type = self.configuration['node_type']
        self.handler_class = WorkerHandler
        self.extra_args = {'cluster_name': self.cluster_name, 'version': self.version, 'node_type': self.node_type}
        self.dapi = dapi.APIRequestQueue(server=self)

    def add_tasks(self) -> List[Tuple[asyncio.coroutine, Tuple]]:
        """
        Defines the tasks the worker will always run in a infinite loop.
        :return: A list of tuples: The first item is the coroutine to run and the second is the arguments it needs.
        In this case, all coroutines dont't need any arguments.
        """
        return super().add_tasks() + [(self.client.sync_integrity, tuple()), (self.client.sync_agent_info, tuple()),
                                      (self.dapi.run, tuple())]

    def get_node(self) -> Dict:
        """
        Returns basic information about the worker node. Used in the GET/cluster/node API call
        :return: A dictionary with basic node information
        """
        return {'type': self.configuration['node_type'], 'cluster': self.configuration['name'],
                'node': self.configuration['node_name']}<|MERGE_RESOLUTION|>--- conflicted
+++ resolved
@@ -279,11 +279,7 @@
             logger = self.task_loggers['Integrity']
             logger.info("Analyzing received files: Start.")
 
-<<<<<<< HEAD
-            ko_files, zip_path = cluster.decompress_files(received_filename)
-=======
             ko_files, zip_path = await cluster.decompress_files(received_filename)
->>>>>>> 6ac28f27
             logger.info("Analyzing received files: Missing: {}. Shared: {}. Extra: {}. ExtraValid: {}".format(
                 len(ko_files['missing']), len(ko_files['shared']), len(ko_files['extra']), len(ko_files['extra_valid'])))
 
