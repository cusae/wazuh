# Copyright (C) 2015-2020, Wazuh Inc.
# Created by Wazuh, Inc. <info@wazuh.com>.
# This program is free software; you can redistribute it and/or modify it under the terms of GPLv2
from wazuh import Wazuh
from wazuh import common
from wazuh.agent import Agent
from wazuh.rule import Rule
from wazuh.decoder import Decoder
import wazuh.cluster.cluster as cluster
import wazuh.cluster.control as cluster_control
import wazuh.configuration as configuration
import wazuh.security_configuration_assessment as sca
import wazuh.manager as manager
import wazuh.mitre as mitre
import wazuh.rootcheck as rootcheck
import wazuh.stats as stats
import wazuh.syscheck as syscheck
import wazuh.syscollector as syscollector
import wazuh.ciscat as ciscat
import wazuh.active_response as active_response
import wazuh.cdb_list as cdb_list
import wazuh.wazuh_socket as wazuh_socket

# Requests types:
#   * local_master       -> requests that must be executed in the master node.
#   * distributed_master -> requests that the master node must forward to the worker nodes able to answer them.
#   * local_any          -> requests any node can answer to.
functions = {
    # Agents
    '/agents/:agent_id': {
        'function': Agent.get_agent,
        'type': 'local_master',
        'is_async': False
    },
    '/agents/name/:agent_name': {
        'function': Agent.get_agent_by_name,
        'type': 'local_master',
        'is_async': False
    },
    '/agents/:agent_id/key': {
        'function': Agent.get_agent_key,
        'type': 'local_master',
        'is_async': False
    },
    '/agents': {
        'function': Agent.get_agents_overview,
        'type': 'local_master',
        'is_async': False
    },
    '/agents/summary': {
        'function': Agent.get_agents_summary,
        'type': 'local_master',
        'is_async': False
    },
    '/agents/summary/os': {
        'function': Agent.get_os_summary,
        'type': 'local_master',
        'is_async': False
    },
    '/agents/outdated': {
        'function': Agent.get_outdated_agents,
        'type': 'local_master',
        'is_async': False
    },
    '/agents/stats/distinct': {
        'function': Agent.get_distinct_agents,
        'type': 'local_master',
        'is_async': False
    },
    '/agents/:agent_id/upgrade_result': {
        'function': Agent.get_upgrade_result,
        'type': 'distributed_master',
        'is_async': False
    },
    '/agents/:agent_id/group/is_sync': {
        'function': Agent.get_sync_group,
        'type': 'local_master',
        'is_async': False
    },
    '/agents/:agent_id/config/:component/:configuration': {
        'function': Agent.get_config,
        'type': 'distributed_master',
        'is_async': False
    },
    'PUT/agents/:agent_id/upgrade': {
        'function': Agent.upgrade_agent,
        'type': 'distributed_master',
        'is_async': False
    },
    'PUT/agents/:agent_id/upgrade_custom': {
        'function': Agent.upgrade_agent_custom,
        'type': 'distributed_master',
        'is_async': False
    },
    'PUT/agents/:agent_id/restart': {
        'function': Agent.restart_agents,
        'type': 'distributed_master',
        'is_async': False
    },
    'PUT/agents/restart': {
        'function': Agent.restart_agents,
        'type': 'distributed_master',
        'is_async': False
    },
    'PUT/agents/groups/:group_id/restart': {
        'function': Agent.restart_agents,
        'type': 'distributed_master',
        'is_async': False
    },
    'PUT/agents/:agent_name': {
        'function': Agent.add_agent,
        'type': 'local_master',
        'is_async': False
    },
    'POST/agents/restart': {
        'function': Agent.restart_agents,
        'type': 'distributed_master',
        'is_async': False
    },
    'POST/agents': {
        'function': Agent.add_agent,
        'type': 'local_master',
        'is_async': False
    },
    'POST/agents/insert': {
        'function': Agent.insert_agent,
        'type': 'local_master',
        'is_async': False
    },
    'DELETE/agents/:agent_id': {
        'function': Agent.remove_agent,
        'type': 'local_master',
        'is_async': False
    },
    'DELETE/agents/': {
        'function': Agent.remove_agents,
        'type': 'local_master',
        'is_async': False
    },

    # Groups
    '/agents/groups': {
        'function': Agent.get_all_groups,
        'type': 'local_master',
        'is_async': False
    },
    '/agents/no_group': {
        'function': Agent.get_agents_without_group,
        'type': 'local_master',
        'is_async': False
    },
    '/agents/groups/:group_id': {
        'function': Agent.get_agent_group,
        'type': 'local_master',
        'is_async': False
    },
    '/agents/groups/:group_id/configuration': {
        'function': Agent.get_agent_conf,
        'type': 'local_master',
        'is_async': False
    },
    '/agents/groups/:group_id/files': {
        'function': Agent.get_group_files,
        'type': 'local_master',
        'is_async': False
    },
    '/agents/groups/:group_id/files/:filename': {
        'function': Agent.get_file_conf,
        'type': 'local_master',
        'is_async': False
    },
    'PUT/agents/:agent_id/group/:group_id': {
        'function': Agent.set_group,
        'type': 'local_master',
        'is_async': False
    },
    'POST/agents/group/:group_id': {
        'function': Agent.set_group_list,
        'type': 'local_master',
        'is_async': False
    },
    'PUT/agents/groups/:group_id': {
        'function': Agent.create_group,
        'type': 'local_master',
        'is_async': False
    },
    'POST/agents/groups/:group_id/configuration': {
        'function': Agent.upload_group_file,
        'type': 'local_master',
        'is_async': False
    },
    'POST/agents/groups/:group_id/files/:file_name': {
        'function': Agent.upload_group_file,
        'type': 'local_master',
        'is_async': False
    },
    'DELETE/agents/groups/:group_id': {
        'function': Agent.remove_group,
        'type': 'local_master',
        'is_async': False
    },
    'DELETE/agents/:agent_id/group': {
        'function': Agent.unset_group,
        'type': 'local_master',
        'is_async': False
    },
    'DELETE/agents/group/:group_id': {
        'function': Agent.unset_group_list,
        'type': 'local_master',
        'is_async': False
    },
    'DELETE/agents/:agent_id/group/:group_id': {
        'function': Agent.unset_group,
        'type': 'local_master',
        'is_async': False
    },
    'DELETE/agents/groups': {
        'function': Agent.remove_group,
        'type': 'local_master',
        'is_async': False
    },

    # Decoders
    '/decoders': {
        'function': Decoder.get_decoders,
        'type': 'local_any',
        'is_async': False
    },
    '/decoders/files': {
        'function': Decoder.get_decoders_files,
        'type': 'local_any',
        'is_async': False
    },

    # Managers
    '/manager/info': {
        'function': manager.get_info,
        'type': 'local_any',
        'is_async': False
    },
    '/manager/status': {
        'function': manager.status,
        'type': 'local_any',
        'is_async': False
    },
    '/manager/config/:component/:configuration': {
        'function': manager.get_config,
        'type': 'local_any',
        'is_async': False
    },
    '/manager/configuration': {
        'function': configuration.get_ossec_conf,
        'type': 'local_any',
        'is_async': False
    },
    '/manager/configuration/validation': {
        'function': manager.validation,
        'type': 'local_any',
        'is_async': False
    },
    '/manager/stats': {
        'function': stats.totals,
        'type': 'local_any',
        'is_async': False
    },
    '/manager/stats/hourly': {
        'function': stats.hourly,
        'type': 'local_any',
        'is_async': False
    },
    '/manager/stats/weekly': {
        'function': stats.weekly,
        'type': 'local_any',
        'is_async': False
    },
    '/manager/stats/analysisd': {
        'function': stats.analysisd,
        'type': 'local_any',
        'is_async': False
    },
    '/manager/stats/remoted': {
        'function': stats.remoted,
        'type': 'local_any',
        'is_async': False
    },
    '/manager/logs/summary': {
        'function': manager.ossec_log_summary,
        'type': 'local_any',
        'is_async': False
    },
    '/manager/logs': {
        'function': manager.ossec_log,
        'type': 'local_any',
        'is_async': False
    },
    '/manager/files': {
        'function': manager.get_file,
        'type': 'local_any',
        'is_async': False
    },
    'POST/manager/files': {
        'function': manager.upload_file,
        'type': 'local_any',
        'is_async': False
    },
    'DELETE/manager/files': {
        'function': manager.delete_file,
        'type': 'local_any',
        'is_async': False
    },
    'PUT/manager/restart': {
        'function': manager.restart,
        'type': 'local_any',
        'is_async': False,
        'basic_services': ['ossec-execd']
    },

    # Cluster
    '/cluster/status': {
        'function': cluster.get_status_json,
        'type': 'local_master',
        'is_async': False
    },
    '/cluster/config': {
        'function': cluster.read_config,
        'type': 'local_any',
        'is_async': False
    },
    '/cluster/node': {
        'function': cluster.get_node,
        'type': 'local_any',
        'is_async': False
    },
    '/cluster/nodes': {
        'function': cluster_control.get_nodes,
        'type': 'local_master',
        'is_async': True
    },
    '/cluster/nodes/:node_name': {
        'function': cluster_control.get_node,
        'type': 'local_master',
        'is_async': True
    },
    '/cluster/healthcheck': {
        'function': cluster_control.get_health,
        'type': 'local_master',
        'is_async': True
    },
    '/cluster/:node_id/info': {
        'function': manager.get_info,
        'type': 'distributed_master',
        'is_async': False
    },
    '/cluster/:node_id/status': {
        'function': manager.status,
        'type': 'distributed_master',
        'is_async': False
    },
    '/cluster/:node_id/config/:component/:configuration': {
        'function': manager.get_config,
        'type': 'distributed_master',
        'is_async': False
    },
    '/cluster/:node_id/configuration': {
        'function': configuration.get_ossec_conf,
        'type': 'distributed_master',
        'is_async': False
    },
    '/cluster/configuration/validation': {
        'function': manager.validation,
        'type': 'distributed_master',
        'is_async': False
    },
    '/cluster/:node_id/configuration/validation': {
        'function': manager.validation,
        'type': 'distributed_master',
        'is_async': False
    },
    '/cluster/:node_id/stats': {
        'function': stats.totals,
        'type': 'distributed_master',
        'is_async': False
    },
    '/cluster/:node_id/stats/hourly': {
        'function': stats.hourly,
        'type': 'distributed_master',
        'is_async': False
    },
    '/cluster/:node_id/stats/weekly': {
        'function': stats.weekly,
        'type': 'distributed_master',
        'is_async': False
    },
    '/cluster/:node_id/stats/analysisd': {
        'function': stats.analysisd,
        'type': 'distributed_master',
        'is_async': False
    },
    '/cluster/:node_id/stats/remoted': {
        'function': stats.remoted,
        'type': 'distributed_master',
        'is_async': False
    },
    '/cluster/:node_id/logs/summary': {
        'function': manager.ossec_log_summary,
        'type': 'distributed_master',
        'is_async': False
    },
    '/cluster/:node_id/logs': {
        'function': manager.ossec_log,
        'type': 'distributed_master',
        'is_async': False
    },
    'PUT/cluster/restart': {
        'function': cluster.restart_all_nodes,
        'type': 'distributed_master',
        'is_async': False,
        'basic_services': ['ossec-execd']
    },
    'PUT/cluster/:node_id/restart': {
        'function': manager.restart,
        'type': 'distributed_master',
        'is_async': False,
        'basic_services': ['ossec-execd']
    },
    '/cluster/:node_id/files': {
        'function': manager.get_file,
        'type': 'distributed_master',
        'is_async': False
    },
    'POST/cluster/:node_id/files': {
        'function': manager.upload_file,
        'type': 'distributed_master',
        'is_async': False
    },
    'DELETE/cluster/:node_id/files': {
        'function': manager.delete_file,
        'type': 'distributed_master',
        'is_async': False
    },

    # Rootcheck
    '/rootcheck/:agent_id': {
        'function': rootcheck.print_db,
        'type': 'distributed_master',
        'is_async': False
    },
    '/rootcheck/:agent_id/pci': {
        'function': rootcheck.get_pci,
        'type': 'distributed_master',
        'is_async': False
    },
    '/rootcheck/:agent_id/cis': {
        'function': rootcheck.get_cis,
        'type': 'distributed_master',
        'is_async': False
    },
    '/rootcheck/:agent_id/last_scan': {
        'function': rootcheck.last_scan,
        'type': 'distributed_master',
        'is_async': False
    },
    'PUT/rootcheck': {
        'function': rootcheck.run,
        'type': 'distributed_master',
        'is_async': False
    },
    'DELETE/rootcheck': {
        'function': rootcheck.clear,
        'type': 'distributed_master',
        'is_async': False
    },

    # Security configuration assessment
    '/sca/:agent_id': {
        'function': sca.get_sca_list,
        'type': 'distributed_master',
        'is_async': False
    },
    '/sca/:agent_id/checks/:policy_id': {
        'function': sca.get_sca_checks,
        'type': 'distributed_master',
        'is_async': False
    },

    # Rules
    '/rules': {
        'function': Rule.get_rules,
        'type': 'local_any',
        'is_async': False
    },
    '/rules/groups': {
        'function': Rule.get_groups,
        'type': 'local_any',
        'is_async': False
    },
    '/rules/pci': {
        'function': Rule.get_pci,
        'type': 'local_any',
        'is_async': False
    },
    '/rules/gpg13': {
        'function': Rule.get_gpg13,
        'type': 'local_any',
        'is_async': False
    },
    '/rules/gdpr': {
        'function': Rule.get_gdpr,
        'type': 'local_any',
        'is_async': False
    },
    '/rules/hipaa': {
        'function': Rule.get_hipaa,
        'type': 'local_any',
        'is_async': False
    },
    '/rules/nist-800-53': {
        'function': Rule.get_nist_800_53,
        'type': 'local_any',
        'is_async': False
    },
    '/rules/tsc': {
        'function': Rule.get_tsc,
        'type': 'local_any',
        'is_async': False
    },
    '/rules/mitre': {
        'function': Rule.get_mitre,
        'type': 'local_any',
        'is_async': False
    },
    '/rules/files': {
        'function': Rule.get_rules_files,
        'type': 'local_any',
        'is_async': False
    },

    # Syscheck
    '/syscheck/:agent_id': {
        'function': syscheck.files,
        'type': 'distributed_master',
        'is_async': False
    },
    '/syscheck/:agent_id/last_scan': {
        'function': syscheck.last_scan,
        'type': 'distributed_master',
        'is_async': False
    },
    'PUT/syscheck': {
        'function': syscheck.run,
        'type': 'distributed_master',
        'is_async': False
    },
    'DELETE/syscheck/:agent_id': {
        'function': syscheck.clear,
        'type': 'distributed_master',
        'is_async': False
    },

    # Syscollector
    '/syscollector/:agent_id/os': {
        'function': syscollector.get_os_agent,
        'type': 'distributed_master',
        'is_async': False
    },
    '/syscollector/:agent_id/hardware': {
        'function': syscollector.get_hardware_agent,
        'type': 'distributed_master',
        'is_async': False
    },
    '/syscollector/:agent_id/packages': {
        'function': syscollector.get_packages_agent,
        'type': 'distributed_master',
        'is_async': False
    },
    '/syscollector/:agent_id/processes': {
        'function': syscollector.get_processes_agent,
        'type': 'distributed_master',
        'is_async': False
    },
    '/syscollector/:agent_id/ports': {
        'function': syscollector.get_ports_agent,
        'type': 'distributed_master',
        'is_async': False
    },
    '/syscollector/:agent_id/netaddr': {
        'function': syscollector.get_netaddr_agent,
        'type': 'distributed_master',
        'is_async': False
    },
    '/syscollector/:agent_id/netproto': {
        'function': syscollector.get_netproto_agent,
        'type': 'distributed_master',
        'is_async': False
    },
    '/syscollector/:agent_id/netiface': {
        'function': syscollector.get_netiface_agent,
        'type': 'distributed_master',
        'is_async': False
    },
    '/syscollector/:agent_id/hotfixes': {
        'function': syscollector.get_hotfixes_agent,
        'type': 'distributed_master',
        'is_async': False
    },

    # CIS-CAT
    '/ciscat/:agent_id/results': {
        'function': ciscat.get_results_agent,
        'type': 'distributed_master',
        'is_async': False
    },

    # Active response
    '/PUT/active-response/:agent_id': {
        'function': active_response.run_command,
        'type': 'distributed_master',
        'is_async': False
    },

    # Experimental
    '/experimental/syscollector/os': {
        'function': syscollector.get_os,
        'type': 'distributed_master',
        'is_async': False
    },
    '/experimental/syscollector/hardware': {
        'function': syscollector.get_hardware,
        'type': 'distributed_master',
        'is_async': False
    },
    '/experimental/syscollector/packages': {
        'function': syscollector.get_packages,
        'type': 'distributed_master',
        'is_async': False
    },
    '/experimental/syscollector/processes': {
        'function': syscollector.get_processes,
        'type': 'distributed_master',
        'is_async': False
    },
    '/experimental/syscollector/ports': {
        'function': syscollector.get_ports,
        'type': 'distributed_master',
        'is_async': False
    },
    '/experimental/syscollector/netaddr': {
        'function': syscollector.get_netaddr,
        'type': 'distributed_master',
        'is_async': False
    },
    '/experimental/syscollector/netproto': {
        'function': syscollector.get_netproto,
        'type': 'distributed_master',
        'is_async': False
    },
    '/experimental/syscollector/netiface': {
        'function': syscollector.get_netiface,
        'type': 'distributed_master',
        'is_async': False
    },
    '/experimental/ciscat/results': {
        'function': ciscat.get_ciscat_results,
        'type': 'distributed_master',
        'is_async': False
    },
    'DELETE/experimental/syscheck': {
        'function': syscheck.clear,
        'type': 'distributed_master',
        'is_async': False
    },

    # Lists
    '/lists': {
        'function': cdb_list.get_lists,
        'type': 'local_master',
        'is_async': False
    },
    '/lists/files': {
        'function': cdb_list.get_path_lists,
        'type': 'local_master',
        'is_async': False
    },

    # Summary
    '/summary/agents': {
        'function': Agent.get_full_summary,
        'type': 'local_master',
        'is_async': False
    },

<<<<<<< HEAD
    # Messaging
    'send_sync': {
        'function': wazuh_socket.send_sync,
        'type': 'local_any',
        'is_async': True
    }
=======
    # Mitre
    '/mitre': {
        'function': mitre.get_attack,
        'type': 'local_master',
        'is_async': False
    },

>>>>>>> ce9bb995
}<|MERGE_RESOLUTION|>--- conflicted
+++ resolved
@@ -689,20 +689,17 @@
         'is_async': False
     },
 
-<<<<<<< HEAD
     # Messaging
     'send_sync': {
         'function': wazuh_socket.send_sync,
         'type': 'local_any',
         'is_async': True
-    }
-=======
+    },
+
     # Mitre
     '/mitre': {
         'function': mitre.get_attack,
         'type': 'local_master',
         'is_async': False
-    },
-
->>>>>>> ce9bb995
+    }
 }