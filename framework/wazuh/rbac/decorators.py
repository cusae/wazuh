# Copyright (C) 2015-2019, Wazuh Inc.
# Created by Wazuh, Inc. <info@wazuh.com>.
# This program is a free software; you can redistribute it and/or modify it under the terms of GPLv2

import copy
import re
from functools import wraps

<<<<<<< HEAD
from wazuh.exception import WazuhError
from wazuh.core.core_utils import get_agents_info, expand_group
from wazuh.rbac.orm import RolesManager, PoliciesManager

agents = None
roles = None
policies = None
=======
from wazuh.exception import WazuhError, create_exception_dic
from wazuh.core.core_utils import get_agents_info, expand_group
from wazuh.rbac.orm import RolesManager, PoliciesManager
from wazuh.results import WazuhResult


mode = 'white'


class Resource:
    def __init__(self, resource):
        split_resource = resource.split(':')
        self.name_identifier = ':'.join(split_resource[0:2])
        self.value = split_resource[2]
        if 'agent' in self.name_identifier:
            self.agents = get_agents_info()
        elif 'role' in self.name_identifier:
            roles_ids = set()
            with RolesManager() as rm:
                roles = rm.get_roles()
            for role in roles:
                roles_ids.add(str(role.id))
            self.roles = roles_ids
        elif 'policy' in self.name_identifier:
            policy_ids = set()
            with PoliciesManager() as pm:
                policies = pm.get_policies()
            for policy in policies:
                policy_ids.add(str(policy.id))
            self.policies = policy_ids

    def get_name_identifier(self):
        return self.name_identifier

    def get_value(self):
        return self.value

    def exec_expand_function(self, rbac_mode, odict):
        if self.name_identifier == 'agent:id' or self.name_identifier == 'agent:group':
            return self._agent_expand_permissions(rbac_mode, odict)
        elif self.name_identifier == 'role:id':
            return self._role_expand_permissions(rbac_mode, odict)
        elif self.name_identifier == 'policy:id':
            return self._policy_expand_permissions(rbac_mode, odict)

    def _agent_expand_permissions(self, rbac_mode, odict):
        final_permissions = set()
        for key, value in odict.items():
            if key.startswith('agent:group'):
                expanded_group = expand_group(key.split(':')[-1])
                for agent in expanded_group:
                    final_permissions.add(agent) if value == 'allow' else final_permissions.discard(agent)
            elif key.startswith('agent:id:*'):
                for agent in self.agents:
                    final_permissions.add(agent) if value == 'allow' else final_permissions.discard(agent)
            elif key.startswith('agent:id'):
                final_permissions.add(key.split(':')[-1]) if value == 'allow' \
                    else final_permissions.discard(key.split(':')[-1])
        for agent in self.agents:
            if rbac_mode == 'black':
                final_permissions.add(agent)

        return final_permissions

    def _role_expand_permissions(self, rbac_mode, odict):
        final_permissions = set()
        for key, value in odict.items():
            if key.startswith('role:id:*'):
                for role in self.roles:
                    final_permissions.add(role) if value == 'allow' else final_permissions.discard(role)
            elif key.startswith('role:id'):
                final_permissions.add(key.split(':')[-1]) if value == 'allow' \
                    else final_permissions.discard(key.split(':')[-1])
        for role in self.roles:
            if rbac_mode == 'black':
                final_permissions.add(role)

        return final_permissions

    def _policy_expand_permissions(self, rbac_mode, odict):
        final_permissions = set()
        for key, value in odict.items():
            if key.startswith('policy:id:*'):
                for policy in self.policies:
                    final_permissions.add(policy) if value == 'allow' else final_permissions.discard(policy)
            elif key.startswith('policy:id'):
                final_permissions.add(key.split(':')[-1]) if value == 'allow' \
                    else final_permissions.discard(key.split(':')[-1])
        for policy in self.policies:
            if rbac_mode == 'black':
                final_permissions.add(policy)

        return final_permissions
>>>>>>> e6a21e9d


def _get_required_permissions(actions: list = None, resources: list = None, **kwargs):
    """Obtain action:resource pairs exposed by the framework function
    :param actions: List of exposed actions
    :param resources: List of exposed resources
    :param kwargs: Function kwargs to look for dynamic resources
    :return: Dictionary with required actions as keys and a list of required resources as values
    """
    # We expose required resources for the request
    res_list = list()
    for resource in resources:
        m = re.search(r'^(\w+:\w+:)(\w+|\*|{(\w+)})$', resource)
        res_base = m.group(1)
        # If we find a '{' in the regex we obtain the dynamic resource/s
        if '{' in m.group(2):
            try:
                # Dynamic resources ids are found within the {}
                params = kwargs[m.group(3)]
                # We check if params is a list of resources or a single one in a string
                if isinstance(params, list):
                    if len(params) == 0:
                        raise WazuhError(4015, extra_message={'param': m.group(3)})
                    for param in params:
                        res_list.append("{0}{1}".format(res_base, param))
                else:
                    res_list.append("{0}{1}".format(res_base, params))
            # KeyError occurs if required dynamic resources can't be found within request parameters
<<<<<<< HEAD
            except KeyError as e:
=======
            except KeyError:
>>>>>>> e6a21e9d
                raise WazuhError(4014, extra_message={'param': m.group(3)})
        # If we don't find a regex match we obtain the static resource/s
        else:
            res_list.append(resource)

    # Create dict of required policies with action: list(resources) pairs
    req_permissions = dict()
    for action in actions:
        req_permissions[action] = res_list

    return req_permissions


<<<<<<< HEAD
def _update_set(index, key_effect, to_add, odict, remove=True):
    op_key = 'deny' if key_effect == 'allow' else 'allow'
    try:
        if remove:
            odict[index][key_effect].remove('*')
        for element in to_add:
            if element not in odict[index][op_key]:
                odict[index][key_effect].add(element)
    except:
        pass


def _normalization(key, permissions):
    for resource in permissions:
        permissions[resource]['allow'] = set(permissions[resource]['allow'])
        permissions[resource]['deny'] = set(permissions[resource]['deny'])
    if key not in permissions.keys():
        permissions[key] = {
            'allow': set(),
            'deny': set()
        }


def _agent_expand_permissions(mode, odict):
    def _cleaner(odict_clean, list_to_delete):
        for key_to_delete in list_to_delete:
            odict_clean.pop(key_to_delete)

    global agents
    if agents is None:
        agents = get_agents_info()
        agents_ids = set()
        for agent in agents:
            agents_ids.add(str(agent['id']).zfill(3))
        agents = agents_ids

    # At the moment it is only used for groups
    clean = set()
    _normalization('agent:id', odict)

    for key in odict:
        if key == 'agent:id':
            _update_set(key, 'allow', agents, odict) if '*' in odict[key]['allow'] \
                else _update_set(key, 'deny', agents, odict)
        elif key == 'agent:group':
            clean.add(key)
            expand_group(odict['agent:group'], odict['agent:id'])

    _update_set('agent:id', 'allow', agents, odict, False) if mode \
        else _update_set('agent:id', 'deny', agents, odict, False)
    _cleaner(odict, clean)

    return odict


def _role_policy_expand_permissions(mode, odict, resource_prefix):
    global roles
    if roles is None:
        with RolesManager() as rm:
            roles = rm.get_roles()
    roles_ids = set()
    for role in roles:
        roles_ids.add(str(role.id))
    global policies
    if policies is None:
        with PoliciesManager() as pm:
            policies = pm.get_policies()
    policies_ids = set()
    for policy in policies:
        policies_ids.add(str(policy.id))

    _normalization(resource_prefix, odict)

    for key in odict:
        _update_set(key, 'allow', roles_ids, odict) if '*' in odict[key]['allow'] \
            else _update_set(key, 'deny', roles_ids, odict)
        _update_set(key, 'allow', policies_ids, odict) if '*' in odict[key]['allow'] \
            else _update_set(key, 'deny', policies_ids, odict)

    _update_set('role:id', 'allow', roles_ids, odict, False) if mode \
        else _update_set('role:id', 'deny', roles_ids, odict, False)
    _update_set('role:id', 'allow', policies_ids, odict, False) if mode \
        else _update_set('role:id', 'deny', policies_ids, odict, False)

    return odict


=======
>>>>>>> e6a21e9d
def _match_permissions(req_permissions: dict = None, rbac: list = None):
    """Try to match function required permissions against user permissions to allow or deny execution
    :param req_permissions: Required permissions to allow function execution
    :param rbac: User permissions
    :return: Allow or deny
    """
<<<<<<< HEAD
    mode, user_permissions = rbac
    # allow_match = list()
    # import pydevd_pycharm
    # pydevd_pycharm.settrace('172.17.0.1', port=12345, stdoutToServer=True, stderrToServer=True)
    allow_match = dict()
    for req_action, req_resources in req_permissions.items():
        agent_expand = False
        role_policy_expand = False
        actual_index = 0
        for req_resource in req_resources:
            try:
                user_resources = user_permissions[req_action]
                m = re.search(r'^(\w+:\w+)(:)([\w\-./]+|\*)$', req_resource)
                action = ''
                final_user_permissions = set()
                if m.group(1) == 'agent:id' or m.group(1) == 'agent:group':
                    # Expand * for agent:id and agent:group
                    if not agent_expand:
                        _agent_expand_permissions(mode, user_resources)
                        agent_expand = True
                    action = 'agent:id'
                    global agents
                    if req_resource.split(':')[-1] != '*' and req_resource.split(':')[-1] not in agents:
                        final_user_permissions.add(req_resource.split(':')[-1])
                # Provisional
                elif m.group(1) == 'role:id' or m.group(1) == 'policy:id':
                    if not role_policy_expand:
                        _role_policy_expand_permissions(mode, user_resources, m.group(1))
                        role_policy_expand = True
                    action = m.group(1)
                final_user_permissions.update(user_resources[action]['allow'] - user_resources[action]['deny'])
                reqs = user_resources[action]['allow'] if req_resource.split(':')[-1] == '*' else [req_resource]
                if not m.group(1) in allow_match.keys():
                    allow_match[m.group(1)] = list()
                for req in reqs:
                    split_req = req.split(':')[-1]
                    if split_req in final_user_permissions:
                        allow_match[m.group(1)].append(split_req)
            except KeyError:
                if mode:  # For black mode, if the resource is not specified, it will be allow
                    allow_match.append('*')
                    break
            actual_index += 1
    return allow_match


def expose_resources(actions: list = None, resources: list = None, target_param: list = None):
=======
    allow_match = dict()
    black_counter = 0
    if mode == 'black':  # Black
        if len(rbac.keys()) == 0:
            allow_match['black:mode'] = '*'
            return allow_match
    for req_action, req_resources in req_permissions.items():
        # The required action is in user permissions(Preprocessed policies)
        if req_action in rbac.keys():
            for req_resource in req_resources:
                user_resources = rbac[req_action]
                r_resource = Resource(req_resource)
                allowed_resources = r_resource.exec_expand_function(mode, user_resources)
                if len(allowed_resources) > 0:
                    if r_resource.get_name_identifier() not in allow_match:
                        allow_match[r_resource.get_name_identifier()] = set()
                if r_resource.get_value() == '*':
                    allow_match[r_resource.get_name_identifier()].update(allowed_resources)
                elif r_resource.get_value() in allowed_resources:
                    allow_match[r_resource.get_name_identifier()].add(r_resource.get_value())
        else:
            if mode == 'black':
                black_counter += 1
                if len(req_resources) == black_counter:
                    allow_match['black:mode'] = '*'
            else:
                break
    return allow_match


def expose_resources(actions: list = None, resources: list = None, target_param: list = None,
                     post_proc_func: callable = None, post_proc_extra_fields: list = None):
>>>>>>> e6a21e9d
    """Decorator to apply user permissions on a Wazuh framework function based on exposed action:resource pairs.

    :param actions: List of actions exposed by the framework function
    :param resources: List of resources exposed by the framework function
    :param target_param: Name of the input parameter used to calculate resource access
    :param post_proc_func: Name of the function to use in response post processing
    :param post_proc_extra_fields: Name of the extra fields used in post processing
    :return: Allow or deny framework function execution
    """
    def decorator(func):
        @wraps(func)
        def wrapper(*args, **kwargs):
            req_permissions = _get_required_permissions(actions=actions, resources=resources, **kwargs)
            allow = _match_permissions(req_permissions=req_permissions, rbac=copy.deepcopy(kwargs['rbac']))
            del kwargs['rbac']
<<<<<<< HEAD
            for index, target in enumerate(target_param):
                try:
                    if len(allow[list(allow.keys())[index]]) == 0:
                        raise Exception
                    kwargs[target] = allow[list(allow.keys())[index]]
                except Exception:
                    raise WazuhError(4000)
            return func(*args, **kwargs)
=======
            original_kwargs = copy.deepcopy(kwargs)
            if 'black:mode' not in allow.keys():  # Black flag
                for index, target in enumerate(target_param):
                    try:
                        if len(allow[list(allow.keys())[index]]) == 0:
                            raise Exception
                        kwargs[target] = list(allow[list(allow.keys())[index]])
                    except Exception:
                        raise WazuhError(4000)
            if post_proc_func is None:
                return func(*args, **kwargs)
            else:
                return post_proc_func(f=func, original=original_kwargs, allow=allow, target=target_param,
                                      extra_fields=post_proc_extra_fields, *args, **kwargs)
>>>>>>> e6a21e9d
        return wrapper
    return decorator


def list_response_handler(f: callable = None, original: dict = None, allow: dict = None, target: list = None, extra_fields: list = None,
                          *args, **kwargs):
    """ Post processor for list responses with affected and failed items

    :param f: Function to apply post-processing to
    :param allow: RBAC filtered input
    :param target: Name of the input parameters used to calculate resource access
    :param extra_fields: Additional fields to add to response
    :param args: Original call args
    :param kwargs: Original call kwargs
    :return: Post-processed WazuhResult
    """
    if extra_fields is None:
        extra_fields = list()
    affected_items, failed_items, str_priority = f(*args, **kwargs)
    if len(target) == 1:
        original_kwargs = original[target[0]]
        for item in set(original_kwargs) - set(list(allow[list(allow.keys())[0]])):
            failed_items.append(create_exception_dic(item, WazuhError(4000)))
    else:
        original_kwargs = original[target[1]]
        for item in set(original_kwargs) - set(list(allow[list(allow.keys())[1]])):
            failed_items.append(create_exception_dic('{}:{}'.format(original[target[0]], item), WazuhError(4000)))

    final_dict = {'data': {'affected_items': affected_items,
                           'total_affected_items': len(affected_items)}
                  }
    if failed_items:
        final_dict['data']['failed_items'] = failed_items
        final_dict['data']['total_failed_items'] = len(failed_items)
        final_dict['message'] = str_priority[2] if not affected_items else str_priority[1]
    else:
        final_dict['message'] = str_priority[0]
    for item in extra_fields:
        final_dict['data'][item] = kwargs[item]
    return WazuhResult(final_dict, str_priority=str_priority)<|MERGE_RESOLUTION|>--- conflicted
+++ resolved
@@ -6,15 +6,6 @@
 import re
 from functools import wraps
 
-<<<<<<< HEAD
-from wazuh.exception import WazuhError
-from wazuh.core.core_utils import get_agents_info, expand_group
-from wazuh.rbac.orm import RolesManager, PoliciesManager
-
-agents = None
-roles = None
-policies = None
-=======
 from wazuh.exception import WazuhError, create_exception_dic
 from wazuh.core.core_utils import get_agents_info, expand_group
 from wazuh.rbac.orm import RolesManager, PoliciesManager
@@ -108,7 +99,6 @@
                 final_permissions.add(policy)
 
         return final_permissions
->>>>>>> e6a21e9d
 
 
 def _get_required_permissions(actions: list = None, resources: list = None, **kwargs):
@@ -137,11 +127,7 @@
                 else:
                     res_list.append("{0}{1}".format(res_base, params))
             # KeyError occurs if required dynamic resources can't be found within request parameters
-<<<<<<< HEAD
-            except KeyError as e:
-=======
             except KeyError:
->>>>>>> e6a21e9d
                 raise WazuhError(4014, extra_message={'param': m.group(3)})
         # If we don't find a regex match we obtain the static resource/s
         else:
@@ -155,151 +141,12 @@
     return req_permissions
 
 
-<<<<<<< HEAD
-def _update_set(index, key_effect, to_add, odict, remove=True):
-    op_key = 'deny' if key_effect == 'allow' else 'allow'
-    try:
-        if remove:
-            odict[index][key_effect].remove('*')
-        for element in to_add:
-            if element not in odict[index][op_key]:
-                odict[index][key_effect].add(element)
-    except:
-        pass
-
-
-def _normalization(key, permissions):
-    for resource in permissions:
-        permissions[resource]['allow'] = set(permissions[resource]['allow'])
-        permissions[resource]['deny'] = set(permissions[resource]['deny'])
-    if key not in permissions.keys():
-        permissions[key] = {
-            'allow': set(),
-            'deny': set()
-        }
-
-
-def _agent_expand_permissions(mode, odict):
-    def _cleaner(odict_clean, list_to_delete):
-        for key_to_delete in list_to_delete:
-            odict_clean.pop(key_to_delete)
-
-    global agents
-    if agents is None:
-        agents = get_agents_info()
-        agents_ids = set()
-        for agent in agents:
-            agents_ids.add(str(agent['id']).zfill(3))
-        agents = agents_ids
-
-    # At the moment it is only used for groups
-    clean = set()
-    _normalization('agent:id', odict)
-
-    for key in odict:
-        if key == 'agent:id':
-            _update_set(key, 'allow', agents, odict) if '*' in odict[key]['allow'] \
-                else _update_set(key, 'deny', agents, odict)
-        elif key == 'agent:group':
-            clean.add(key)
-            expand_group(odict['agent:group'], odict['agent:id'])
-
-    _update_set('agent:id', 'allow', agents, odict, False) if mode \
-        else _update_set('agent:id', 'deny', agents, odict, False)
-    _cleaner(odict, clean)
-
-    return odict
-
-
-def _role_policy_expand_permissions(mode, odict, resource_prefix):
-    global roles
-    if roles is None:
-        with RolesManager() as rm:
-            roles = rm.get_roles()
-    roles_ids = set()
-    for role in roles:
-        roles_ids.add(str(role.id))
-    global policies
-    if policies is None:
-        with PoliciesManager() as pm:
-            policies = pm.get_policies()
-    policies_ids = set()
-    for policy in policies:
-        policies_ids.add(str(policy.id))
-
-    _normalization(resource_prefix, odict)
-
-    for key in odict:
-        _update_set(key, 'allow', roles_ids, odict) if '*' in odict[key]['allow'] \
-            else _update_set(key, 'deny', roles_ids, odict)
-        _update_set(key, 'allow', policies_ids, odict) if '*' in odict[key]['allow'] \
-            else _update_set(key, 'deny', policies_ids, odict)
-
-    _update_set('role:id', 'allow', roles_ids, odict, False) if mode \
-        else _update_set('role:id', 'deny', roles_ids, odict, False)
-    _update_set('role:id', 'allow', policies_ids, odict, False) if mode \
-        else _update_set('role:id', 'deny', policies_ids, odict, False)
-
-    return odict
-
-
-=======
->>>>>>> e6a21e9d
 def _match_permissions(req_permissions: dict = None, rbac: list = None):
     """Try to match function required permissions against user permissions to allow or deny execution
     :param req_permissions: Required permissions to allow function execution
     :param rbac: User permissions
     :return: Allow or deny
     """
-<<<<<<< HEAD
-    mode, user_permissions = rbac
-    # allow_match = list()
-    # import pydevd_pycharm
-    # pydevd_pycharm.settrace('172.17.0.1', port=12345, stdoutToServer=True, stderrToServer=True)
-    allow_match = dict()
-    for req_action, req_resources in req_permissions.items():
-        agent_expand = False
-        role_policy_expand = False
-        actual_index = 0
-        for req_resource in req_resources:
-            try:
-                user_resources = user_permissions[req_action]
-                m = re.search(r'^(\w+:\w+)(:)([\w\-./]+|\*)$', req_resource)
-                action = ''
-                final_user_permissions = set()
-                if m.group(1) == 'agent:id' or m.group(1) == 'agent:group':
-                    # Expand * for agent:id and agent:group
-                    if not agent_expand:
-                        _agent_expand_permissions(mode, user_resources)
-                        agent_expand = True
-                    action = 'agent:id'
-                    global agents
-                    if req_resource.split(':')[-1] != '*' and req_resource.split(':')[-1] not in agents:
-                        final_user_permissions.add(req_resource.split(':')[-1])
-                # Provisional
-                elif m.group(1) == 'role:id' or m.group(1) == 'policy:id':
-                    if not role_policy_expand:
-                        _role_policy_expand_permissions(mode, user_resources, m.group(1))
-                        role_policy_expand = True
-                    action = m.group(1)
-                final_user_permissions.update(user_resources[action]['allow'] - user_resources[action]['deny'])
-                reqs = user_resources[action]['allow'] if req_resource.split(':')[-1] == '*' else [req_resource]
-                if not m.group(1) in allow_match.keys():
-                    allow_match[m.group(1)] = list()
-                for req in reqs:
-                    split_req = req.split(':')[-1]
-                    if split_req in final_user_permissions:
-                        allow_match[m.group(1)].append(split_req)
-            except KeyError:
-                if mode:  # For black mode, if the resource is not specified, it will be allow
-                    allow_match.append('*')
-                    break
-            actual_index += 1
-    return allow_match
-
-
-def expose_resources(actions: list = None, resources: list = None, target_param: list = None):
-=======
     allow_match = dict()
     black_counter = 0
     if mode == 'black':  # Black
@@ -332,7 +179,6 @@
 
 def expose_resources(actions: list = None, resources: list = None, target_param: list = None,
                      post_proc_func: callable = None, post_proc_extra_fields: list = None):
->>>>>>> e6a21e9d
     """Decorator to apply user permissions on a Wazuh framework function based on exposed action:resource pairs.
 
     :param actions: List of actions exposed by the framework function
@@ -348,16 +194,6 @@
             req_permissions = _get_required_permissions(actions=actions, resources=resources, **kwargs)
             allow = _match_permissions(req_permissions=req_permissions, rbac=copy.deepcopy(kwargs['rbac']))
             del kwargs['rbac']
-<<<<<<< HEAD
-            for index, target in enumerate(target_param):
-                try:
-                    if len(allow[list(allow.keys())[index]]) == 0:
-                        raise Exception
-                    kwargs[target] = allow[list(allow.keys())[index]]
-                except Exception:
-                    raise WazuhError(4000)
-            return func(*args, **kwargs)
-=======
             original_kwargs = copy.deepcopy(kwargs)
             if 'black:mode' not in allow.keys():  # Black flag
                 for index, target in enumerate(target_param):
@@ -372,7 +208,6 @@
             else:
                 return post_proc_func(f=func, original=original_kwargs, allow=allow, target=target_param,
                                       extra_fields=post_proc_extra_fields, *args, **kwargs)
->>>>>>> e6a21e9d
         return wrapper
     return decorator
 
