#!/usr/bin/env python
# Copyright (C) 2015-2021, Wazuh Inc.
# Created by Wazuh, Inc. <info@wazuh.com>.
# This program is free software; you can redistribute it and/or modify it under the terms of GPLv2
import json
import operator
import os
import socket
import sys
from unittest.mock import patch, MagicMock

import pytest

with patch('wazuh.core.common.wazuh_uid'):
    with patch('wazuh.core.common.wazuh_gid'):
        with patch('wazuh.core.common.manager_conf',
                   new=os.path.join(os.path.dirname(os.path.realpath(__file__)), 'data', 'manager_base.conf')):
            sys.modules['wazuh.rbac.orm'] = MagicMock()
            import wazuh.rbac.decorators
            from wazuh.tests.util import RBAC_bypasser

            del sys.modules['wazuh.rbac.orm']
            wazuh.rbac.decorators.expose_resources = RBAC_bypasser

            from wazuh.manager import *
            from wazuh.core.tests.test_manager import get_logs
            from wazuh import WazuhInternalError

test_data_path = os.path.join(os.path.dirname(os.path.realpath(__file__)), 'data')
test_manager_conf = os.path.join(test_data_path, 'manager_base.conf')


@pytest.fixture(scope='module', autouse=True)
def mock_wazuh_path():
    with patch('wazuh.core.common.wazuh_path', new=test_data_path):
        yield


class InitManager:
    def __init__(self):
        """Sets up necessary environment to test manager functions"""
        # path for temporary API files
        self.api_tmp_path = os.path.join(test_data_path, 'tmp')
        # rules
        self.input_rules_file = 'test_rules.xml'
        self.output_rules_file = 'uploaded_test_rules.xml'
        # decoders
        self.input_decoders_file = 'test_decoders.xml'
        self.output_decoders_file = 'uploaded_test_decoders.xml'
        # CDB lists
        self.input_lists_file = 'test_lists'
        self.output_lists_file = 'uploaded_test_lists'


@pytest.fixture(scope='module')
def test_manager():
    # Set up
    test_manager = InitManager()
    return test_manager


manager_status = {'wazuh-agentlessd': 'running', 'wazuh-analysisd': 'running', 'wazuh-authd': 'running',
                  'wazuh-csyslogd': 'running', 'wazuh-dbd': 'running', 'wazuh-monitord': 'running',
                  'wazuh-integratord': 'running',
                  'wazuh-maild': 'running', 'wazuh-remoted': 'running', 'wazuh-reportd': 'running',
                  'wazuh-clusterd': 'running',
                  'wazuh-modulesd': 'running', 'wazuh-db': 'running', 'wazuh-apid': 'running'}


@patch('wazuh.core.manager.status', return_value=manager_status)
def test_get_status(mock_status):
    """Tests get_status() function works"""
    result = get_status()

    # Assert there are no errors and type returned
    assert isinstance(result, AffectedItemsWazuhResult), 'No expected result type'
    assert result.render()['data']['total_failed_items'] == 0


<<<<<<< HEAD
@pytest.mark.parametrize('tag, level, total_items, sort_by, sort_ascending, q', [
    (None, None, 13, None, None, ''),
    (None, None, 4, None, None, 'level=debug,level=error'),
    ('wazuh-modulesd:database', None, 2, None, None, ''),
    ('wazuh-modulesd:syscollector', None, 2, None, None, ''),
    ('wazuh-modulesd:syscollector', None, 2, None, None, ''),
    ('wazuh-modulesd:aws-s3', None, 5, None, None, ''),
    ('wazuh-modulesd:execd', None, 1, None, None, ''),
    ('wazuh-csyslogd', None, 2, None, None, ''),
    ('random', None, 0, ['timestamp'], True, ''),
    (None, 'info', 7, ['timestamp'], False, ''),
    (None, 'error', 2, ['level'], True, ''),
    (None, 'debug', 2, ['level'], False, ''),
    (None, None, 13, ['tag'], True, ''),
    (None, 'random', 0, None, True, ''),
    (None, 'warning', 2, None, False, '')
=======
@pytest.mark.parametrize('tag, level, total_items, sort_by, sort_ascending', [
    (None, None, 13, None, None),
    ('wazuh-modulesd:database', None, 2, None, None),
    ('wazuh-modulesd:syscollector', None, 2, None, None),
    ('wazuh-modulesd:syscollector', None, 2, None, None),
    ('wazuh-modulesd:aws-s3', None, 5, None, None),
    ('wazuh-execd', None, 1, None, None),
    ('wazuh-csyslogd', None, 2, None, None),
    ('random', None, 0, ['timestamp'], True),
    (None, 'info', 7, ['timestamp'], False),
    (None, 'error', 2, ['level'], True),
    (None, 'debug', 2, ['level'], False),
    (None, None, 13, ['tag'], True),
    (None, 'random', 0, None, True),
    (None, 'warning', 2, None, False)
>>>>>>> c1104b41
])

def test_wazuh_log(tag, level, total_items, sort_by, sort_ascending):
    """Test reading wazuh.log file contents.

    Parameters
    ----------
    level : str
        Filters by log type: all, error or info.
    tag : str
        Filters by log category (i.e. wazuh-remoted).
    total_items : int
        Expected items to be returned after calling wazuh_log.
    sort_by : list
        Fields to sort the items by.
    sort_ascending : boolean
        Sort in ascending (true) or descending (false) order.
    """
    with patch('wazuh.core.manager.tail') as tail_patch:
        # Return wazuh_log_file when calling tail() method
        wazuh_log_file = get_logs()
        tail_patch.return_value = wazuh_log_file.splitlines()

        result = wazuh_log(level=level, tag=tag, sort_by=sort_by, sort_ascending=sort_ascending)

        # Assert type, number of items and presence of trailing characters
        assert isinstance(result, AffectedItemsWazuhResult), 'No expected result type'
        assert result.render()['data']['total_affected_items'] == total_items
        assert all(log['description'][-1] != '\n' for log in result.render()['data']['affected_items'])
        if tag is not None and level != 'wazuh-modulesd:syscollector':
            assert all('\n' not in log['description'] for log in result.render()['data']['affected_items'])
        if sort_by:
            reversed_result = wazuh_log(level=level, tag=tag, sort_by=sort_by, sort_ascending=not sort_ascending)
            for i in range(total_items):
                assert result.render()['data']['affected_items'][i][sort_by[0]] == \
                       reversed_result.render()['data']['affected_items'][total_items - 1 - i][sort_by[0]]


@pytest.mark.parametrize('q, field, operation, values', [
    ('level=debug,level=error', 'level', 'OR', 'debug, error'),
    ('timestamp=2019/03/26 19:49:15', 'timestamp', '=', '2019/03/26T19:49:15Z'),
    ('timestamp<2019/03/26 19:49:14', 'timestamp', '<', '2019/03/26T19:49:15Z'),
])
def test_wazuh_log_q(q, field, operation, values):
    """Check that the 'q' parameter is working correctly.

    Parameters
    ----------
    q : str
        Query to execute.
    field : str
        Field affected by the query.
    operation : str
        Operation type to be performed in the query.
    values : str
        Values used for the comparison.
    """
    with patch('wazuh.core.manager.tail') as tail_patch:
        ossec_log_file = get_logs()
        tail_patch.return_value = ossec_log_file.splitlines()

        result = wazuh_log(q=q)

        if operation != 'OR':
            operators = {'=': operator.eq, '!=': operator.ne, '<': operator.lt, '>': operator.gt}
            assert all(operators[operation](log[field], values) for log in result.render()['data']['affected_items'])
        else:
            assert all(log[field] in values for log in result.render()['data']['affected_items'])


def test_wazuh_log_summary():
    """Tests wazuh_log_summary function works and returned data match with expected"""
    expected_result = {
        'wazuh-csyslogd': {'all': 2, 'info': 2, 'error': 0, 'critical': 0, 'warning': 0, 'debug': 0},
        'wazuh-modulesd:execd': {'all': 1, 'info': 0, 'error': 1, 'critical': 0, 'warning': 0, 'debug': 0},
        'wazuh-modulesd:aws-s3': {'all': 5, 'info': 2, 'error': 1, 'critical': 0, 'warning': 2, 'debug': 0},
        'wazuh-modulesd:database': {'all': 2, 'info': 0, 'error': 0, 'critical': 0, 'warning': 0, 'debug': 2},
        'wazuh-modulesd:syscollector': {'all': 2, 'info': 2, 'error': 0, 'critical': 0, 'warning': 0, 'debug': 0},
        'wazuh-rootcheck': {'all': 1, 'info': 1, 'error': 0, 'critical': 0, 'warning': 0, 'debug': 0}
    }

    logs = get_logs().splitlines()
    with patch('wazuh.core.manager.tail', return_value=logs):
        result = wazuh_log_summary()

        # Assert data match what was expected and type of the result.
        assert isinstance(result, AffectedItemsWazuhResult), 'No expected result type'
        assert result.render()['data']['total_affected_items'] == 6
        assert all(all(value == expected_result[key] for key, value in item.items())
                   for item in result.render()['data']['affected_items'])


def test_get_api_config():
    """Checks that get_api_config method is returning current api_conf dict."""
    result = get_api_config().render()

    assert 'node_api_config' in result['data']['affected_items'][0], 'node_api_config key not found in result'
    assert result['data']['affected_items'][0]['node_name'] == 'manager', 'Not expected node name'


@patch('socket.socket')
@patch('wazuh.core.cluster.utils.fcntl')
@patch('wazuh.core.cluster.utils.open')
@patch("wazuh.core.cluster.utils.exists", return_value=True)
def test_restart_ok(mock_exist, mock_path, mock_fcntl, mock_socket):
    """Tests restarting a manager"""
    result = restart()

    # Assert there are no errors and type of the result.
    assert isinstance(result, AffectedItemsWazuhResult), 'No expected result type'
    assert result.render()['data']['total_failed_items'] == 0


@patch('wazuh.core.cluster.utils.open')
@patch('wazuh.core.cluster.utils.fcntl')
@patch('wazuh.core.cluster.utils.exists', return_value=False)
def test_restart_ko_socket(mock_exist, mock_fcntl, mock_open):
    """Tests restarting a manager exceptions"""

    # Socket path not exists
    with pytest.raises(WazuhInternalError, match='.* 1901 .*'):
        restart()

    # Socket error
    with patch("wazuh.core.cluster.utils.exists", return_value=True):
        with patch('socket.socket', side_effect=socket.error):
            with pytest.raises(WazuhInternalError, match='.* 1902 .*'):
                restart()

        with patch('socket.socket.connect'):
            with patch('socket.socket.send', side_effect=socket.error):
                with pytest.raises(WazuhInternalError, match='.* 1014 .*'):
                    restart()


@pytest.mark.parametrize('error_flag, error_msg', [
    (0, ""),
    (1, "2019/02/27 11:30:07 wazuh-clusterd: ERROR: [Cluster] [Main] Error 3004 - Error in cluster configuration: "
        "Unspecified key"),
    (1, "2019/02/27 11:30:24 wazuh-authd: ERROR: (1230): Invalid element in the configuration: "
        "'use_source_i'.\n2019/02/27 11:30:24 wazuh-authd: ERROR: (1202): Configuration error at "
        "'/var/ossec/etc/manager.conf'.")
])
@patch('wazuh.core.manager.open')
@patch('wazuh.core.manager.fcntl')
@patch("wazuh.core.manager.exists", return_value=True)
def test_validation(mock_exists, mock_fcntl, mock_open, error_flag, error_msg):
    """Test validation() method works as expected

    Tests configuration validation function with multiple scenarios:
        * No errors found in configuration
        * Error found in cluster configuration
        * Error found in any other configuration

    Parameters
    ----------
    error_flag : int
        Error flag to be mocked in the socket response.
    error_msg : str
        Error message to be mocked in the socket response.
    """
    with patch('wazuh.core.manager.WazuhSocket') as sock:
        # Mock sock response
        json_response = json.dumps({'error': error_flag, 'message': error_msg}).encode()
        sock.return_value.receive.return_value = json_response
        result = validation()

        # Assert if error was returned
        assert isinstance(result, AffectedItemsWazuhResult), 'No expected result type'
        assert result.render()['data']['total_failed_items'] == error_flag


@pytest.mark.parametrize('exception', [
    WazuhInternalError(1013),
    WazuhError(1013)
])
@patch('wazuh.manager.validate_manager_conf')
def test_validation_ko(mock_validate, exception):
    mock_validate.side_effect = exception

    if isinstance(exception, WazuhInternalError):
        with pytest.raises(WazuhInternalError, match='.* 1013 .*'):
            validation()
    else:
        result = validation()
        assert not result.affected_items
        assert result.total_failed_items == 1


@patch('wazuh.core.configuration.get_active_configuration')
def test_get_config(mock_act_conf):
    """Tests get_config() method works as expected"""
    get_config('component', 'config')

    # Assert whether get_active_configuration() method receives the expected parameters.
    mock_act_conf.assert_called_once_with(agent_id='000', component='component', configuration='config')


def test_get_config_ko():
    """Tests get_config() function returns an error"""
    result = get_config()

    assert isinstance(result, AffectedItemsWazuhResult), 'No expected result type'
    assert result.render()['data']['failed_items'][0]['error']['code'] == 1307


@pytest.mark.parametrize('raw', [True, False])
@patch('wazuh.core.common.manager_conf', new=test_manager_conf)
def test_read_manager_conf(raw):
    """Tests read_manager_conf() function works as expected"""
    result = read_manager_conf(raw=raw)

    if raw:
        assert isinstance(result, str), 'No expected result type'
    else:
        assert isinstance(result, AffectedItemsWazuhResult), 'No expected result type'
        assert result.render()['data']['total_failed_items'] == 0


def test_read_manager_con_ko():
    """Tests read_manager_conf() function returns an error"""
    result = read_manager_conf(section='test')

    assert isinstance(result, AffectedItemsWazuhResult), 'No expected result type'
    assert result.render()['data']['failed_items'][0]['error']['code'] == 1102


@patch('builtins.open')
def test_get_basic_info(mock_open):
    """Tests get_basic_info() function works as expected"""
    result = get_basic_info()

    assert isinstance(result, AffectedItemsWazuhResult), 'No expected result type'
    assert result.render()['data']['total_failed_items'] == 0


@patch('wazuh.manager.validate_manager_conf', return_value={'status': 'OK'})
@patch('wazuh.manager.write_manager_conf')
@patch('wazuh.manager.validate_wazuh_xml')
@patch('wazuh.manager.copyfile')
@patch('wazuh.manager.exists', return_value=True)
@patch('wazuh.manager.remove')
@patch('wazuh.manager.safe_move')
def test_update_manager_conf(move_mock, remove_mock, exists_mock, copy_mock, prettify_mock, write_mock, validate_mock):
    """Test update_manager_conf works as expected."""
    result = update_manager_conf(new_conf="placeholder config")
    write_mock.assert_called_once()
    assert isinstance(result, AffectedItemsWazuhResult), 'No expected result type'
    assert result.render()['data']['total_failed_items'] == 0
    remove_mock.assert_called_once()


@pytest.mark.parametrize('new_conf', [
    None,
    "invalid configuration"
])
@patch('wazuh.manager.validate_manager_conf')
@patch('wazuh.manager.write_manager_conf')
@patch('wazuh.manager.validate_wazuh_xml')
@patch('wazuh.manager.copyfile')
@patch('wazuh.manager.exists', return_value=True)
@patch('wazuh.manager.remove')
@patch('wazuh.manager.safe_move')
<<<<<<< HEAD
def test_update_ossec_conf_ko(move_mock, remove_mock, exists_mock, copy_mock, prettify_mock, write_mock, validate_mock,
                              new_conf):
    """Test update_ossec_conf() function return an error and restore the configuration if the provided configuration
=======
def test_update_manager_conf_ko(move_mock, remove_mock, exists_mock, copy_mock, prettify_mock, write_mock, validate_mock, new_conf):
    """Test update_manager_conf() function return an error and restore the configuration if the provided configuration
>>>>>>> c1104b41
    is not valid."""
    result = update_manager_conf(new_conf=new_conf)
    assert isinstance(result, AffectedItemsWazuhResult), 'No expected result type'
    assert result.render()['data']['failed_items'][0]['error']['code'] == 1125
    move_mock.assert_called_once()<|MERGE_RESOLUTION|>--- conflicted
+++ resolved
@@ -77,24 +77,6 @@
     assert result.render()['data']['total_failed_items'] == 0
 
 
-<<<<<<< HEAD
-@pytest.mark.parametrize('tag, level, total_items, sort_by, sort_ascending, q', [
-    (None, None, 13, None, None, ''),
-    (None, None, 4, None, None, 'level=debug,level=error'),
-    ('wazuh-modulesd:database', None, 2, None, None, ''),
-    ('wazuh-modulesd:syscollector', None, 2, None, None, ''),
-    ('wazuh-modulesd:syscollector', None, 2, None, None, ''),
-    ('wazuh-modulesd:aws-s3', None, 5, None, None, ''),
-    ('wazuh-modulesd:execd', None, 1, None, None, ''),
-    ('wazuh-csyslogd', None, 2, None, None, ''),
-    ('random', None, 0, ['timestamp'], True, ''),
-    (None, 'info', 7, ['timestamp'], False, ''),
-    (None, 'error', 2, ['level'], True, ''),
-    (None, 'debug', 2, ['level'], False, ''),
-    (None, None, 13, ['tag'], True, ''),
-    (None, 'random', 0, None, True, ''),
-    (None, 'warning', 2, None, False, '')
-=======
 @pytest.mark.parametrize('tag, level, total_items, sort_by, sort_ascending', [
     (None, None, 13, None, None),
     ('wazuh-modulesd:database', None, 2, None, None),
@@ -110,7 +92,6 @@
     (None, None, 13, ['tag'], True),
     (None, 'random', 0, None, True),
     (None, 'warning', 2, None, False)
->>>>>>> c1104b41
 ])
 
 def test_wazuh_log(tag, level, total_items, sort_by, sort_ascending):
@@ -374,14 +355,8 @@
 @patch('wazuh.manager.exists', return_value=True)
 @patch('wazuh.manager.remove')
 @patch('wazuh.manager.safe_move')
-<<<<<<< HEAD
-def test_update_ossec_conf_ko(move_mock, remove_mock, exists_mock, copy_mock, prettify_mock, write_mock, validate_mock,
-                              new_conf):
-    """Test update_ossec_conf() function return an error and restore the configuration if the provided configuration
-=======
 def test_update_manager_conf_ko(move_mock, remove_mock, exists_mock, copy_mock, prettify_mock, write_mock, validate_mock, new_conf):
     """Test update_manager_conf() function return an error and restore the configuration if the provided configuration
->>>>>>> c1104b41
     is not valid."""
     result = update_manager_conf(new_conf=new_conf)
     assert isinstance(result, AffectedItemsWazuhResult), 'No expected result type'
